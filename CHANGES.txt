3.11.0
 * Use corePoolSize equal to maxPoolSize in JMXEnabledThreadPoolExecutors (CASSANDRA-13329)
 * Avoid rebuilding SASI indexes containing no values (CASSANDRA-12962)
 * Add charset to Analyser input stream (CASSANDRA-13151)
 * Fix testLimitSSTables flake caused by concurrent flush (CASSANDRA-12820)
 * cdc column addition strikes again (CASSANDRA-13382)
 * Fix static column indexes (CASSANDRA-13277)
 * DataOutputBuffer.asNewBuffer broken (CASSANDRA-13298)
 * unittest CipherFactoryTest failed on MacOS (CASSANDRA-13370)
 * Forbid SELECT restrictions and CREATE INDEX over non-frozen UDT columns (CASSANDRA-13247)
 * Default logging we ship will incorrectly print "?:?" for "%F:%L" pattern (CASSANDRA-13317)
 * Possible AssertionError in UnfilteredRowIteratorWithLowerBound (CASSANDRA-13366)
 * Support unaligned memory access for AArch64 (CASSANDRA-13326)
 * Improve SASI range iterator efficiency on intersection with an empty range (CASSANDRA-12915).
 * Fix equality comparisons of columns using the duration type (CASSANDRA-13174)
 * Obfuscate password in stress-graphs (CASSANDRA-12233)
 * Move to FastThreadLocalThread and FastThreadLocal (CASSANDRA-13034)
 * nodetool stopdaemon errors out (CASSANDRA-13030)
 * Tables in system_distributed should not use gcgs of 0 (CASSANDRA-12954)
 * Fix primary index calculation for SASI (CASSANDRA-12910)
 * More fixes to the TokenAllocator (CASSANDRA-12990)
 * NoReplicationTokenAllocator should work with zero replication factor (CASSANDRA-12983)
 * Address message coalescing regression (CASSANDRA-12676)
 * Delete illegal character from StandardTokenizerImpl.jflex (CASSANDRA-13417)
Merged from 3.0:
 * Fix NPE issue in StorageService (CASSANDRA-13060)
 * Make reading of range tombstones more reliable (CASSANDRA-12811)
 * Fix startup problems due to schema tables not completely flushed (CASSANDRA-12213)
 * Fix view builder bug that can filter out data on restart (CASSANDRA-13405)
 * Fix 2i page size calculation when there are no regular columns (CASSANDRA-13400)
 * Fix the conversion of 2.X expired rows without regular column data (CASSANDRA-13395)
 * Fix hint delivery when using ext+internal IPs with prefer_local enabled (CASSANDRA-13020)
 * Fix possible NPE on upgrade to 3.0/3.X in case of IO errors (CASSANDRA-13389)
 * Legacy deserializer can create empty range tombstones (CASSANDRA-13341)
 * Legacy caching options can prevent 3.0 upgrade (CASSANDRA-13384)
 * Use the Kernel32 library to retrieve the PID on Windows and fix startup checks (CASSANDRA-13333)
 * Fix code to not exchange schema across major versions (CASSANDRA-13274)
 * Dropping column results in "corrupt" SSTable (CASSANDRA-13337)
 * Bugs handling range tombstones in the sstable iterators (CASSANDRA-13340)
 * Fix CONTAINS filtering for null collections (CASSANDRA-13246)
 * Applying: Use a unique metric reservoir per test run when using Cassandra-wide metrics residing in MBeans (CASSANDRA-13216)
 * Propagate row deletions in 2i tables on upgrade (CASSANDRA-13320)
 * Slice.isEmpty() returns false for some empty slices (CASSANDRA-13305)
 * Add formatted row output to assertEmpty in CQL Tester (CASSANDRA-13238)
<<<<<<< HEAD
=======
 * Legacy caching options can prevent 3.0 upgrade (CASSANDRA-13384)
 * Nodetool upgradesstables/scrub/compact ignores system tables (CASSANDRA-13410)
 * Fix NPE issue in StorageService (CASSANDRA-13060)
Merged from 2.2:
 * Fix weightedSize() for row-cache reported by JMX and NodeTool (CASSANDRA-13393)
 * Honor truststore-password parameter in cassandra-stress (CASSANDRA-12773)
 * Discard in-flight shadow round responses (CASSANDRA-12653)
 * Don't anti-compact repaired data to avoid inconsistencies (CASSANDRA-13153)
 * Wrong logger name in AnticompactionTask (CASSANDRA-13343)
 * Commitlog replay may fail if last mutation is within 4 bytes of end of segment (CASSANDRA-13282)
 * Fix queries updating multiple time the same list (CASSANDRA-13130)
 * Fix GRANT/REVOKE when keyspace isn't specified (CASSANDRA-13053)
Merged from 2.1:
 * Fix 2ndary index queries on partition keys for tables with static columns CASSANDRA-13147
 * Fix ParseError unhashable type list in cqlsh copy from (CASSANDRA-13364)

3.0.12
>>>>>>> 58e8008a
 * Prevent data loss on upgrade 2.1 - 3.0 by adding component separator to LogRecord absolute path (CASSANDRA-13294)
 * Improve testing on macOS by eliminating sigar logging (CASSANDRA-13233)
 * Cqlsh copy-from should error out when csv contains invalid data for collections (CASSANDRA-13071)
 * Fix "multiple versions of ant detected..." when running ant test (CASSANDRA-13232)
 * Coalescing strategy sleeps too much (CASSANDRA-13090)
 * Faster StreamingHistogram (CASSANDRA-13038)
 * Legacy deserializer can create unexpected boundary range tombstones (CASSANDRA-13237)
 * Remove unnecessary assertion from AntiCompactionTest (CASSANDRA-13070)
 * Fix cqlsh COPY for dates before 1900 (CASSANDRA-13185)
 * Use keyspace replication settings on system.size_estimates table (CASSANDRA-9639)
 * Add vm.max_map_count StartupCheck (CASSANDRA-13008)
 * Hint related logging should include the IP address of the destination in addition to
   host ID (CASSANDRA-13205)
 * Reloading logback.xml does not work (CASSANDRA-13173)
 * Lightweight transactions temporarily fail after upgrade from 2.1 to 3.0 (CASSANDRA-13109)
 * Duplicate rows after upgrading from 2.1.16 to 3.0.10/3.9 (CASSANDRA-13125)
 * Fix UPDATE queries with empty IN restrictions (CASSANDRA-13152)
 * Fix handling of partition with partition-level deletion plus
   live rows in sstabledump (CASSANDRA-13177)
 * Provide user workaround when system_schema.columns does not contain entries
   for a table that's in system_schema.tables (CASSANDRA-13180)
 * Nodetool upgradesstables/scrub/compact ignores system tables (CASSANDRA-13410)
Merged from 2.2:
 * Fix JVM metric names (CASSANDRA-13103)
 * Honor truststore-password parameter in cassandra-stress (CASSANDRA-12773)
 * Discard in-flight shadow round responses (CASSANDRA-12653)
 * Don't anti-compact repaired data to avoid inconsistencies (CASSANDRA-13153)
 * Wrong logger name in AnticompactionTask (CASSANDRA-13343)
 * Commitlog replay may fail if last mutation is within 4 bytes of end of segment (CASSANDRA-13282)
 * Fix queries updating multiple time the same list (CASSANDRA-13130)
 * Fix GRANT/REVOKE when keyspace isn't specified (CASSANDRA-13053)
 * Fix flaky LongLeveledCompactionStrategyTest (CASSANDRA-12202)
 * Fix failing COPY TO STDOUT (CASSANDRA-12497)
 * Fix ColumnCounter::countAll behaviour for reverse queries (CASSANDRA-13222)
 * Exceptions encountered calling getSeeds() breaks OTC thread (CASSANDRA-13018)
 * Fix negative mean latency metric (CASSANDRA-12876)
 * Use only one file pointer when creating commitlog segments (CASSANDRA-12539)
Merged from 2.1:
 * Fix 2ndary index queries on partition keys for tables with static columns (CASSANDRA-13147)
 * Fix ParseError unhashable type list in cqlsh copy from (CASSANDRA-13364)
 * Remove unused repositories (CASSANDRA-13278)
 * Log stacktrace of uncaught exceptions (CASSANDRA-13108)
 * Use portable stderr for java error in startup (CASSANDRA-13211)
 * Fix Thread Leak in OutboundTcpConnection (CASSANDRA-13204)
 * Coalescing strategy can enter infinite loop (CASSANDRA-13159)


3.10
 * Fix secondary index queries regression (CASSANDRA-13013)
 * Add duration type to the protocol V5 (CASSANDRA-12850)
 * Fix duration type validation (CASSANDRA-13143)
 * Fix flaky GcCompactionTest (CASSANDRA-12664)
 * Fix TestHintedHandoff.hintedhandoff_decom_test (CASSANDRA-13058)
 * Fixed query monitoring for range queries (CASSANDRA-13050)
 * Remove outboundBindAny configuration property (CASSANDRA-12673)
 * Use correct bounds for all-data range when filtering (CASSANDRA-12666)
 * Remove timing window in test case (CASSANDRA-12875)
 * Resolve unit testing without JCE security libraries installed (CASSANDRA-12945)
 * Fix inconsistencies in cassandra-stress load balancing policy (CASSANDRA-12919)
 * Fix validation of non-frozen UDT cells (CASSANDRA-12916)
 * Don't shut down socket input/output on StreamSession (CASSANDRA-12903)
 * Fix Murmur3PartitionerTest (CASSANDRA-12858)
 * Move cqlsh syntax rules into separate module and allow easier customization (CASSANDRA-12897)
 * Fix CommitLogSegmentManagerTest (CASSANDRA-12283)
 * Fix cassandra-stress truncate option (CASSANDRA-12695)
 * Fix crossNode value when receiving messages (CASSANDRA-12791)
 * Don't load MX4J beans twice (CASSANDRA-12869)
 * Extend native protocol request flags, add versions to SUPPORTED, and introduce ProtocolVersion enum (CASSANDRA-12838)
 * Set JOINING mode when running pre-join tasks (CASSANDRA-12836)
 * remove net.mintern.primitive library due to license issue (CASSANDRA-12845)
 * Properly format IPv6 addresses when logging JMX service URL (CASSANDRA-12454)
 * Optimize the vnode allocation for single replica per DC (CASSANDRA-12777)
 * Use non-token restrictions for bounds when token restrictions are overridden (CASSANDRA-12419)
 * Fix CQLSH auto completion for PER PARTITION LIMIT (CASSANDRA-12803)
 * Use different build directories for Eclipse and Ant (CASSANDRA-12466)
 * Avoid potential AttributeError in cqlsh due to no table metadata (CASSANDRA-12815)
 * Fix RandomReplicationAwareTokenAllocatorTest.testExistingCluster (CASSANDRA-12812)
 * Upgrade commons-codec to 1.9 (CASSANDRA-12790)
 * Make the fanout size for LeveledCompactionStrategy to be configurable (CASSANDRA-11550)
 * Add duration data type (CASSANDRA-11873)
 * Fix timeout in ReplicationAwareTokenAllocatorTest (CASSANDRA-12784)
 * Improve sum aggregate functions (CASSANDRA-12417)
 * Make cassandra.yaml docs for batch_size_*_threshold_in_kb reflect changes in CASSANDRA-10876 (CASSANDRA-12761)
 * cqlsh fails to format collections when using aliases (CASSANDRA-11534)
 * Check for hash conflicts in prepared statements (CASSANDRA-12733)
 * Exit query parsing upon first error (CASSANDRA-12598)
 * Fix cassandra-stress to use single seed in UUID generation (CASSANDRA-12729)
 * CQLSSTableWriter does not allow Update statement (CASSANDRA-12450)
 * Config class uses boxed types but DD exposes primitive types (CASSANDRA-12199)
 * Add pre- and post-shutdown hooks to Storage Service (CASSANDRA-12461)
 * Add hint delivery metrics (CASSANDRA-12693)
 * Remove IndexInfo cache from FileIndexInfoRetriever (CASSANDRA-12731)
 * ColumnIndex does not reuse buffer (CASSANDRA-12502)
 * cdc column addition still breaks schema migration tasks (CASSANDRA-12697)
 * Upgrade metrics-reporter dependencies (CASSANDRA-12089)
 * Tune compaction thread count via nodetool (CASSANDRA-12248)
 * Add +=/-= shortcut syntax for update queries (CASSANDRA-12232)
 * Include repair session IDs in repair start message (CASSANDRA-12532)
 * Add a blocking task to Index, run before joining the ring (CASSANDRA-12039)
 * Fix NPE when using CQLSSTableWriter (CASSANDRA-12667)
 * Support optional backpressure strategies at the coordinator (CASSANDRA-9318)
 * Make randompartitioner work with new vnode allocation (CASSANDRA-12647)
 * Fix cassandra-stress graphing (CASSANDRA-12237)
 * Allow filtering on partition key columns for queries without secondary indexes (CASSANDRA-11031)
 * Fix Cassandra Stress reporting thread model and precision (CASSANDRA-12585)
 * Add JMH benchmarks.jar (CASSANDRA-12586)
 * Cleanup uses of AlterTableStatementColumn (CASSANDRA-12567)
 * Add keep-alive to streaming (CASSANDRA-11841)
 * Tracing payload is passed through newSession(..) (CASSANDRA-11706)
 * avoid deleting non existing sstable files and improve related log messages (CASSANDRA-12261)
 * json/yaml output format for nodetool compactionhistory (CASSANDRA-12486)
 * Retry all internode messages once after a connection is
   closed and reopened (CASSANDRA-12192)
 * Add support to rebuild from targeted replica (CASSANDRA-9875)
 * Add sequence distribution type to cassandra stress (CASSANDRA-12490)
 * "SELECT * FROM foo LIMIT ;" does not error out (CASSANDRA-12154)
 * Define executeLocally() at the ReadQuery Level (CASSANDRA-12474)
 * Extend read/write failure messages with a map of replica addresses
   to error codes in the v5 native protocol (CASSANDRA-12311)
 * Fix rebuild of SASI indexes with existing index files (CASSANDRA-12374)
 * Let DatabaseDescriptor not implicitly startup services (CASSANDRA-9054, 12550)
 * Fix clustering indexes in presence of static columns in SASI (CASSANDRA-12378)
 * Fix queries on columns with reversed type on SASI indexes (CASSANDRA-12223)
 * Added slow query log (CASSANDRA-12403)
 * Count full coordinated request against timeout (CASSANDRA-12256)
 * Allow TTL with null value on insert and update (CASSANDRA-12216)
 * Make decommission operation resumable (CASSANDRA-12008)
 * Add support to one-way targeted repair (CASSANDRA-9876)
 * Remove clientutil jar (CASSANDRA-11635)
 * Fix compaction throughput throttle (CASSANDRA-12366, CASSANDRA-12717)
 * Delay releasing Memtable memory on flush until PostFlush has finished running (CASSANDRA-12358)
 * Cassandra stress should dump all setting on startup (CASSANDRA-11914)
 * Make it possible to compact a given token range (CASSANDRA-10643)
 * Allow updating DynamicEndpointSnitch properties via JMX (CASSANDRA-12179)
 * Collect metrics on queries by consistency level (CASSANDRA-7384)
 * Add support for GROUP BY to SELECT statement (CASSANDRA-10707)
 * Deprecate memtable_cleanup_threshold and update default for memtable_flush_writers (CASSANDRA-12228)
 * Upgrade to OHC 0.4.4 (CASSANDRA-12133)
 * Add version command to cassandra-stress (CASSANDRA-12258)
 * Create compaction-stress tool (CASSANDRA-11844)
 * Garbage-collecting compaction operation and schema option (CASSANDRA-7019)
 * Add beta protocol flag for v5 native protocol (CASSANDRA-12142)
 * Support filtering on non-PRIMARY KEY columns in the CREATE
   MATERIALIZED VIEW statement's WHERE clause (CASSANDRA-10368)
 * Unify STDOUT and SYSTEMLOG logback format (CASSANDRA-12004)
 * COPY FROM should raise error for non-existing input files (CASSANDRA-12174)
 * Faster write path (CASSANDRA-12269)
 * Option to leave omitted columns in INSERT JSON unset (CASSANDRA-11424)
 * Support json/yaml output in nodetool tpstats (CASSANDRA-12035)
 * Expose metrics for successful/failed authentication attempts (CASSANDRA-10635)
 * Prepend snapshot name with "truncated" or "dropped" when a snapshot
   is taken before truncating or dropping a table (CASSANDRA-12178)
 * Optimize RestrictionSet (CASSANDRA-12153)
 * cqlsh does not automatically downgrade CQL version (CASSANDRA-12150)
 * Omit (de)serialization of state variable in UDAs (CASSANDRA-9613)
 * Create a system table to expose prepared statements (CASSANDRA-8831)
 * Reuse DataOutputBuffer from ColumnIndex (CASSANDRA-11970)
 * Remove DatabaseDescriptor dependency from SegmentedFile (CASSANDRA-11580)
 * Add supplied username to authentication error messages (CASSANDRA-12076)
 * Remove pre-startup check for open JMX port (CASSANDRA-12074)
 * Remove compaction Severity from DynamicEndpointSnitch (CASSANDRA-11738)
 * Restore resumable hints delivery (CASSANDRA-11960)
 * Properly report LWT contention (CASSANDRA-12626)
Merged from 3.0:
 * Dump threads when unit tests time out (CASSANDRA-13117)
 * Better error when modifying function permissions without explicit keyspace (CASSANDRA-12925)
 * Indexer is not correctly invoked when building indexes over sstables (CASSANDRA-13075)
 * Read repair is not blocking repair to finish in foreground repair (CASSANDRA-13115)
 * Stress daemon help is incorrect(CASSANDRA-12563)
 * Remove ALTER TYPE support (CASSANDRA-12443)
 * Fix assertion for certain legacy range tombstone pattern (CASSANDRA-12203)
 * Replace empty strings with null values if they cannot be converted (CASSANDRA-12794)
 * Fix deserialization of 2.x DeletedCells (CASSANDRA-12620)
 * Add parent repair session id to anticompaction log message (CASSANDRA-12186)
 * Improve contention handling on failure to acquire MV lock for streaming and hints (CASSANDRA-12905)
 * Fix DELETE and UPDATE queries with empty IN restrictions (CASSANDRA-12829)
 * Mark MVs as built after successful bootstrap (CASSANDRA-12984)
 * Estimated TS drop-time histogram updated with Cell.NO_DELETION_TIME (CASSANDRA-13040)
 * Nodetool compactionstats fails with NullPointerException (CASSANDRA-13021)
 * Thread local pools never cleaned up (CASSANDRA-13033)
 * Set RPC_READY to false when draining or if a node is marked as shutdown (CASSANDRA-12781)
 * CQL often queries static columns unnecessarily (CASSANDRA-12768)
 * Make sure sstables only get committed when it's safe to discard commit log records (CASSANDRA-12956)
 * Reject default_time_to_live option when creating or altering MVs (CASSANDRA-12868)
 * Nodetool should use a more sane max heap size (CASSANDRA-12739)
 * LocalToken ensures token values are cloned on heap (CASSANDRA-12651)
 * AnticompactionRequestSerializer serializedSize is incorrect (CASSANDRA-12934)
 * Prevent reloading of logback.xml from UDF sandbox (CASSANDRA-12535)
 * Reenable HeapPool (CASSANDRA-12900)
 * Disallow offheap_buffers memtable allocation (CASSANDRA-11039)
 * Fix CommitLogSegmentManagerTest (CASSANDRA-12283)
 * Pass root cause to CorruptBlockException when uncompression failed (CASSANDRA-12889)
 * Batch with multiple conditional updates for the same partition causes AssertionError (CASSANDRA-12867)
 * Make AbstractReplicationStrategy extendable from outside its package (CASSANDRA-12788)
 * Don't tell users to turn off consistent rangemovements during rebuild. (CASSANDRA-12296)
 * Fix CommitLogTest.testDeleteIfNotDirty (CASSANDRA-12854)
 * Avoid deadlock due to MV lock contention (CASSANDRA-12689)
 * Fix for KeyCacheCqlTest flakiness (CASSANDRA-12801)
 * Include SSTable filename in compacting large row message (CASSANDRA-12384)
 * Fix potential socket leak (CASSANDRA-12329, CASSANDRA-12330)
 * Fix ViewTest.testCompaction (CASSANDRA-12789)
 * Improve avg aggregate functions (CASSANDRA-12417)
 * Preserve quoted reserved keyword column names in MV creation (CASSANDRA-11803)
 * nodetool stopdaemon errors out (CASSANDRA-12646)
 * Split materialized view mutations on build to prevent OOM (CASSANDRA-12268)
 * mx4j does not work in 3.0.8 (CASSANDRA-12274)
 * Abort cqlsh copy-from in case of no answer after prolonged period of time (CASSANDRA-12740)
 * Avoid sstable corrupt exception due to dropped static column (CASSANDRA-12582)
 * Make stress use client mode to avoid checking commit log size on startup (CASSANDRA-12478)
 * Fix exceptions with new vnode allocation (CASSANDRA-12715)
 * Unify drain and shutdown processes (CASSANDRA-12509)
 * Fix NPE in ComponentOfSlice.isEQ() (CASSANDRA-12706)
 * Fix failure in LogTransactionTest (CASSANDRA-12632)
 * Fix potentially incomplete non-frozen UDT values when querying with the
   full primary key specified (CASSANDRA-12605)
 * Make sure repaired tombstones are dropped when only_purge_repaired_tombstones is enabled (CASSANDRA-12703)
 * Skip writing MV mutations to commitlog on mutation.applyUnsafe() (CASSANDRA-11670)
 * Establish consistent distinction between non-existing partition and NULL value for LWTs on static columns (CASSANDRA-12060)
 * Extend ColumnIdentifier.internedInstances key to include the type that generated the byte buffer (CASSANDRA-12516)
 * Handle composite prefixes with final EOC=0 as in 2.x and refactor LegacyLayout.decodeBound (CASSANDRA-12423)
 * select_distinct_with_deletions_test failing on non-vnode environments (CASSANDRA-11126)
 * Stack Overflow returned to queries while upgrading (CASSANDRA-12527)
 * Fix legacy regex for temporary files from 2.2 (CASSANDRA-12565)
 * Add option to state current gc_grace_seconds to tools/bin/sstablemetadata (CASSANDRA-12208)
 * Fix file system race condition that may cause LogAwareFileLister to fail to classify files (CASSANDRA-11889)
 * Fix file handle leaks due to simultaneous compaction/repair and
   listing snapshots, calculating snapshot sizes, or making schema
   changes (CASSANDRA-11594)
 * Fix nodetool repair exits with 0 for some errors (CASSANDRA-12508)
 * Do not shut down BatchlogManager twice during drain (CASSANDRA-12504)
 * Disk failure policy should not be invoked on out of space (CASSANDRA-12385)
 * Calculate last compacted key on startup (CASSANDRA-6216)
 * Add schema to snapshot manifest, add USING TIMESTAMP clause to ALTER TABLE statements (CASSANDRA-7190)
 * If CF has no clustering columns, any row cache is full partition cache (CASSANDRA-12499)
 * Correct log message for statistics of offheap memtable flush (CASSANDRA-12776)
 * Explicitly set locale for string validation (CASSANDRA-12541,CASSANDRA-12542,CASSANDRA-12543,CASSANDRA-12545)
Merged from 2.2:
 * Fix speculative retry bugs (CASSANDRA-13009)
 * Fix handling of nulls and unsets in IN conditions (CASSANDRA-12981)
 * Fix race causing infinite loop if Thrift server is stopped before it starts listening (CASSANDRA-12856)
 * CompactionTasks now correctly drops sstables out of compaction when not enough disk space is available (CASSANDRA-12979)
 * Remove support for non-JavaScript UDFs (CASSANDRA-12883)
 * Fix DynamicEndpointSnitch noop in multi-datacenter situations (CASSANDRA-13074)
 * cqlsh copy-from: encode column names to avoid primary key parsing errors (CASSANDRA-12909)
 * Temporarily fix bug that creates commit log when running offline tools (CASSANDRA-8616)
 * Reduce granuality of OpOrder.Group during index build (CASSANDRA-12796)
 * Test bind parameters and unset parameters in InsertUpdateIfConditionTest (CASSANDRA-12980)
 * Use saved tokens when setting local tokens on StorageService.joinRing (CASSANDRA-12935)
 * cqlsh: fix DESC TYPES errors (CASSANDRA-12914)
 * Fix leak on skipped SSTables in sstableupgrade (CASSANDRA-12899)
 * Avoid blocking gossip during pending range calculation (CASSANDRA-12281)
 * Fix purgeability of tombstones with max timestamp (CASSANDRA-12792)
 * Fail repair if participant dies during sync or anticompaction (CASSANDRA-12901)
 * cqlsh COPY: unprotected pk values before converting them if not using prepared statements (CASSANDRA-12863)
 * Fix Util.spinAssertEquals (CASSANDRA-12283)
 * Fix potential NPE for compactionstats (CASSANDRA-12462)
 * Prepare legacy authenticate statement if credentials table initialised after node startup (CASSANDRA-12813)
 * Change cassandra.wait_for_tracing_events_timeout_secs default to 0 (CASSANDRA-12754)
 * Clean up permissions when a UDA is dropped (CASSANDRA-12720)
 * Limit colUpdateTimeDelta histogram updates to reasonable deltas (CASSANDRA-11117)
 * Fix leak errors and execution rejected exceptions when draining (CASSANDRA-12457)
 * Fix merkle tree depth calculation (CASSANDRA-12580)
 * Make Collections deserialization more robust (CASSANDRA-12618)
 * Better handle invalid system roles table (CASSANDRA-12700)
 * Fix exceptions when enabling gossip on nodes that haven't joined the ring (CASSANDRA-12253)
 * Fix authentication problem when invoking cqlsh copy from a SOURCE command (CASSANDRA-12642)
 * Decrement pending range calculator jobs counter in finally block
 * cqlshlib tests: increase default execute timeout (CASSANDRA-12481)
 * Forward writes to replacement node when replace_address != broadcast_address (CASSANDRA-8523)
 * Fail repair on non-existing table (CASSANDRA-12279)
 * Enable repair -pr and -local together (fix regression of CASSANDRA-7450) (CASSANDRA-12522)
 * Split consistent range movement flag correction (CASSANDRA-12786)
Merged from 2.1:
 * Upgrade netty version to fix memory leak with client encryption (CASSANDRA-13114)
 * cqlsh copy-from: sort user type fields in csv (CASSANDRA-12959)
 * Don't skip sstables based on maxLocalDeletionTime (CASSANDRA-12765)


3.8, 3.9
 * Fix value skipping with counter columns (CASSANDRA-11726)
 * Fix nodetool tablestats miss SSTable count (CASSANDRA-12205)
 * Fixed flacky SSTablesIteratedTest (CASSANDRA-12282)
 * Fixed flacky SSTableRewriterTest: check file counts before calling validateCFS (CASSANDRA-12348)
 * cqlsh: Fix handling of $$-escaped strings (CASSANDRA-12189)
 * Fix SSL JMX requiring truststore containing server cert (CASSANDRA-12109)
 * RTE from new CDC column breaks in flight queries (CASSANDRA-12236)
 * Fix hdr logging for single operation workloads (CASSANDRA-12145)
 * Fix SASI PREFIX search in CONTAINS mode with partial terms (CASSANDRA-12073)
 * Increase size of flushExecutor thread pool (CASSANDRA-12071)
 * Partial revert of CASSANDRA-11971, cannot recycle buffer in SP.sendMessagesToNonlocalDC (CASSANDRA-11950)
 * Upgrade netty to 4.0.39 (CASSANDRA-12032, CASSANDRA-12034)
 * Improve details in compaction log message (CASSANDRA-12080)
 * Allow unset values in CQLSSTableWriter (CASSANDRA-11911)
 * Chunk cache to request compressor-compatible buffers if pool space is exhausted (CASSANDRA-11993)
 * Remove DatabaseDescriptor dependencies from SequentialWriter (CASSANDRA-11579)
 * Move skip_stop_words filter before stemming (CASSANDRA-12078)
 * Support seek() in EncryptedFileSegmentInputStream (CASSANDRA-11957)
 * SSTable tools mishandling LocalPartitioner (CASSANDRA-12002)
 * When SEPWorker assigned work, set thread name to match pool (CASSANDRA-11966)
 * Add cross-DC latency metrics (CASSANDRA-11596)
 * Allow terms in selection clause (CASSANDRA-10783)
 * Add bind variables to trace (CASSANDRA-11719)
 * Switch counter shards' clock to timestamps (CASSANDRA-9811)
 * Introduce HdrHistogram and response/service/wait separation to stress tool (CASSANDRA-11853)
 * entry-weighers in QueryProcessor should respect partitionKeyBindIndexes field (CASSANDRA-11718)
 * Support older ant versions (CASSANDRA-11807)
 * Estimate compressed on disk size when deciding if sstable size limit reached (CASSANDRA-11623)
 * cassandra-stress profiles should support case sensitive schemas (CASSANDRA-11546)
 * Remove DatabaseDescriptor dependency from FileUtils (CASSANDRA-11578)
 * Faster streaming (CASSANDRA-9766)
 * Add prepared query parameter to trace for "Execute CQL3 prepared query" session (CASSANDRA-11425)
 * Add repaired percentage metric (CASSANDRA-11503)
 * Add Change-Data-Capture (CASSANDRA-8844)
Merged from 3.0:
 * Fix paging for 2.x to 3.x upgrades (CASSANDRA-11195)
 * Fix clean interval not sent to commit log for empty memtable flush (CASSANDRA-12436)
 * Fix potential resource leak in RMIServerSocketFactoryImpl (CASSANDRA-12331)
 * Make sure compaction stats are updated when compaction is interrupted (CASSANDRA-12100)
 * Change commitlog and sstables to track dirty and clean intervals (CASSANDRA-11828)
 * NullPointerException during compaction on table with static columns (CASSANDRA-12336)
 * Fixed ConcurrentModificationException when reading metrics in GraphiteReporter (CASSANDRA-11823)
 * Fix upgrade of super columns on thrift (CASSANDRA-12335)
 * Fixed flacky BlacklistingCompactionsTest, switched to fixed size types and increased corruption size (CASSANDRA-12359)
 * Rerun ReplicationAwareTokenAllocatorTest on failure to avoid flakiness (CASSANDRA-12277)
 * Exception when computing read-repair for range tombstones (CASSANDRA-12263)
 * Lost counter writes in compact table and static columns (CASSANDRA-12219)
 * AssertionError with MVs on updating a row that isn't indexed due to a null value (CASSANDRA-12247)
 * Disable RR and speculative retry with EACH_QUORUM reads (CASSANDRA-11980)
 * Add option to override compaction space check (CASSANDRA-12180)
 * Faster startup by only scanning each directory for temporary files once (CASSANDRA-12114)
 * Respond with v1/v2 protocol header when responding to driver that attempts
   to connect with too low of a protocol version (CASSANDRA-11464)
 * NullPointerExpception when reading/compacting table (CASSANDRA-11988)
 * Fix problem with undeleteable rows on upgrade to new sstable format (CASSANDRA-12144)
 * Fix potential bad messaging service message for paged range reads
   within mixed-version 3.x clusters (CASSANDRA-12249)
 * Fix paging logic for deleted partitions with static columns (CASSANDRA-12107)
 * Wait until the message is being send to decide which serializer must be used (CASSANDRA-11393)
 * Fix migration of static thrift column names with non-text comparators (CASSANDRA-12147)
 * Fix upgrading sparse tables that are incorrectly marked as dense (CASSANDRA-11315)
 * Fix reverse queries ignoring range tombstones (CASSANDRA-11733)
 * Avoid potential race when rebuilding CFMetaData (CASSANDRA-12098)
 * Avoid missing sstables when getting the canonical sstables (CASSANDRA-11996)
 * Always select the live sstables when getting sstables in bounds (CASSANDRA-11944)
 * Fix column ordering of results with static columns for Thrift requests in
   a mixed 2.x/3.x cluster, also fix potential non-resolved duplication of
   those static columns in query results (CASSANDRA-12123)
 * Avoid digest mismatch with empty but static rows (CASSANDRA-12090)
 * Fix EOF exception when altering column type (CASSANDRA-11820)
 * Fix potential race in schema during new table creation (CASSANDRA-12083)
 * cqlsh: fix error handling in rare COPY FROM failure scenario (CASSANDRA-12070)
 * Disable autocompaction during drain (CASSANDRA-11878)
 * Add a metrics timer to MemtablePool and use it to track time spent blocked on memory in MemtableAllocator (CASSANDRA-11327)
 * Fix upgrading schema with super columns with non-text subcomparators (CASSANDRA-12023)
 * Add TimeWindowCompactionStrategy (CASSANDRA-9666)
 * Fix JsonTransformer output of partition with deletion info (CASSANDRA-12418)
 * Fix NPE in SSTableLoader when specifying partial directory path (CASSANDRA-12609)
Merged from 2.2:
 * Add local address entry in PropertyFileSnitch (CASSANDRA-11332)
 * cqlsh copy: fix missing counter values (CASSANDRA-12476)
 * Move migration tasks to non-periodic queue, assure flush executor shutdown after non-periodic executor (CASSANDRA-12251)
 * cqlsh copy: fixed possible race in initializing feeding thread (CASSANDRA-11701)
 * Only set broadcast_rpc_address on Ec2MultiRegionSnitch if it's not set (CASSANDRA-11357)
 * Update StorageProxy range metrics for timeouts, failures and unavailables (CASSANDRA-9507)
 * Add Sigar to classes included in clientutil.jar (CASSANDRA-11635)
 * Add decay to histograms and timers used for metrics (CASSANDRA-11752)
 * Fix hanging stream session (CASSANDRA-10992)
 * Fix INSERT JSON, fromJson() support of smallint, tinyint types (CASSANDRA-12371)
 * Restore JVM metric export for metric reporters (CASSANDRA-12312)
 * Release sstables of failed stream sessions only when outgoing transfers are finished (CASSANDRA-11345)
 * Wait for tracing events before returning response and query at same consistency level client side (CASSANDRA-11465)
 * cqlsh copyutil should get host metadata by connected address (CASSANDRA-11979)
 * Fixed cqlshlib.test.remove_test_db (CASSANDRA-12214)
 * Synchronize ThriftServer::stop() (CASSANDRA-12105)
 * Use dedicated thread for JMX notifications (CASSANDRA-12146)
 * Improve streaming synchronization and fault tolerance (CASSANDRA-11414)
 * MemoryUtil.getShort() should return an unsigned short also for architectures not supporting unaligned memory accesses (CASSANDRA-11973)
Merged from 2.1:
 * Fix queries with empty ByteBuffer values in clustering column restrictions (CASSANDRA-12127)
 * Disable passing control to post-flush after flush failure to prevent data loss (CASSANDRA-11828)
 * Allow STCS-in-L0 compactions to reduce scope with LCS (CASSANDRA-12040)
 * cannot use cql since upgrading python to 2.7.11+ (CASSANDRA-11850)
 * Fix filtering on clustering columns when 2i is used (CASSANDRA-11907)


3.0.8
 * Fix potential race in schema during new table creation (CASSANDRA-12083)
 * cqlsh: fix error handling in rare COPY FROM failure scenario (CASSANDRA-12070)
 * Disable autocompaction during drain (CASSANDRA-11878)
 * Add a metrics timer to MemtablePool and use it to track time spent blocked on memory in MemtableAllocator (CASSANDRA-11327)
 * Fix upgrading schema with super columns with non-text subcomparators (CASSANDRA-12023)
 * Add TimeWindowCompactionStrategy (CASSANDRA-9666)
Merged from 2.2:
 * Allow nodetool info to run with readonly JMX access (CASSANDRA-11755)
 * Validate bloom_filter_fp_chance against lowest supported
   value when the table is created (CASSANDRA-11920)
 * Don't send erroneous NEW_NODE notifications on restart (CASSANDRA-11038)
 * StorageService shutdown hook should use a volatile variable (CASSANDRA-11984)
Merged from 2.1:
 * Add system property to set the max number of native transport requests in queue (CASSANDRA-11363)
 * Fix queries with empty ByteBuffer values in clustering column restrictions (CASSANDRA-12127)
 * Disable passing control to post-flush after flush failure to prevent data loss (CASSANDRA-11828)
 * Allow STCS-in-L0 compactions to reduce scope with LCS (CASSANDRA-12040)
 * cannot use cql since upgrading python to 2.7.11+ (CASSANDRA-11850)
 * Fix filtering on clustering columns when 2i is used (CASSANDRA-11907)
 * Avoid stalling paxos when the paxos state expires (CASSANDRA-12043)
 * Remove finished incoming streaming connections from MessagingService (CASSANDRA-11854)
 * Don't try to get sstables for non-repairing column families (CASSANDRA-12077)
 * Avoid marking too many sstables as repaired (CASSANDRA-11696)
 * Prevent select statements with clustering key > 64k (CASSANDRA-11882)
 * Fix clock skew corrupting other nodes with paxos (CASSANDRA-11991)
 * Remove distinction between non-existing static columns and existing but null in LWTs (CASSANDRA-9842)
 * Cache local ranges when calculating repair neighbors (CASSANDRA-11934)
 * Allow LWT operation on static column with only partition keys (CASSANDRA-10532)
 * Create interval tree over canonical sstables to avoid missing sstables during streaming (CASSANDRA-11886)
 * cqlsh COPY FROM: shutdown parent cluster after forking, to avoid corrupting SSL connections (CASSANDRA-11749)


3.7
 * Support multiple folders for user defined compaction tasks (CASSANDRA-11765)
 * Fix race in CompactionStrategyManager's pause/resume (CASSANDRA-11922)
Merged from 3.0:
 * Fix legacy serialization of Thrift-generated non-compound range tombstones
   when communicating with 2.x nodes (CASSANDRA-11930)
 * Fix Directories instantiations where CFS.initialDirectories should be used (CASSANDRA-11849)
 * Avoid referencing DatabaseDescriptor in AbstractType (CASSANDRA-11912)
 * Don't use static dataDirectories field in Directories instances (CASSANDRA-11647)
 * Fix sstables not being protected from removal during index build (CASSANDRA-11905)
 * cqlsh: Suppress stack trace from Read/WriteFailures (CASSANDRA-11032)
 * Remove unneeded code to repair index summaries that have
   been improperly down-sampled (CASSANDRA-11127)
 * Avoid WriteTimeoutExceptions during commit log replay due to materialized
   view lock contention (CASSANDRA-11891)
 * Prevent OOM failures on SSTable corruption, improve tests for corruption detection (CASSANDRA-9530)
 * Use CFS.initialDirectories when clearing snapshots (CASSANDRA-11705)
 * Allow compaction strategies to disable early open (CASSANDRA-11754)
 * Refactor Materialized View code (CASSANDRA-11475)
 * Update Java Driver (CASSANDRA-11615)
Merged from 2.2:
 * Persist local metadata earlier in startup sequence (CASSANDRA-11742)
 * cqlsh: fix tab completion for case-sensitive identifiers (CASSANDRA-11664)
 * Avoid showing estimated key as -1 in tablestats (CASSANDRA-11587)
 * Fix possible race condition in CommitLog.recover (CASSANDRA-11743)
 * Enable client encryption in sstableloader with cli options (CASSANDRA-11708)
 * Possible memory leak in NIODataInputStream (CASSANDRA-11867)
 * Add seconds to cqlsh tracing session duration (CASSANDRA-11753)
 * Fix commit log replay after out-of-order flush completion (CASSANDRA-9669)
 * Prohibit Reversed Counter type as part of the PK (CASSANDRA-9395)
 * cqlsh: correctly handle non-ascii chars in error messages (CASSANDRA-11626)
Merged from 2.1:
 * Run CommitLog tests with different compression settings (CASSANDRA-9039)
 * cqlsh: apply current keyspace to source command (CASSANDRA-11152)
 * Clear out parent repair session if repair coordinator dies (CASSANDRA-11824)
 * Set default streaming_socket_timeout_in_ms to 24 hours (CASSANDRA-11840)
 * Do not consider local node a valid source during replace (CASSANDRA-11848)
 * Add message dropped tasks to nodetool netstats (CASSANDRA-11855)
 * Avoid holding SSTableReaders for duration of incremental repair (CASSANDRA-11739)


3.6
 * Correctly migrate schema for frozen UDTs during 2.x -> 3.x upgrades
   (does not affect any released versions) (CASSANDRA-11613)
 * Allow server startup if JMX is configured directly (CASSANDRA-11725)
 * Prevent direct memory OOM on buffer pool allocations (CASSANDRA-11710)
 * Enhanced Compaction Logging (CASSANDRA-10805)
 * Make prepared statement cache size configurable (CASSANDRA-11555)
 * Integrated JMX authentication and authorization (CASSANDRA-10091)
 * Add units to stress ouput (CASSANDRA-11352)
 * Fix PER PARTITION LIMIT for single and multi partitions queries (CASSANDRA-11603)
 * Add uncompressed chunk cache for RandomAccessReader (CASSANDRA-5863)
 * Clarify ClusteringPrefix hierarchy (CASSANDRA-11213)
 * Always perform collision check before joining ring (CASSANDRA-10134)
 * SSTableWriter output discrepancy (CASSANDRA-11646)
 * Fix potential timeout in NativeTransportService.testConcurrentDestroys (CASSANDRA-10756)
 * Support large partitions on the 3.0 sstable format (CASSANDRA-11206,11763)
 * Add support to rebuild from specific range (CASSANDRA-10406)
 * Optimize the overlapping lookup by calculating all the
   bounds in advance (CASSANDRA-11571)
 * Support json/yaml output in nodetool tablestats (CASSANDRA-5977)
 * (stress) Add datacenter option to -node options (CASSANDRA-11591)
 * Fix handling of empty slices (CASSANDRA-11513)
 * Make number of cores used by cqlsh COPY visible to testing code (CASSANDRA-11437)
 * Allow filtering on clustering columns for queries without secondary indexes (CASSANDRA-11310)
 * Refactor Restriction hierarchy (CASSANDRA-11354)
 * Eliminate allocations in R/W path (CASSANDRA-11421)
 * Update Netty to 4.0.36 (CASSANDRA-11567)
 * Fix PER PARTITION LIMIT for queries requiring post-query ordering (CASSANDRA-11556)
 * Allow instantiation of UDTs and tuples in UDFs (CASSANDRA-10818)
 * Support UDT in CQLSSTableWriter (CASSANDRA-10624)
 * Support for non-frozen user-defined types, updating
   individual fields of user-defined types (CASSANDRA-7423)
 * Make LZ4 compression level configurable (CASSANDRA-11051)
 * Allow per-partition LIMIT clause in CQL (CASSANDRA-7017)
 * Make custom filtering more extensible with UserExpression (CASSANDRA-11295)
 * Improve field-checking and error reporting in cassandra.yaml (CASSANDRA-10649)
 * Print CAS stats in nodetool proxyhistograms (CASSANDRA-11507)
 * More user friendly error when providing an invalid token to nodetool (CASSANDRA-9348)
 * Add static column support to SASI index (CASSANDRA-11183)
 * Support EQ/PREFIX queries in SASI CONTAINS mode without tokenization (CASSANDRA-11434)
 * Support LIKE operator in prepared statements (CASSANDRA-11456)
 * Add a command to see if a Materialized View has finished building (CASSANDRA-9967)
 * Log endpoint and port associated with streaming operation (CASSANDRA-8777)
 * Print sensible units for all log messages (CASSANDRA-9692)
 * Upgrade Netty to version 4.0.34 (CASSANDRA-11096)
 * Break the CQL grammar into separate Parser and Lexer (CASSANDRA-11372)
 * Compress only inter-dc traffic by default (CASSANDRA-8888)
 * Add metrics to track write amplification (CASSANDRA-11420)
 * cassandra-stress: cannot handle "value-less" tables (CASSANDRA-7739)
 * Add/drop multiple columns in one ALTER TABLE statement (CASSANDRA-10411)
 * Add require_endpoint_verification opt for internode encryption (CASSANDRA-9220)
 * Add auto import java.util for UDF code block (CASSANDRA-11392)
 * Add --hex-format option to nodetool getsstables (CASSANDRA-11337)
 * sstablemetadata should print sstable min/max token (CASSANDRA-7159)
 * Do not wrap CassandraException in TriggerExecutor (CASSANDRA-9421)
 * COPY TO should have higher double precision (CASSANDRA-11255)
 * Stress should exit with non-zero status after failure (CASSANDRA-10340)
 * Add client to cqlsh SHOW_SESSION (CASSANDRA-8958)
 * Fix nodetool tablestats keyspace level metrics (CASSANDRA-11226)
 * Store repair options in parent_repair_history (CASSANDRA-11244)
 * Print current leveling in sstableofflinerelevel (CASSANDRA-9588)
 * Change repair message for keyspaces with RF 1 (CASSANDRA-11203)
 * Remove hard-coded SSL cipher suites and protocols (CASSANDRA-10508)
 * Improve concurrency in CompactionStrategyManager (CASSANDRA-10099)
 * (cqlsh) interpret CQL type for formatting blobs (CASSANDRA-11274)
 * Refuse to start and print txn log information in case of disk
   corruption (CASSANDRA-10112)
 * Resolve some eclipse-warnings (CASSANDRA-11086)
 * (cqlsh) Show static columns in a different color (CASSANDRA-11059)
 * Allow to remove TTLs on table with default_time_to_live (CASSANDRA-11207)
Merged from 3.0:
 * Disallow creating view with a static column (CASSANDRA-11602)
 * Reduce the amount of object allocations caused by the getFunctions methods (CASSANDRA-11593)
 * Potential error replaying commitlog with smallint/tinyint/date/time types (CASSANDRA-11618)
 * Fix queries with filtering on counter columns (CASSANDRA-11629)
 * Improve tombstone printing in sstabledump (CASSANDRA-11655)
 * Fix paging for range queries where all clustering columns are specified (CASSANDRA-11669)
 * Don't require HEAP_NEW_SIZE to be set when using G1 (CASSANDRA-11600)
 * Fix sstabledump not showing cells after tombstone marker (CASSANDRA-11654)
 * Ignore all LocalStrategy keyspaces for streaming and other related
   operations (CASSANDRA-11627)
 * Ensure columnfilter covers indexed columns for thrift 2i queries (CASSANDRA-11523)
 * Only open one sstable scanner per sstable (CASSANDRA-11412)
 * Option to specify ProtocolVersion in cassandra-stress (CASSANDRA-11410)
 * ArithmeticException in avgFunctionForDecimal (CASSANDRA-11485)
 * LogAwareFileLister should only use OLD sstable files in current folder to determine disk consistency (CASSANDRA-11470)
 * Notify indexers of expired rows during compaction (CASSANDRA-11329)
 * Properly respond with ProtocolError when a v1/v2 native protocol
   header is received (CASSANDRA-11464)
 * Validate that num_tokens and initial_token are consistent with one another (CASSANDRA-10120)
Merged from 2.2:
 * Exit JVM if JMX server fails to startup (CASSANDRA-11540)
 * Produce a heap dump when exiting on OOM (CASSANDRA-9861)
 * Restore ability to filter on clustering columns when using a 2i (CASSANDRA-11510)
 * JSON datetime formatting needs timezone (CASSANDRA-11137)
 * Fix is_dense recalculation for Thrift-updated tables (CASSANDRA-11502)
 * Remove unnescessary file existence check during anticompaction (CASSANDRA-11660)
 * Add missing files to debian packages (CASSANDRA-11642)
 * Avoid calling Iterables::concat in loops during ModificationStatement::getFunctions (CASSANDRA-11621)
 * cqlsh: COPY FROM should use regular inserts for single statement batches and
   report errors correctly if workers processes crash on initialization (CASSANDRA-11474)
 * Always close cluster with connection in CqlRecordWriter (CASSANDRA-11553)
 * Allow only DISTINCT queries with partition keys restrictions (CASSANDRA-11339)
 * CqlConfigHelper no longer requires both a keystore and truststore to work (CASSANDRA-11532)
 * Make deprecated repair methods backward-compatible with previous notification service (CASSANDRA-11430)
 * IncomingStreamingConnection version check message wrong (CASSANDRA-11462)
Merged from 2.1:
 * Support mlockall on IBM POWER arch (CASSANDRA-11576)
 * Add option to disable use of severity in DynamicEndpointSnitch (CASSANDRA-11737)
 * cqlsh COPY FROM fails for null values with non-prepared statements (CASSANDRA-11631)
 * Make cython optional in pylib/setup.py (CASSANDRA-11630)
 * Change order of directory searching for cassandra.in.sh to favor local one (CASSANDRA-11628)
 * cqlsh COPY FROM fails with []{} chars in UDT/tuple fields/values (CASSANDRA-11633)
 * clqsh: COPY FROM throws TypeError with Cython extensions enabled (CASSANDRA-11574)
 * cqlsh: COPY FROM ignores NULL values in conversion (CASSANDRA-11549)
 * Validate levels when building LeveledScanner to avoid overlaps with orphaned sstables (CASSANDRA-9935)


3.5
 * StaticTokenTreeBuilder should respect posibility of duplicate tokens (CASSANDRA-11525)
 * Correctly fix potential assertion error during compaction (CASSANDRA-11353)
 * Avoid index segment stitching in RAM which lead to OOM on big SSTable files (CASSANDRA-11383)
 * Fix clustering and row filters for LIKE queries on clustering columns (CASSANDRA-11397)
Merged from 3.0:
 * Fix rare NPE on schema upgrade from 2.x to 3.x (CASSANDRA-10943)
 * Improve backoff policy for cqlsh COPY FROM (CASSANDRA-11320)
 * Improve IF NOT EXISTS check in CREATE INDEX (CASSANDRA-11131)
 * Upgrade ohc to 0.4.3
 * Enable SO_REUSEADDR for JMX RMI server sockets (CASSANDRA-11093)
 * Allocate merkletrees with the correct size (CASSANDRA-11390)
 * Support streaming pre-3.0 sstables (CASSANDRA-10990)
 * Add backpressure to compressed or encrypted commit log (CASSANDRA-10971)
 * SSTableExport supports secondary index tables (CASSANDRA-11330)
 * Fix sstabledump to include missing info in debug output (CASSANDRA-11321)
 * Establish and implement canonical bulk reading workload(s) (CASSANDRA-10331)
 * Fix paging for IN queries on tables without clustering columns (CASSANDRA-11208)
 * Remove recursive call from CompositesSearcher (CASSANDRA-11304)
 * Fix filtering on non-primary key columns for queries without index (CASSANDRA-6377)
 * Fix sstableloader fail when using materialized view (CASSANDRA-11275)
Merged from 2.2:
 * DatabaseDescriptor should log stacktrace in case of Eception during seed provider creation (CASSANDRA-11312)
 * Use canonical path for directory in SSTable descriptor (CASSANDRA-10587)
 * Add cassandra-stress keystore option (CASSANDRA-9325)
 * Dont mark sstables as repairing with sub range repairs (CASSANDRA-11451)
 * Notify when sstables change after cancelling compaction (CASSANDRA-11373)
 * cqlsh: COPY FROM should check that explicit column names are valid (CASSANDRA-11333)
 * Add -Dcassandra.start_gossip startup option (CASSANDRA-10809)
 * Fix UTF8Validator.validate() for modified UTF-8 (CASSANDRA-10748)
 * Clarify that now() function is calculated on the coordinator node in CQL documentation (CASSANDRA-10900)
 * Fix bloom filter sizing with LCS (CASSANDRA-11344)
 * (cqlsh) Fix error when result is 0 rows with EXPAND ON (CASSANDRA-11092)
 * Add missing newline at end of bin/cqlsh (CASSANDRA-11325)
 * Unresolved hostname leads to replace being ignored (CASSANDRA-11210)
 * Only log yaml config once, at startup (CASSANDRA-11217)
 * Reference leak with parallel repairs on the same table (CASSANDRA-11215)
Merged from 2.1:
 * Add a -j parameter to scrub/cleanup/upgradesstables to state how
   many threads to use (CASSANDRA-11179)
 * COPY FROM on large datasets: fix progress report and debug performance (CASSANDRA-11053)
 * InvalidateKeys should have a weak ref to key cache (CASSANDRA-11176)


3.4
 * (cqlsh) add cqlshrc option to always connect using ssl (CASSANDRA-10458)
 * Cleanup a few resource warnings (CASSANDRA-11085)
 * Allow custom tracing implementations (CASSANDRA-10392)
 * Extract LoaderOptions to be able to be used from outside (CASSANDRA-10637)
 * fix OnDiskIndexTest to properly treat empty ranges (CASSANDRA-11205)
 * fix TrackerTest to handle new notifications (CASSANDRA-11178)
 * add SASI validation for partitioner and complex columns (CASSANDRA-11169)
 * Add caching of encrypted credentials in PasswordAuthenticator (CASSANDRA-7715)
 * fix SASI memtable switching on flush (CASSANDRA-11159)
 * Remove duplicate offline compaction tracking (CASSANDRA-11148)
 * fix EQ semantics of analyzed SASI indexes (CASSANDRA-11130)
 * Support long name output for nodetool commands (CASSANDRA-7950)
 * Encrypted hints (CASSANDRA-11040)
 * SASI index options validation (CASSANDRA-11136)
 * Optimize disk seek using min/max column name meta data when the LIMIT clause is used
   (CASSANDRA-8180)
 * Add LIKE support to CQL3 (CASSANDRA-11067)
 * Generic Java UDF types (CASSANDRA-10819)
 * cqlsh: Include sub-second precision in timestamps by default (CASSANDRA-10428)
 * Set javac encoding to utf-8 (CASSANDRA-11077)
 * Integrate SASI index into Cassandra (CASSANDRA-10661)
 * Add --skip-flush option to nodetool snapshot
 * Skip values for non-queried columns (CASSANDRA-10657)
 * Add support for secondary indexes on static columns (CASSANDRA-8103)
 * CommitLogUpgradeTestMaker creates broken commit logs (CASSANDRA-11051)
 * Add metric for number of dropped mutations (CASSANDRA-10866)
 * Simplify row cache invalidation code (CASSANDRA-10396)
 * Support user-defined compaction through nodetool (CASSANDRA-10660)
 * Stripe view locks by key and table ID to reduce contention (CASSANDRA-10981)
 * Add nodetool gettimeout and settimeout commands (CASSANDRA-10953)
 * Add 3.0 metadata to sstablemetadata output (CASSANDRA-10838)
Merged from 3.0:
 * MV should only query complex columns included in the view (CASSANDRA-11069)
 * Failed aggregate creation breaks server permanently (CASSANDRA-11064)
 * Add sstabledump tool (CASSANDRA-7464)
 * Introduce backpressure for hints (CASSANDRA-10972)
 * Fix ClusteringPrefix not being able to read tombstone range boundaries (CASSANDRA-11158)
 * Prevent logging in sandboxed state (CASSANDRA-11033)
 * Disallow drop/alter operations of UDTs used by UDAs (CASSANDRA-10721)
 * Add query time validation method on Index (CASSANDRA-11043)
 * Avoid potential AssertionError in mixed version cluster (CASSANDRA-11128)
 * Properly handle hinted handoff after topology changes (CASSANDRA-5902)
 * AssertionError when listing sstable files on inconsistent disk state (CASSANDRA-11156)
 * Fix wrong rack counting and invalid conditions check for TokenAllocation
   (CASSANDRA-11139)
 * Avoid creating empty hint files (CASSANDRA-11090)
 * Fix leak detection strong reference loop using weak reference (CASSANDRA-11120)
 * Configurie BatchlogManager to stop delayed tasks on shutdown (CASSANDRA-11062)
 * Hadoop integration is incompatible with Cassandra Driver 3.0.0 (CASSANDRA-11001)
 * Add dropped_columns to the list of schema table so it gets handled
   properly (CASSANDRA-11050)
 * Fix NPE when using forceRepairRangeAsync without DC (CASSANDRA-11239)
Merged from 2.2:
 * Preserve order for preferred SSL cipher suites (CASSANDRA-11164)
 * Range.compareTo() violates the contract of Comparable (CASSANDRA-11216)
 * Avoid NPE when serializing ErrorMessage with null message (CASSANDRA-11167)
 * Replacing an aggregate with a new version doesn't reset INITCOND (CASSANDRA-10840)
 * (cqlsh) cqlsh cannot be called through symlink (CASSANDRA-11037)
 * fix ohc and java-driver pom dependencies in build.xml (CASSANDRA-10793)
 * Protect from keyspace dropped during repair (CASSANDRA-11065)
 * Handle adding fields to a UDT in SELECT JSON and toJson() (CASSANDRA-11146)
 * Better error message for cleanup (CASSANDRA-10991)
 * cqlsh pg-style-strings broken if line ends with ';' (CASSANDRA-11123)
 * Always persist upsampled index summaries (CASSANDRA-10512)
 * (cqlsh) Fix inconsistent auto-complete (CASSANDRA-10733)
 * Make SELECT JSON and toJson() threadsafe (CASSANDRA-11048)
 * Fix SELECT on tuple relations for mixed ASC/DESC clustering order (CASSANDRA-7281)
 * Use cloned TokenMetadata in size estimates to avoid race against membership check
   (CASSANDRA-10736)
 * (cqlsh) Support utf-8/cp65001 encoding on Windows (CASSANDRA-11030)
 * Fix paging on DISTINCT queries repeats result when first row in partition changes
   (CASSANDRA-10010)
 * (cqlsh) Support timezone conversion using pytz (CASSANDRA-10397)
 * cqlsh: change default encoding to UTF-8 (CASSANDRA-11124)
Merged from 2.1:
 * Checking if an unlogged batch is local is inefficient (CASSANDRA-11529)
 * Fix out-of-space error treatment in memtable flushing (CASSANDRA-11448).
 * Don't do defragmentation if reading from repaired sstables (CASSANDRA-10342)
 * Fix streaming_socket_timeout_in_ms not enforced (CASSANDRA-11286)
 * Avoid dropping message too quickly due to missing unit conversion (CASSANDRA-11302)
 * Don't remove FailureDetector history on removeEndpoint (CASSANDRA-10371)
 * Only notify if repair status changed (CASSANDRA-11172)
 * Use logback setting for 'cassandra -v' command (CASSANDRA-10767)
 * Fix sstableloader to unthrottle streaming by default (CASSANDRA-9714)
 * Fix incorrect warning in 'nodetool status' (CASSANDRA-10176)
 * Properly release sstable ref when doing offline scrub (CASSANDRA-10697)
 * Improve nodetool status performance for large cluster (CASSANDRA-7238)
 * Gossiper#isEnabled is not thread safe (CASSANDRA-11116)
 * Avoid major compaction mixing repaired and unrepaired sstables in DTCS (CASSANDRA-11113)
 * Make it clear what DTCS timestamp_resolution is used for (CASSANDRA-11041)
 * (cqlsh) Display milliseconds when datetime overflows (CASSANDRA-10625)


3.3
 * Avoid infinite loop if owned range is smaller than number of
   data dirs (CASSANDRA-11034)
 * Avoid bootstrap hanging when existing nodes have no data to stream (CASSANDRA-11010)
Merged from 3.0:
 * Remove double initialization of newly added tables (CASSANDRA-11027)
 * Filter keys searcher results by target range (CASSANDRA-11104)
 * Fix deserialization of legacy read commands (CASSANDRA-11087)
 * Fix incorrect computation of deletion time in sstable metadata (CASSANDRA-11102)
 * Avoid memory leak when collecting sstable metadata (CASSANDRA-11026)
 * Mutations do not block for completion under view lock contention (CASSANDRA-10779)
 * Invalidate legacy schema tables when unloading them (CASSANDRA-11071)
 * (cqlsh) handle INSERT and UPDATE statements with LWT conditions correctly
   (CASSANDRA-11003)
 * Fix DISTINCT queries in mixed version clusters (CASSANDRA-10762)
 * Migrate build status for indexes along with legacy schema (CASSANDRA-11046)
 * Ensure SSTables for legacy KEYS indexes can be read (CASSANDRA-11045)
 * Added support for IBM zSystems architecture (CASSANDRA-11054)
 * Update CQL documentation (CASSANDRA-10899)
 * Check the column name, not cell name, for dropped columns when reading
   legacy sstables (CASSANDRA-11018)
 * Don't attempt to index clustering values of static rows (CASSANDRA-11021)
 * Remove checksum files after replaying hints (CASSANDRA-10947)
 * Support passing base table metadata to custom 2i validation (CASSANDRA-10924)
 * Ensure stale index entries are purged during reads (CASSANDRA-11013)
 * (cqlsh) Also apply --connect-timeout to control connection
   timeout (CASSANDRA-10959)
 * Fix AssertionError when removing from list using UPDATE (CASSANDRA-10954)
 * Fix UnsupportedOperationException when reading old sstable with range
   tombstone (CASSANDRA-10743)
 * MV should use the maximum timestamp of the primary key (CASSANDRA-10910)
 * Fix potential assertion error during compaction (CASSANDRA-10944)
Merged from 2.2:
 * maxPurgeableTimestamp needs to check memtables too (CASSANDRA-9949)
 * Apply change to compaction throughput in real time (CASSANDRA-10025)
 * (cqlsh) encode input correctly when saving history
 * Fix potential NPE on ORDER BY queries with IN (CASSANDRA-10955)
 * Start L0 STCS-compactions even if there is a L0 -> L1 compaction
   going (CASSANDRA-10979)
 * Make UUID LSB unique per process (CASSANDRA-7925)
 * Avoid NPE when performing sstable tasks (scrub etc.) (CASSANDRA-10980)
 * Make sure client gets tombstone overwhelmed warning (CASSANDRA-9465)
 * Fix error streaming section more than 2GB (CASSANDRA-10961)
 * Histogram buckets exposed in jmx are sorted incorrectly (CASSANDRA-10975)
 * Enable GC logging by default (CASSANDRA-10140)
 * Optimize pending range computation (CASSANDRA-9258)
 * Skip commit log and saved cache directories in SSTable version startup check (CASSANDRA-10902)
 * drop/alter user should be case sensitive (CASSANDRA-10817)
Merged from 2.1:
 * test_bulk_round_trip_blogposts is failing occasionally (CASSANDRA-10938)
 * Fix isJoined return true only after becoming cluster member (CASANDRA-11007)
 * Fix bad gossip generation seen in long-running clusters (CASSANDRA-10969)
 * Avoid NPE when incremental repair fails (CASSANDRA-10909)
 * Unmark sstables compacting once they are done in cleanup/scrub/upgradesstables (CASSANDRA-10829)
 * Allow simultaneous bootstrapping with strict consistency when no vnodes are used (CASSANDRA-11005)
 * Log a message when major compaction does not result in a single file (CASSANDRA-10847)
 * (cqlsh) fix cqlsh_copy_tests when vnodes are disabled (CASSANDRA-10997)
 * (cqlsh) Add request timeout option to cqlsh (CASSANDRA-10686)
 * Avoid AssertionError while submitting hint with LWT (CASSANDRA-10477)
 * If CompactionMetadata is not in stats file, use index summary instead (CASSANDRA-10676)
 * Retry sending gossip syn multiple times during shadow round (CASSANDRA-8072)
 * Fix pending range calculation during moves (CASSANDRA-10887)
 * Sane default (200Mbps) for inter-DC streaming througput (CASSANDRA-8708)



3.2
 * Make sure tokens don't exist in several data directories (CASSANDRA-6696)
 * Add requireAuthorization method to IAuthorizer (CASSANDRA-10852)
 * Move static JVM options to conf/jvm.options file (CASSANDRA-10494)
 * Fix CassandraVersion to accept x.y version string (CASSANDRA-10931)
 * Add forceUserDefinedCleanup to allow more flexible cleanup (CASSANDRA-10708)
 * (cqlsh) allow setting TTL with COPY (CASSANDRA-9494)
 * Fix counting of received sstables in streaming (CASSANDRA-10949)
 * Implement hints compression (CASSANDRA-9428)
 * Fix potential assertion error when reading static columns (CASSANDRA-10903)
 * Fix EstimatedHistogram creation in nodetool tablehistograms (CASSANDRA-10859)
 * Establish bootstrap stream sessions sequentially (CASSANDRA-6992)
 * Sort compactionhistory output by timestamp (CASSANDRA-10464)
 * More efficient BTree removal (CASSANDRA-9991)
 * Make tablehistograms accept the same syntax as tablestats (CASSANDRA-10149)
 * Group pending compactions based on table (CASSANDRA-10718)
 * Add compressor name in sstablemetadata output (CASSANDRA-9879)
 * Fix type casting for counter columns (CASSANDRA-10824)
 * Prevent running Cassandra as root (CASSANDRA-8142)
 * bound maximum in-flight commit log replay mutation bytes to 64 megabytes (CASSANDRA-8639)
 * Normalize all scripts (CASSANDRA-10679)
 * Make compression ratio much more accurate (CASSANDRA-10225)
 * Optimize building of Clustering object when only one is created (CASSANDRA-10409)
 * Make index building pluggable (CASSANDRA-10681)
 * Add sstable flush observer (CASSANDRA-10678)
 * Improve NTS endpoints calculation (CASSANDRA-10200)
 * Improve performance of the folderSize function (CASSANDRA-10677)
 * Add support for type casting in selection clause (CASSANDRA-10310)
 * Added graphing option to cassandra-stress (CASSANDRA-7918)
 * Abort in-progress queries that time out (CASSANDRA-7392)
 * Add transparent data encryption core classes (CASSANDRA-9945)
Merged from 3.0:
 * Better handling of SSL connection errors inter-node (CASSANDRA-10816)
 * Avoid NoSuchElementException when executing empty batch (CASSANDRA-10711)
 * Avoid building PartitionUpdate in toString (CASSANDRA-10897)
 * Reduce heap spent when receiving many SSTables (CASSANDRA-10797)
 * Add back support for 3rd party auth providers to bulk loader (CASSANDRA-10873)
 * Eliminate the dependency on jgrapht for UDT resolution (CASSANDRA-10653)
 * (Hadoop) Close Clusters and Sessions in Hadoop Input/Output classes (CASSANDRA-10837)
 * Fix sstableloader not working with upper case keyspace name (CASSANDRA-10806)
Merged from 2.2:
 * jemalloc detection fails due to quoting issues in regexv (CASSANDRA-10946)
 * (cqlsh) show correct column names for empty result sets (CASSANDRA-9813)
 * Add new types to Stress (CASSANDRA-9556)
 * Add property to allow listening on broadcast interface (CASSANDRA-9748)
Merged from 2.1:
 * Match cassandra-loader options in COPY FROM (CASSANDRA-9303)
 * Fix binding to any address in CqlBulkRecordWriter (CASSANDRA-9309)
 * cqlsh fails to decode utf-8 characters for text typed columns (CASSANDRA-10875)
 * Log error when stream session fails (CASSANDRA-9294)
 * Fix bugs in commit log archiving startup behavior (CASSANDRA-10593)
 * (cqlsh) further optimise COPY FROM (CASSANDRA-9302)
 * Allow CREATE TABLE WITH ID (CASSANDRA-9179)
 * Make Stress compiles within eclipse (CASSANDRA-10807)
 * Cassandra Daemon should print JVM arguments (CASSANDRA-10764)
 * Allow cancellation of index summary redistribution (CASSANDRA-8805)


3.1.1
Merged from 3.0:
  * Fix upgrade data loss due to range tombstone deleting more data than then should
    (CASSANDRA-10822)


3.1
Merged from 3.0:
 * Avoid MV race during node decommission (CASSANDRA-10674)
 * Disable reloading of GossipingPropertyFileSnitch (CASSANDRA-9474)
 * Handle single-column deletions correction in materialized views
   when the column is part of the view primary key (CASSANDRA-10796)
 * Fix issue with datadir migration on upgrade (CASSANDRA-10788)
 * Fix bug with range tombstones on reverse queries and test coverage for
   AbstractBTreePartition (CASSANDRA-10059)
 * Remove 64k limit on collection elements (CASSANDRA-10374)
 * Remove unclear Indexer.indexes() method (CASSANDRA-10690)
 * Fix NPE on stream read error (CASSANDRA-10771)
 * Normalize cqlsh DESC output (CASSANDRA-10431)
 * Rejects partition range deletions when columns are specified (CASSANDRA-10739)
 * Fix error when saving cached key for old format sstable (CASSANDRA-10778)
 * Invalidate prepared statements on DROP INDEX (CASSANDRA-10758)
 * Fix SELECT statement with IN restrictions on partition key,
   ORDER BY and LIMIT (CASSANDRA-10729)
 * Improve stress performance over 1k threads (CASSANDRA-7217)
 * Wait for migration responses to complete before bootstrapping (CASSANDRA-10731)
 * Unable to create a function with argument of type Inet (CASSANDRA-10741)
 * Fix backward incompatibiliy in CqlInputFormat (CASSANDRA-10717)
 * Correctly preserve deletion info on updated rows when notifying indexers
   of single-row deletions (CASSANDRA-10694)
 * Notify indexers of partition delete during cleanup (CASSANDRA-10685)
 * Keep the file open in trySkipCache (CASSANDRA-10669)
 * Updated trigger example (CASSANDRA-10257)
Merged from 2.2:
 * Verify tables in pseudo-system keyspaces at startup (CASSANDRA-10761)
 * Fix IllegalArgumentException in DataOutputBuffer.reallocate for large buffers (CASSANDRA-10592)
 * Show CQL help in cqlsh in web browser (CASSANDRA-7225)
 * Serialize on disk the proper SSTable compression ratio (CASSANDRA-10775)
 * Reject index queries while the index is building (CASSANDRA-8505)
 * CQL.textile syntax incorrectly includes optional keyspace for aggregate SFUNC and FINALFUNC (CASSANDRA-10747)
 * Fix JSON update with prepared statements (CASSANDRA-10631)
 * Don't do anticompaction after subrange repair (CASSANDRA-10422)
 * Fix SimpleDateType type compatibility (CASSANDRA-10027)
 * (Hadoop) fix splits calculation (CASSANDRA-10640)
 * (Hadoop) ensure that Cluster instances are always closed (CASSANDRA-10058)
Merged from 2.1:
 * Fix Stress profile parsing on Windows (CASSANDRA-10808)
 * Fix incremental repair hang when replica is down (CASSANDRA-10288)
 * Optimize the way we check if a token is repaired in anticompaction (CASSANDRA-10768)
 * Add proper error handling to stream receiver (CASSANDRA-10774)
 * Warn or fail when changing cluster topology live (CASSANDRA-10243)
 * Status command in debian/ubuntu init script doesn't work (CASSANDRA-10213)
 * Some DROP ... IF EXISTS incorrectly result in exceptions on non-existing KS (CASSANDRA-10658)
 * DeletionTime.compareTo wrong in rare cases (CASSANDRA-10749)
 * Force encoding when computing statement ids (CASSANDRA-10755)
 * Properly reject counters as map keys (CASSANDRA-10760)
 * Fix the sstable-needs-cleanup check (CASSANDRA-10740)
 * (cqlsh) Print column names before COPY operation (CASSANDRA-8935)
 * Fix CompressedInputStream for proper cleanup (CASSANDRA-10012)
 * (cqlsh) Support counters in COPY commands (CASSANDRA-9043)
 * Try next replica if not possible to connect to primary replica on
   ColumnFamilyRecordReader (CASSANDRA-2388)
 * Limit window size in DTCS (CASSANDRA-10280)
 * sstableloader does not use MAX_HEAP_SIZE env parameter (CASSANDRA-10188)
 * (cqlsh) Improve COPY TO performance and error handling (CASSANDRA-9304)
 * Create compression chunk for sending file only (CASSANDRA-10680)
 * Forbid compact clustering column type changes in ALTER TABLE (CASSANDRA-8879)
 * Reject incremental repair with subrange repair (CASSANDRA-10422)
 * Add a nodetool command to refresh size_estimates (CASSANDRA-9579)
 * Invalidate cache after stream receive task is completed (CASSANDRA-10341)
 * Reject counter writes in CQLSSTableWriter (CASSANDRA-10258)
 * Remove superfluous COUNTER_MUTATION stage mapping (CASSANDRA-10605)


3.0
 * Fix AssertionError while flushing memtable due to materialized views
   incorrectly inserting empty rows (CASSANDRA-10614)
 * Store UDA initcond as CQL literal in the schema table, instead of a blob (CASSANDRA-10650)
 * Don't use -1 for the position of partition key in schema (CASSANDRA-10491)
 * Fix distinct queries in mixed version cluster (CASSANDRA-10573)
 * Skip sstable on clustering in names query (CASSANDRA-10571)
 * Remove value skipping as it breaks read-repair (CASSANDRA-10655)
 * Fix bootstrapping with MVs (CASSANDRA-10621)
 * Make sure EACH_QUORUM reads are using NTS (CASSANDRA-10584)
 * Fix MV replica filtering for non-NetworkTopologyStrategy (CASSANDRA-10634)
 * (Hadoop) fix CIF describeSplits() not handling 0 size estimates (CASSANDRA-10600)
 * Fix reading of legacy sstables (CASSANDRA-10590)
 * Use CQL type names in schema metadata tables (CASSANDRA-10365)
 * Guard batchlog replay against integer division by zero (CASSANDRA-9223)
 * Fix bug when adding a column to thrift with the same name than a primary key (CASSANDRA-10608)
 * Add client address argument to IAuthenticator::newSaslNegotiator (CASSANDRA-8068)
 * Fix implementation of LegacyLayout.LegacyBoundComparator (CASSANDRA-10602)
 * Don't use 'names query' read path for counters (CASSANDRA-10572)
 * Fix backward compatibility for counters (CASSANDRA-10470)
 * Remove memory_allocator paramter from cassandra.yaml (CASSANDRA-10581,10628)
 * Execute the metadata reload task of all registered indexes on CFS::reload (CASSANDRA-10604)
 * Fix thrift cas operations with defined columns (CASSANDRA-10576)
 * Fix PartitionUpdate.operationCount()for updates with static column operations (CASSANDRA-10606)
 * Fix thrift get() queries with defined columns (CASSANDRA-10586)
 * Fix marking of indexes as built and removed (CASSANDRA-10601)
 * Skip initialization of non-registered 2i instances, remove Index::getIndexName (CASSANDRA-10595)
 * Fix batches on multiple tables (CASSANDRA-10554)
 * Ensure compaction options are validated when updating KeyspaceMetadata (CASSANDRA-10569)
 * Flatten Iterator Transformation Hierarchy (CASSANDRA-9975)
 * Remove token generator (CASSANDRA-5261)
 * RolesCache should not be created for any authenticator that does not requireAuthentication (CASSANDRA-10562)
 * Fix LogTransaction checking only a single directory for files (CASSANDRA-10421)
 * Fix handling of range tombstones when reading old format sstables (CASSANDRA-10360)
 * Aggregate with Initial Condition fails with C* 3.0 (CASSANDRA-10367)
Merged from 2.2:
 * (cqlsh) show partial trace if incomplete after max_trace_wait (CASSANDRA-7645)
 * Use most up-to-date version of schema for system tables (CASSANDRA-10652)
 * Deprecate memory_allocator in cassandra.yaml (CASSANDRA-10581,10628)
 * Expose phi values from failure detector via JMX and tweak debug
   and trace logging (CASSANDRA-9526)
 * Fix IllegalArgumentException in DataOutputBuffer.reallocate for large buffers (CASSANDRA-10592)
Merged from 2.1:
 * Shutdown compaction in drain to prevent leak (CASSANDRA-10079)
 * (cqlsh) fix COPY using wrong variable name for time_format (CASSANDRA-10633)
 * Do not run SizeEstimatesRecorder if a node is not a member of the ring (CASSANDRA-9912)
 * Improve handling of dead nodes in gossip (CASSANDRA-10298)
 * Fix logback-tools.xml incorrectly configured for outputing to System.err
   (CASSANDRA-9937)
 * Fix streaming to catch exception so retry not fail (CASSANDRA-10557)
 * Add validation method to PerRowSecondaryIndex (CASSANDRA-10092)
 * Support encrypted and plain traffic on the same port (CASSANDRA-10559)
 * Do STCS in DTCS windows (CASSANDRA-10276)
 * Avoid repetition of JVM_OPTS in debian package (CASSANDRA-10251)
 * Fix potential NPE from handling result of SIM.highestSelectivityIndex (CASSANDRA-10550)
 * Fix paging issues with partitions containing only static columns data (CASSANDRA-10381)
 * Fix conditions on static columns (CASSANDRA-10264)
 * AssertionError: attempted to delete non-existing file CommitLog (CASSANDRA-10377)
 * Fix sorting for queries with an IN condition on partition key columns (CASSANDRA-10363)


3.0-rc2
 * Fix SELECT DISTINCT queries between 2.2.2 nodes and 3.0 nodes (CASSANDRA-10473)
 * Remove circular references in SegmentedFile (CASSANDRA-10543)
 * Ensure validation of indexed values only occurs once per-partition (CASSANDRA-10536)
 * Fix handling of static columns for range tombstones in thrift (CASSANDRA-10174)
 * Support empty ColumnFilter for backward compatility on empty IN (CASSANDRA-10471)
 * Remove Pig support (CASSANDRA-10542)
 * Fix LogFile throws Exception when assertion is disabled (CASSANDRA-10522)
 * Revert CASSANDRA-7486, make CMS default GC, move GC config to
   conf/jvm.options (CASSANDRA-10403)
 * Fix TeeingAppender causing some logs to be truncated/empty (CASSANDRA-10447)
 * Allow EACH_QUORUM for reads (CASSANDRA-9602)
 * Fix potential ClassCastException while upgrading (CASSANDRA-10468)
 * Fix NPE in MVs on update (CASSANDRA-10503)
 * Only include modified cell data in indexing deltas (CASSANDRA-10438)
 * Do not load keyspace when creating sstable writer (CASSANDRA-10443)
 * If node is not yet gossiping write all MV updates to batchlog only (CASSANDRA-10413)
 * Re-populate token metadata after commit log recovery (CASSANDRA-10293)
 * Provide additional metrics for materialized views (CASSANDRA-10323)
 * Flush system schema tables after local schema changes (CASSANDRA-10429)
Merged from 2.2:
 * Reduce contention getting instances of CompositeType (CASSANDRA-10433)
 * Fix the regression when using LIMIT with aggregates (CASSANDRA-10487)
 * Avoid NoClassDefFoundError during DataDescriptor initialization on windows (CASSANDRA-10412)
 * Preserve case of quoted Role & User names (CASSANDRA-10394)
 * cqlsh pg-style-strings broken (CASSANDRA-10484)
 * cqlsh prompt includes name of keyspace after failed `use` statement (CASSANDRA-10369)
Merged from 2.1:
 * (cqlsh) Distinguish negative and positive infinity in output (CASSANDRA-10523)
 * (cqlsh) allow custom time_format for COPY TO (CASSANDRA-8970)
 * Don't allow startup if the node's rack has changed (CASSANDRA-10242)
 * (cqlsh) show partial trace if incomplete after max_trace_wait (CASSANDRA-7645)
 * Allow LOCAL_JMX to be easily overridden (CASSANDRA-10275)
 * Mark nodes as dead even if they've already left (CASSANDRA-10205)


3.0.0-rc1
 * Fix mixed version read request compatibility for compact static tables
   (CASSANDRA-10373)
 * Fix paging of DISTINCT with static and IN (CASSANDRA-10354)
 * Allow MATERIALIZED VIEW's SELECT statement to restrict primary key
   columns (CASSANDRA-9664)
 * Move crc_check_chance out of compression options (CASSANDRA-9839)
 * Fix descending iteration past end of BTreeSearchIterator (CASSANDRA-10301)
 * Transfer hints to a different node on decommission (CASSANDRA-10198)
 * Check partition keys for CAS operations during stmt validation (CASSANDRA-10338)
 * Add custom query expressions to SELECT (CASSANDRA-10217)
 * Fix minor bugs in MV handling (CASSANDRA-10362)
 * Allow custom indexes with 0,1 or multiple target columns (CASSANDRA-10124)
 * Improve MV schema representation (CASSANDRA-9921)
 * Add flag to enable/disable coordinator batchlog for MV writes (CASSANDRA-10230)
 * Update cqlsh COPY for new internal driver serialization interface (CASSANDRA-10318)
 * Give index implementations more control over rebuild operations (CASSANDRA-10312)
 * Update index file format (CASSANDRA-10314)
 * Add "shadowable" row tombstones to deal with mv timestamp issues (CASSANDRA-10261)
 * CFS.loadNewSSTables() broken for pre-3.0 sstables
 * Cache selected index in read command to reduce lookups (CASSANDRA-10215)
 * Small optimizations of sstable index serialization (CASSANDRA-10232)
 * Support for both encrypted and unencrypted native transport connections (CASSANDRA-9590)
Merged from 2.2:
 * Configurable page size in cqlsh (CASSANDRA-9855)
 * Defer default role manager setup until all nodes are on 2.2+ (CASSANDRA-9761)
 * Handle missing RoleManager in config after upgrade to 2.2 (CASSANDRA-10209)
Merged from 2.1:
 * Bulk Loader API could not tolerate even node failure (CASSANDRA-10347)
 * Avoid misleading pushed notifications when multiple nodes
   share an rpc_address (CASSANDRA-10052)
 * Fix dropping undroppable when message queue is full (CASSANDRA-10113)
 * Fix potential ClassCastException during paging (CASSANDRA-10352)
 * Prevent ALTER TYPE from creating circular references (CASSANDRA-10339)
 * Fix cache handling of 2i and base tables (CASSANDRA-10155, 10359)
 * Fix NPE in nodetool compactionhistory (CASSANDRA-9758)
 * (Pig) support BulkOutputFormat as a URL parameter (CASSANDRA-7410)
 * BATCH statement is broken in cqlsh (CASSANDRA-10272)
 * (cqlsh) Make cqlsh PEP8 Compliant (CASSANDRA-10066)
 * (cqlsh) Fix error when starting cqlsh with --debug (CASSANDRA-10282)
 * Scrub, Cleanup and Upgrade do not unmark compacting until all operations
   have completed, regardless of the occurence of exceptions (CASSANDRA-10274)


3.0.0-beta2
 * Fix columns returned by AbstractBtreePartitions (CASSANDRA-10220)
 * Fix backward compatibility issue due to AbstractBounds serialization bug (CASSANDRA-9857)
 * Fix startup error when upgrading nodes (CASSANDRA-10136)
 * Base table PRIMARY KEY can be assumed to be NOT NULL in MV creation (CASSANDRA-10147)
 * Improve batchlog write patch (CASSANDRA-9673)
 * Re-apply MaterializedView updates on commitlog replay (CASSANDRA-10164)
 * Require AbstractType.isByteOrderComparable declaration in constructor (CASSANDRA-9901)
 * Avoid digest mismatch on upgrade to 3.0 (CASSANDRA-9554)
 * Fix Materialized View builder when adding multiple MVs (CASSANDRA-10156)
 * Choose better poolingOptions for protocol v4 in cassandra-stress (CASSANDRA-10182)
 * Fix LWW bug affecting Materialized Views (CASSANDRA-10197)
 * Ensures frozen sets and maps are always sorted (CASSANDRA-10162)
 * Don't deadlock when flushing CFS backed custom indexes (CASSANDRA-10181)
 * Fix double flushing of secondary index tables (CASSANDRA-10180)
 * Fix incorrect handling of range tombstones in thrift (CASSANDRA-10046)
 * Only use batchlog when paired materialized view replica is remote (CASSANDRA-10061)
 * Reuse TemporalRow when updating multiple MaterializedViews (CASSANDRA-10060)
 * Validate gc_grace_seconds for batchlog writes and MVs (CASSANDRA-9917)
 * Fix sstablerepairedset (CASSANDRA-10132)
Merged from 2.2:
 * Cancel transaction for sstables we wont redistribute index summary
   for (CASSANDRA-10270)
 * Retry snapshot deletion after compaction and gc on Windows (CASSANDRA-10222)
 * Fix failure to start with space in directory path on Windows (CASSANDRA-10239)
 * Fix repair hang when snapshot failed (CASSANDRA-10057)
 * Fall back to 1/4 commitlog volume for commitlog_total_space on small disks
   (CASSANDRA-10199)
Merged from 2.1:
 * Added configurable warning threshold for GC duration (CASSANDRA-8907)
 * Fix handling of streaming EOF (CASSANDRA-10206)
 * Only check KeyCache when it is enabled
 * Change streaming_socket_timeout_in_ms default to 1 hour (CASSANDRA-8611)
 * (cqlsh) update list of CQL keywords (CASSANDRA-9232)
 * Add nodetool gettraceprobability command (CASSANDRA-10234)
Merged from 2.0:
 * Fix rare race where older gossip states can be shadowed (CASSANDRA-10366)
 * Fix consolidating racks violating the RF contract (CASSANDRA-10238)
 * Disallow decommission when node is in drained state (CASSANDRA-8741)


2.2.1
 * Fix race during construction of commit log (CASSANDRA-10049)
 * Fix LeveledCompactionStrategyTest (CASSANDRA-9757)
 * Fix broken UnbufferedDataOutputStreamPlus.writeUTF (CASSANDRA-10203)
 * (cqlsh) default load-from-file encoding to utf-8 (CASSANDRA-9898)
 * Avoid returning Permission.NONE when failing to query users table (CASSANDRA-10168)
 * (cqlsh) add CLEAR command (CASSANDRA-10086)
 * Support string literals as Role names for compatibility (CASSANDRA-10135)
Merged from 2.1:
 * Only check KeyCache when it is enabled
 * Change streaming_socket_timeout_in_ms default to 1 hour (CASSANDRA-8611)
 * (cqlsh) update list of CQL keywords (CASSANDRA-9232)


3.0.0-beta1
 * Redesign secondary index API (CASSANDRA-9459, 7771, 9041)
 * Fix throwing ReadFailure instead of ReadTimeout on range queries (CASSANDRA-10125)
 * Rewrite hinted handoff (CASSANDRA-6230)
 * Fix query on static compact tables (CASSANDRA-10093)
 * Fix race during construction of commit log (CASSANDRA-10049)
 * Add option to only purge repaired tombstones (CASSANDRA-6434)
 * Change authorization handling for MVs (CASSANDRA-9927)
 * Add custom JMX enabled executor for UDF sandbox (CASSANDRA-10026)
 * Fix row deletion bug for Materialized Views (CASSANDRA-10014)
 * Support mixed-version clusters with Cassandra 2.1 and 2.2 (CASSANDRA-9704)
 * Fix multiple slices on RowSearchers (CASSANDRA-10002)
 * Fix bug in merging of collections (CASSANDRA-10001)
 * Optimize batchlog replay to avoid full scans (CASSANDRA-7237)
 * Repair improvements when using vnodes (CASSANDRA-5220)
 * Disable scripted UDFs by default (CASSANDRA-9889)
 * Bytecode inspection for Java-UDFs (CASSANDRA-9890)
 * Use byte to serialize MT hash length (CASSANDRA-9792)
 * Replace usage of Adler32 with CRC32 (CASSANDRA-8684)
 * Fix migration to new format from 2.1 SSTable (CASSANDRA-10006)
 * SequentialWriter should extend BufferedDataOutputStreamPlus (CASSANDRA-9500)
 * Use the same repairedAt timestamp within incremental repair session (CASSANDRA-9111)
Merged from 2.2:
 * Allow count(*) and count(1) to be use as normal aggregation (CASSANDRA-10114)
 * An NPE is thrown if the column name is unknown for an IN relation (CASSANDRA-10043)
 * Apply commit_failure_policy to more errors on startup (CASSANDRA-9749)
 * Fix histogram overflow exception (CASSANDRA-9973)
 * Route gossip messages over dedicated socket (CASSANDRA-9237)
 * Add checksum to saved cache files (CASSANDRA-9265)
 * Log warning when using an aggregate without partition key (CASSANDRA-9737)
Merged from 2.1:
 * (cqlsh) Allow encoding to be set through command line (CASSANDRA-10004)
 * Add new JMX methods to change local compaction strategy (CASSANDRA-9965)
 * Write hints for paxos commits (CASSANDRA-7342)
 * (cqlsh) Fix timestamps before 1970 on Windows, always
   use UTC for timestamp display (CASSANDRA-10000)
 * (cqlsh) Avoid overwriting new config file with old config
   when both exist (CASSANDRA-9777)
 * Release snapshot selfRef when doing snapshot repair (CASSANDRA-9998)
 * Cannot replace token does not exist - DN node removed as Fat Client (CASSANDRA-9871)
Merged from 2.0:
 * Don't cast expected bf size to an int (CASSANDRA-9959)
 * Make getFullyExpiredSSTables less expensive (CASSANDRA-9882)


3.0.0-alpha1
 * Implement proper sandboxing for UDFs (CASSANDRA-9402)
 * Simplify (and unify) cleanup of compaction leftovers (CASSANDRA-7066)
 * Allow extra schema definitions in cassandra-stress yaml (CASSANDRA-9850)
 * Metrics should use up to date nomenclature (CASSANDRA-9448)
 * Change CREATE/ALTER TABLE syntax for compression (CASSANDRA-8384)
 * Cleanup crc and adler code for java 8 (CASSANDRA-9650)
 * Storage engine refactor (CASSANDRA-8099, 9743, 9746, 9759, 9781, 9808, 9825,
   9848, 9705, 9859, 9867, 9874, 9828, 9801)
 * Update Guava to 18.0 (CASSANDRA-9653)
 * Bloom filter false positive ratio is not honoured (CASSANDRA-8413)
 * New option for cassandra-stress to leave a ratio of columns null (CASSANDRA-9522)
 * Change hinted_handoff_enabled yaml setting, JMX (CASSANDRA-9035)
 * Add algorithmic token allocation (CASSANDRA-7032)
 * Add nodetool command to replay batchlog (CASSANDRA-9547)
 * Make file buffer cache independent of paths being read (CASSANDRA-8897)
 * Remove deprecated legacy Hadoop code (CASSANDRA-9353)
 * Decommissioned nodes will not rejoin the cluster (CASSANDRA-8801)
 * Change gossip stabilization to use endpoit size (CASSANDRA-9401)
 * Change default garbage collector to G1 (CASSANDRA-7486)
 * Populate TokenMetadata early during startup (CASSANDRA-9317)
 * Undeprecate cache recentHitRate (CASSANDRA-6591)
 * Add support for selectively varint encoding fields (CASSANDRA-9499, 9865)
 * Materialized Views (CASSANDRA-6477)
Merged from 2.2:
 * Avoid grouping sstables for anticompaction with DTCS (CASSANDRA-9900)
 * UDF / UDA execution time in trace (CASSANDRA-9723)
 * Fix broken internode SSL (CASSANDRA-9884)
Merged from 2.1:
 * Add new JMX methods to change local compaction strategy (CASSANDRA-9965)
 * Fix handling of enable/disable autocompaction (CASSANDRA-9899)
 * Add consistency level to tracing ouput (CASSANDRA-9827)
 * Remove repair snapshot leftover on startup (CASSANDRA-7357)
 * Use random nodes for batch log when only 2 racks (CASSANDRA-8735)
 * Ensure atomicity inside thrift and stream session (CASSANDRA-7757)
 * Fix nodetool info error when the node is not joined (CASSANDRA-9031)
Merged from 2.0:
 * Log when messages are dropped due to cross_node_timeout (CASSANDRA-9793)
 * Don't track hotness when opening from snapshot for validation (CASSANDRA-9382)


2.2.0
 * Allow the selection of columns together with aggregates (CASSANDRA-9767)
 * Fix cqlsh copy methods and other windows specific issues (CASSANDRA-9795)
 * Don't wrap byte arrays in SequentialWriter (CASSANDRA-9797)
 * sum() and avg() functions missing for smallint and tinyint types (CASSANDRA-9671)
 * Revert CASSANDRA-9542 (allow native functions in UDA) (CASSANDRA-9771)
Merged from 2.1:
 * Fix MarshalException when upgrading superColumn family (CASSANDRA-9582)
 * Fix broken logging for "empty" flushes in Memtable (CASSANDRA-9837)
 * Handle corrupt files on startup (CASSANDRA-9686)
 * Fix clientutil jar and tests (CASSANDRA-9760)
 * (cqlsh) Allow the SSL protocol version to be specified through the
    config file or environment variables (CASSANDRA-9544)
Merged from 2.0:
 * Add tool to find why expired sstables are not getting dropped (CASSANDRA-10015)
 * Remove erroneous pending HH tasks from tpstats/jmx (CASSANDRA-9129)
 * Don't cast expected bf size to an int (CASSANDRA-9959)
 * checkForEndpointCollision fails for legitimate collisions (CASSANDRA-9765)
 * Complete CASSANDRA-8448 fix (CASSANDRA-9519)
 * Don't include auth credentials in debug log (CASSANDRA-9682)
 * Can't transition from write survey to normal mode (CASSANDRA-9740)
 * Scrub (recover) sstables even when -Index.db is missing (CASSANDRA-9591)
 * Fix growing pending background compaction (CASSANDRA-9662)


2.2.0-rc2
 * Re-enable memory-mapped I/O on Windows (CASSANDRA-9658)
 * Warn when an extra-large partition is compacted (CASSANDRA-9643)
 * (cqlsh) Allow setting the initial connection timeout (CASSANDRA-9601)
 * BulkLoader has --transport-factory option but does not use it (CASSANDRA-9675)
 * Allow JMX over SSL directly from nodetool (CASSANDRA-9090)
 * Update cqlsh for UDFs (CASSANDRA-7556)
 * Change Windows kernel default timer resolution (CASSANDRA-9634)
 * Deprected sstable2json and json2sstable (CASSANDRA-9618)
 * Allow native functions in user-defined aggregates (CASSANDRA-9542)
 * Don't repair system_distributed by default (CASSANDRA-9621)
 * Fix mixing min, max, and count aggregates for blob type (CASSANRA-9622)
 * Rename class for DATE type in Java driver (CASSANDRA-9563)
 * Duplicate compilation of UDFs on coordinator (CASSANDRA-9475)
 * Fix connection leak in CqlRecordWriter (CASSANDRA-9576)
 * Mlockall before opening system sstables & remove boot_without_jna option (CASSANDRA-9573)
 * Add functions to convert timeuuid to date or time, deprecate dateOf and unixTimestampOf (CASSANDRA-9229)
 * Make sure we cancel non-compacting sstables from LifecycleTransaction (CASSANDRA-9566)
 * Fix deprecated repair JMX API (CASSANDRA-9570)
 * Add logback metrics (CASSANDRA-9378)
 * Update and refactor ant test/test-compression to run the tests in parallel (CASSANDRA-9583)
 * Fix upgrading to new directory for secondary index (CASSANDRA-9687)
Merged from 2.1:
 * (cqlsh) Fix bad check for CQL compatibility when DESCRIBE'ing
   COMPACT STORAGE tables with no clustering columns
 * Eliminate strong self-reference chains in sstable ref tidiers (CASSANDRA-9656)
 * Ensure StreamSession uses canonical sstable reader instances (CASSANDRA-9700)
 * Ensure memtable book keeping is not corrupted in the event we shrink usage (CASSANDRA-9681)
 * Update internal python driver for cqlsh (CASSANDRA-9064)
 * Fix IndexOutOfBoundsException when inserting tuple with too many
   elements using the string literal notation (CASSANDRA-9559)
 * Enable describe on indices (CASSANDRA-7814)
 * Fix incorrect result for IN queries where column not found (CASSANDRA-9540)
 * ColumnFamilyStore.selectAndReference may block during compaction (CASSANDRA-9637)
 * Fix bug in cardinality check when compacting (CASSANDRA-9580)
 * Fix memory leak in Ref due to ConcurrentLinkedQueue.remove() behaviour (CASSANDRA-9549)
 * Make rebuild only run one at a time (CASSANDRA-9119)
Merged from 2.0:
 * Avoid NPE in AuthSuccess#decode (CASSANDRA-9727)
 * Add listen_address to system.local (CASSANDRA-9603)
 * Bug fixes to resultset metadata construction (CASSANDRA-9636)
 * Fix setting 'durable_writes' in ALTER KEYSPACE (CASSANDRA-9560)
 * Avoids ballot clash in Paxos (CASSANDRA-9649)
 * Improve trace messages for RR (CASSANDRA-9479)
 * Fix suboptimal secondary index selection when restricted
   clustering column is also indexed (CASSANDRA-9631)
 * (cqlsh) Add min_threshold to DTCS option autocomplete (CASSANDRA-9385)
 * Fix error message when attempting to create an index on a column
   in a COMPACT STORAGE table with clustering columns (CASSANDRA-9527)
 * 'WITH WITH' in alter keyspace statements causes NPE (CASSANDRA-9565)
 * Expose some internals of SelectStatement for inspection (CASSANDRA-9532)
 * ArrivalWindow should use primitives (CASSANDRA-9496)
 * Periodically submit background compaction tasks (CASSANDRA-9592)
 * Set HAS_MORE_PAGES flag to false when PagingState is null (CASSANDRA-9571)


2.2.0-rc1
 * Compressed commit log should measure compressed space used (CASSANDRA-9095)
 * Fix comparison bug in CassandraRoleManager#collectRoles (CASSANDRA-9551)
 * Add tinyint,smallint,time,date support for UDFs (CASSANDRA-9400)
 * Deprecates SSTableSimpleWriter and SSTableSimpleUnsortedWriter (CASSANDRA-9546)
 * Empty INITCOND treated as null in aggregate (CASSANDRA-9457)
 * Remove use of Cell in Thrift MapReduce classes (CASSANDRA-8609)
 * Integrate pre-release Java Driver 2.2-rc1, custom build (CASSANDRA-9493)
 * Clean up gossiper logic for old versions (CASSANDRA-9370)
 * Fix custom payload coding/decoding to match the spec (CASSANDRA-9515)
 * ant test-all results incomplete when parsed (CASSANDRA-9463)
 * Disallow frozen<> types in function arguments and return types for
   clarity (CASSANDRA-9411)
 * Static Analysis to warn on unsafe use of Autocloseable instances (CASSANDRA-9431)
 * Update commitlog archiving examples now that commitlog segments are
   not recycled (CASSANDRA-9350)
 * Extend Transactional API to sstable lifecycle management (CASSANDRA-8568)
 * (cqlsh) Add support for native protocol 4 (CASSANDRA-9399)
 * Ensure that UDF and UDAs are keyspace-isolated (CASSANDRA-9409)
 * Revert CASSANDRA-7807 (tracing completion client notifications) (CASSANDRA-9429)
 * Add ability to stop compaction by ID (CASSANDRA-7207)
 * Let CassandraVersion handle SNAPSHOT version (CASSANDRA-9438)
Merged from 2.1:
 * (cqlsh) Fix using COPY through SOURCE or -f (CASSANDRA-9083)
 * Fix occasional lack of `system` keyspace in schema tables (CASSANDRA-8487)
 * Use ProtocolError code instead of ServerError code for native protocol
   error responses to unsupported protocol versions (CASSANDRA-9451)
 * Default commitlog_sync_batch_window_in_ms changed to 2ms (CASSANDRA-9504)
 * Fix empty partition assertion in unsorted sstable writing tools (CASSANDRA-9071)
 * Ensure truncate without snapshot cannot produce corrupt responses (CASSANDRA-9388)
 * Consistent error message when a table mixes counter and non-counter
   columns (CASSANDRA-9492)
 * Avoid getting unreadable keys during anticompaction (CASSANDRA-9508)
 * (cqlsh) Better float precision by default (CASSANDRA-9224)
 * Improve estimated row count (CASSANDRA-9107)
 * Optimize range tombstone memory footprint (CASSANDRA-8603)
 * Use configured gcgs in anticompaction (CASSANDRA-9397)
Merged from 2.0:
 * Don't accumulate more range than necessary in RangeTombstone.Tracker (CASSANDRA-9486)
 * Add broadcast and rpc addresses to system.local (CASSANDRA-9436)
 * Always mark sstable suspect when corrupted (CASSANDRA-9478)
 * Add database users and permissions to CQL3 documentation (CASSANDRA-7558)
 * Allow JVM_OPTS to be passed to standalone tools (CASSANDRA-5969)
 * Fix bad condition in RangeTombstoneList (CASSANDRA-9485)
 * Fix potential StackOverflow when setting CrcCheckChance over JMX (CASSANDRA-9488)
 * Fix null static columns in pages after the first, paged reversed
   queries (CASSANDRA-8502)
 * Fix counting cache serialization in request metrics (CASSANDRA-9466)
 * Add option not to validate atoms during scrub (CASSANDRA-9406)


2.2.0-beta1
 * Introduce Transactional API for internal state changes (CASSANDRA-8984)
 * Add a flag in cassandra.yaml to enable UDFs (CASSANDRA-9404)
 * Better support of null for UDF (CASSANDRA-8374)
 * Use ecj instead of javassist for UDFs (CASSANDRA-8241)
 * faster async logback configuration for tests (CASSANDRA-9376)
 * Add `smallint` and `tinyint` data types (CASSANDRA-8951)
 * Avoid thrift schema creation when native driver is used in stress tool (CASSANDRA-9374)
 * Make Functions.declared thread-safe
 * Add client warnings to native protocol v4 (CASSANDRA-8930)
 * Allow roles cache to be invalidated (CASSANDRA-8967)
 * Upgrade Snappy (CASSANDRA-9063)
 * Don't start Thrift rpc by default (CASSANDRA-9319)
 * Only stream from unrepaired sstables with incremental repair (CASSANDRA-8267)
 * Aggregate UDFs allow SFUNC return type to differ from STYPE if FFUNC specified (CASSANDRA-9321)
 * Remove Thrift dependencies in bundled tools (CASSANDRA-8358)
 * Disable memory mapping of hsperfdata file for JVM statistics (CASSANDRA-9242)
 * Add pre-startup checks to detect potential incompatibilities (CASSANDRA-8049)
 * Distinguish between null and unset in protocol v4 (CASSANDRA-7304)
 * Add user/role permissions for user-defined functions (CASSANDRA-7557)
 * Allow cassandra config to be updated to restart daemon without unloading classes (CASSANDRA-9046)
 * Don't initialize compaction writer before checking if iter is empty (CASSANDRA-9117)
 * Don't execute any functions at prepare-time (CASSANDRA-9037)
 * Share file handles between all instances of a SegmentedFile (CASSANDRA-8893)
 * Make it possible to major compact LCS (CASSANDRA-7272)
 * Make FunctionExecutionException extend RequestExecutionException
   (CASSANDRA-9055)
 * Add support for SELECT JSON, INSERT JSON syntax and new toJson(), fromJson()
   functions (CASSANDRA-7970)
 * Optimise max purgeable timestamp calculation in compaction (CASSANDRA-8920)
 * Constrain internode message buffer sizes, and improve IO class hierarchy (CASSANDRA-8670)
 * New tool added to validate all sstables in a node (CASSANDRA-5791)
 * Push notification when tracing completes for an operation (CASSANDRA-7807)
 * Delay "node up" and "node added" notifications until native protocol server is started (CASSANDRA-8236)
 * Compressed Commit Log (CASSANDRA-6809)
 * Optimise IntervalTree (CASSANDRA-8988)
 * Add a key-value payload for third party usage (CASSANDRA-8553, 9212)
 * Bump metrics-reporter-config dependency for metrics 3.0 (CASSANDRA-8149)
 * Partition intra-cluster message streams by size, not type (CASSANDRA-8789)
 * Add WriteFailureException to native protocol, notify coordinator of
   write failures (CASSANDRA-8592)
 * Convert SequentialWriter to nio (CASSANDRA-8709)
 * Add role based access control (CASSANDRA-7653, 8650, 7216, 8760, 8849, 8761, 8850)
 * Record client ip address in tracing sessions (CASSANDRA-8162)
 * Indicate partition key columns in response metadata for prepared
   statements (CASSANDRA-7660)
 * Merge UUIDType and TimeUUIDType parse logic (CASSANDRA-8759)
 * Avoid memory allocation when searching index summary (CASSANDRA-8793)
 * Optimise (Time)?UUIDType Comparisons (CASSANDRA-8730)
 * Make CRC32Ex into a separate maven dependency (CASSANDRA-8836)
 * Use preloaded jemalloc w/ Unsafe (CASSANDRA-8714, 9197)
 * Avoid accessing partitioner through StorageProxy (CASSANDRA-8244, 8268)
 * Upgrade Metrics library and remove depricated metrics (CASSANDRA-5657)
 * Serializing Row cache alternative, fully off heap (CASSANDRA-7438)
 * Duplicate rows returned when in clause has repeated values (CASSANDRA-6706)
 * Make CassandraException unchecked, extend RuntimeException (CASSANDRA-8560)
 * Support direct buffer decompression for reads (CASSANDRA-8464)
 * DirectByteBuffer compatible LZ4 methods (CASSANDRA-7039)
 * Group sstables for anticompaction correctly (CASSANDRA-8578)
 * Add ReadFailureException to native protocol, respond
   immediately when replicas encounter errors while handling
   a read request (CASSANDRA-7886)
 * Switch CommitLogSegment from RandomAccessFile to nio (CASSANDRA-8308)
 * Allow mixing token and partition key restrictions (CASSANDRA-7016)
 * Support index key/value entries on map collections (CASSANDRA-8473)
 * Modernize schema tables (CASSANDRA-8261)
 * Support for user-defined aggregation functions (CASSANDRA-8053)
 * Fix NPE in SelectStatement with empty IN values (CASSANDRA-8419)
 * Refactor SelectStatement, return IN results in natural order instead
   of IN value list order and ignore duplicate values in partition key IN restrictions (CASSANDRA-7981)
 * Support UDTs, tuples, and collections in user-defined
   functions (CASSANDRA-7563)
 * Fix aggregate fn results on empty selection, result column name,
   and cqlsh parsing (CASSANDRA-8229)
 * Mark sstables as repaired after full repair (CASSANDRA-7586)
 * Extend Descriptor to include a format value and refactor reader/writer
   APIs (CASSANDRA-7443)
 * Integrate JMH for microbenchmarks (CASSANDRA-8151)
 * Keep sstable levels when bootstrapping (CASSANDRA-7460)
 * Add Sigar library and perform basic OS settings check on startup (CASSANDRA-7838)
 * Support for aggregation functions (CASSANDRA-4914)
 * Remove cassandra-cli (CASSANDRA-7920)
 * Accept dollar quoted strings in CQL (CASSANDRA-7769)
 * Make assassinate a first class command (CASSANDRA-7935)
 * Support IN clause on any partition key column (CASSANDRA-7855)
 * Support IN clause on any clustering column (CASSANDRA-4762)
 * Improve compaction logging (CASSANDRA-7818)
 * Remove YamlFileNetworkTopologySnitch (CASSANDRA-7917)
 * Do anticompaction in groups (CASSANDRA-6851)
 * Support user-defined functions (CASSANDRA-7395, 7526, 7562, 7740, 7781, 7929,
   7924, 7812, 8063, 7813, 7708)
 * Permit configurable timestamps with cassandra-stress (CASSANDRA-7416)
 * Move sstable RandomAccessReader to nio2, which allows using the
   FILE_SHARE_DELETE flag on Windows (CASSANDRA-4050)
 * Remove CQL2 (CASSANDRA-5918)
 * Optimize fetching multiple cells by name (CASSANDRA-6933)
 * Allow compilation in java 8 (CASSANDRA-7028)
 * Make incremental repair default (CASSANDRA-7250)
 * Enable code coverage thru JaCoCo (CASSANDRA-7226)
 * Switch external naming of 'column families' to 'tables' (CASSANDRA-4369)
 * Shorten SSTable path (CASSANDRA-6962)
 * Use unsafe mutations for most unit tests (CASSANDRA-6969)
 * Fix race condition during calculation of pending ranges (CASSANDRA-7390)
 * Fail on very large batch sizes (CASSANDRA-8011)
 * Improve concurrency of repair (CASSANDRA-6455, 8208, 9145)
 * Select optimal CRC32 implementation at runtime (CASSANDRA-8614)
 * Evaluate MurmurHash of Token once per query (CASSANDRA-7096)
 * Generalize progress reporting (CASSANDRA-8901)
 * Resumable bootstrap streaming (CASSANDRA-8838, CASSANDRA-8942)
 * Allow scrub for secondary index (CASSANDRA-5174)
 * Save repair data to system table (CASSANDRA-5839)
 * fix nodetool names that reference column families (CASSANDRA-8872)
 Merged from 2.1:
 * Warn on misuse of unlogged batches (CASSANDRA-9282)
 * Failure detector detects and ignores local pauses (CASSANDRA-9183)
 * Add utility class to support for rate limiting a given log statement (CASSANDRA-9029)
 * Add missing consistency levels to cassandra-stess (CASSANDRA-9361)
 * Fix commitlog getCompletedTasks to not increment (CASSANDRA-9339)
 * Fix for harmless exceptions logged as ERROR (CASSANDRA-8564)
 * Delete processed sstables in sstablesplit/sstableupgrade (CASSANDRA-8606)
 * Improve sstable exclusion from partition tombstones (CASSANDRA-9298)
 * Validate the indexed column rather than the cell's contents for 2i (CASSANDRA-9057)
 * Add support for top-k custom 2i queries (CASSANDRA-8717)
 * Fix error when dropping table during compaction (CASSANDRA-9251)
 * cassandra-stress supports validation operations over user profiles (CASSANDRA-8773)
 * Add support for rate limiting log messages (CASSANDRA-9029)
 * Log the partition key with tombstone warnings (CASSANDRA-8561)
 * Reduce runWithCompactionsDisabled poll interval to 1ms (CASSANDRA-9271)
 * Fix PITR commitlog replay (CASSANDRA-9195)
 * GCInspector logs very different times (CASSANDRA-9124)
 * Fix deleting from an empty list (CASSANDRA-9198)
 * Update tuple and collection types that use a user-defined type when that UDT
   is modified (CASSANDRA-9148, CASSANDRA-9192)
 * Use higher timeout for prepair and snapshot in repair (CASSANDRA-9261)
 * Fix anticompaction blocking ANTI_ENTROPY stage (CASSANDRA-9151)
 * Repair waits for anticompaction to finish (CASSANDRA-9097)
 * Fix streaming not holding ref when stream error (CASSANDRA-9295)
 * Fix canonical view returning early opened SSTables (CASSANDRA-9396)
Merged from 2.0:
 * (cqlsh) Add LOGIN command to switch users (CASSANDRA-7212)
 * Clone SliceQueryFilter in AbstractReadCommand implementations (CASSANDRA-8940)
 * Push correct protocol notification for DROP INDEX (CASSANDRA-9310)
 * token-generator - generated tokens too long (CASSANDRA-9300)
 * Fix counting of tombstones for TombstoneOverwhelmingException (CASSANDRA-9299)
 * Fix ReconnectableSnitch reconnecting to peers during upgrade (CASSANDRA-6702)
 * Include keyspace and table name in error log for collections over the size
   limit (CASSANDRA-9286)
 * Avoid potential overlap in LCS with single-partition sstables (CASSANDRA-9322)
 * Log warning message when a table is queried before the schema has fully
   propagated (CASSANDRA-9136)
 * Overload SecondaryIndex#indexes to accept the column definition (CASSANDRA-9314)
 * (cqlsh) Add SERIAL and LOCAL_SERIAL consistency levels (CASSANDRA-8051)
 * Fix index selection during rebuild with certain table layouts (CASSANDRA-9281)
 * Fix partition-level-delete-only workload accounting (CASSANDRA-9194)
 * Allow scrub to handle corrupted compressed chunks (CASSANDRA-9140)
 * Fix assertion error when resetlocalschema is run during repair (CASSANDRA-9249)
 * Disable single sstable tombstone compactions for DTCS by default (CASSANDRA-9234)
 * IncomingTcpConnection thread is not named (CASSANDRA-9262)
 * Close incoming connections when MessagingService is stopped (CASSANDRA-9238)
 * Fix streaming hang when retrying (CASSANDRA-9132)


2.1.5
 * Re-add deprecated cold_reads_to_omit param for backwards compat (CASSANDRA-9203)
 * Make anticompaction visible in compactionstats (CASSANDRA-9098)
 * Improve nodetool getendpoints documentation about the partition
   key parameter (CASSANDRA-6458)
 * Don't check other keyspaces for schema changes when an user-defined
   type is altered (CASSANDRA-9187)
 * Add generate-idea-files target to build.xml (CASSANDRA-9123)
 * Allow takeColumnFamilySnapshot to take a list of tables (CASSANDRA-8348)
 * Limit major sstable operations to their canonical representation (CASSANDRA-8669)
 * cqlsh: Add tests for INSERT and UPDATE tab completion (CASSANDRA-9125)
 * cqlsh: quote column names when needed in COPY FROM inserts (CASSANDRA-9080)
 * Do not load read meter for offline operations (CASSANDRA-9082)
 * cqlsh: Make CompositeType data readable (CASSANDRA-8919)
 * cqlsh: Fix display of triggers (CASSANDRA-9081)
 * Fix NullPointerException when deleting or setting an element by index on
   a null list collection (CASSANDRA-9077)
 * Buffer bloom filter serialization (CASSANDRA-9066)
 * Fix anti-compaction target bloom filter size (CASSANDRA-9060)
 * Make FROZEN and TUPLE unreserved keywords in CQL (CASSANDRA-9047)
 * Prevent AssertionError from SizeEstimatesRecorder (CASSANDRA-9034)
 * Avoid overwriting index summaries for sstables with an older format that
   does not support downsampling; rebuild summaries on startup when this
   is detected (CASSANDRA-8993)
 * Fix potential data loss in CompressedSequentialWriter (CASSANDRA-8949)
 * Make PasswordAuthenticator number of hashing rounds configurable (CASSANDRA-8085)
 * Fix AssertionError when binding nested collections in DELETE (CASSANDRA-8900)
 * Check for overlap with non-early sstables in LCS (CASSANDRA-8739)
 * Only calculate max purgable timestamp if we have to (CASSANDRA-8914)
 * (cqlsh) Greatly improve performance of COPY FROM (CASSANDRA-8225)
 * IndexSummary effectiveIndexInterval is now a guideline, not a rule (CASSANDRA-8993)
 * Use correct bounds for page cache eviction of compressed files (CASSANDRA-8746)
 * SSTableScanner enforces its bounds (CASSANDRA-8946)
 * Cleanup cell equality (CASSANDRA-8947)
 * Introduce intra-cluster message coalescing (CASSANDRA-8692)
 * DatabaseDescriptor throws NPE when rpc_interface is used (CASSANDRA-8839)
 * Don't check if an sstable is live for offline compactions (CASSANDRA-8841)
 * Don't set clientMode in SSTableLoader (CASSANDRA-8238)
 * Fix SSTableRewriter with disabled early open (CASSANDRA-8535)
 * Fix cassandra-stress so it respects the CL passed in user mode (CASSANDRA-8948)
 * Fix rare NPE in ColumnDefinition#hasIndexOption() (CASSANDRA-8786)
 * cassandra-stress reports per-operation statistics, plus misc (CASSANDRA-8769)
 * Add SimpleDate (cql date) and Time (cql time) types (CASSANDRA-7523)
 * Use long for key count in cfstats (CASSANDRA-8913)
 * Make SSTableRewriter.abort() more robust to failure (CASSANDRA-8832)
 * Remove cold_reads_to_omit from STCS (CASSANDRA-8860)
 * Make EstimatedHistogram#percentile() use ceil instead of floor (CASSANDRA-8883)
 * Fix top partitions reporting wrong cardinality (CASSANDRA-8834)
 * Fix rare NPE in KeyCacheSerializer (CASSANDRA-8067)
 * Pick sstables for validation as late as possible inc repairs (CASSANDRA-8366)
 * Fix commitlog getPendingTasks to not increment (CASSANDRA-8862)
 * Fix parallelism adjustment in range and secondary index queries
   when the first fetch does not satisfy the limit (CASSANDRA-8856)
 * Check if the filtered sstables is non-empty in STCS (CASSANDRA-8843)
 * Upgrade java-driver used for cassandra-stress (CASSANDRA-8842)
 * Fix CommitLog.forceRecycleAllSegments() memory access error (CASSANDRA-8812)
 * Improve assertions in Memory (CASSANDRA-8792)
 * Fix SSTableRewriter cleanup (CASSANDRA-8802)
 * Introduce SafeMemory for CompressionMetadata.Writer (CASSANDRA-8758)
 * 'nodetool info' prints exception against older node (CASSANDRA-8796)
 * Ensure SSTableReader.last corresponds exactly with the file end (CASSANDRA-8750)
 * Make SSTableWriter.openEarly more robust and obvious (CASSANDRA-8747)
 * Enforce SSTableReader.first/last (CASSANDRA-8744)
 * Cleanup SegmentedFile API (CASSANDRA-8749)
 * Avoid overlap with early compaction replacement (CASSANDRA-8683)
 * Safer Resource Management++ (CASSANDRA-8707)
 * Write partition size estimates into a system table (CASSANDRA-7688)
 * cqlsh: Fix keys() and full() collection indexes in DESCRIBE output
   (CASSANDRA-8154)
 * Show progress of streaming in nodetool netstats (CASSANDRA-8886)
 * IndexSummaryBuilder utilises offheap memory, and shares data between
   each IndexSummary opened from it (CASSANDRA-8757)
 * markCompacting only succeeds if the exact SSTableReader instances being
   marked are in the live set (CASSANDRA-8689)
 * cassandra-stress support for varint (CASSANDRA-8882)
 * Fix Adler32 digest for compressed sstables (CASSANDRA-8778)
 * Add nodetool statushandoff/statusbackup (CASSANDRA-8912)
 * Use stdout for progress and stats in sstableloader (CASSANDRA-8982)
 * Correctly identify 2i datadir from older versions (CASSANDRA-9116)
Merged from 2.0:
 * Ignore gossip SYNs after shutdown (CASSANDRA-9238)
 * Avoid overflow when calculating max sstable size in LCS (CASSANDRA-9235)
 * Make sstable blacklisting work with compression (CASSANDRA-9138)
 * Do not attempt to rebuild indexes if no index accepts any column (CASSANDRA-9196)
 * Don't initiate snitch reconnection for dead states (CASSANDRA-7292)
 * Fix ArrayIndexOutOfBoundsException in CQLSSTableWriter (CASSANDRA-8978)
 * Add shutdown gossip state to prevent timeouts during rolling restarts (CASSANDRA-8336)
 * Fix running with java.net.preferIPv6Addresses=true (CASSANDRA-9137)
 * Fix failed bootstrap/replace attempts being persisted in system.peers (CASSANDRA-9180)
 * Flush system.IndexInfo after marking index built (CASSANDRA-9128)
 * Fix updates to min/max_compaction_threshold through cassandra-cli
   (CASSANDRA-8102)
 * Don't include tmp files when doing offline relevel (CASSANDRA-9088)
 * Use the proper CAS WriteType when finishing a previous round during Paxos
   preparation (CASSANDRA-8672)
 * Avoid race in cancelling compactions (CASSANDRA-9070)
 * More aggressive check for expired sstables in DTCS (CASSANDRA-8359)
 * Fix ignored index_interval change in ALTER TABLE statements (CASSANDRA-7976)
 * Do more aggressive compaction in old time windows in DTCS (CASSANDRA-8360)
 * java.lang.AssertionError when reading saved cache (CASSANDRA-8740)
 * "disk full" when running cleanup (CASSANDRA-9036)
 * Lower logging level from ERROR to DEBUG when a scheduled schema pull
   cannot be completed due to a node being down (CASSANDRA-9032)
 * Fix MOVED_NODE client event (CASSANDRA-8516)
 * Allow overriding MAX_OUTSTANDING_REPLAY_COUNT (CASSANDRA-7533)
 * Fix malformed JMX ObjectName containing IPv6 addresses (CASSANDRA-9027)
 * (cqlsh) Allow increasing CSV field size limit through
   cqlshrc config option (CASSANDRA-8934)
 * Stop logging range tombstones when exceeding the threshold
   (CASSANDRA-8559)
 * Fix NullPointerException when nodetool getendpoints is run
   against invalid keyspaces or tables (CASSANDRA-8950)
 * Allow specifying the tmp dir (CASSANDRA-7712)
 * Improve compaction estimated tasks estimation (CASSANDRA-8904)
 * Fix duplicate up/down messages sent to native clients (CASSANDRA-7816)
 * Expose commit log archive status via JMX (CASSANDRA-8734)
 * Provide better exceptions for invalid replication strategy parameters
   (CASSANDRA-8909)
 * Fix regression in mixed single and multi-column relation support for
   SELECT statements (CASSANDRA-8613)
 * Add ability to limit number of native connections (CASSANDRA-8086)
 * Fix CQLSSTableWriter throwing exception and spawning threads
   (CASSANDRA-8808)
 * Fix MT mismatch between empty and GC-able data (CASSANDRA-8979)
 * Fix incorrect validation when snapshotting single table (CASSANDRA-8056)
 * Add offline tool to relevel sstables (CASSANDRA-8301)
 * Preserve stream ID for more protocol errors (CASSANDRA-8848)
 * Fix combining token() function with multi-column relations on
   clustering columns (CASSANDRA-8797)
 * Make CFS.markReferenced() resistant to bad refcounting (CASSANDRA-8829)
 * Fix StreamTransferTask abort/complete bad refcounting (CASSANDRA-8815)
 * Fix AssertionError when querying a DESC clustering ordered
   table with ASC ordering and paging (CASSANDRA-8767)
 * AssertionError: "Memory was freed" when running cleanup (CASSANDRA-8716)
 * Make it possible to set max_sstable_age to fractional days (CASSANDRA-8406)
 * Fix some multi-column relations with indexes on some clustering
   columns (CASSANDRA-8275)
 * Fix memory leak in SSTableSimple*Writer and SSTableReader.validate()
   (CASSANDRA-8748)
 * Throw OOM if allocating memory fails to return a valid pointer (CASSANDRA-8726)
 * Fix SSTableSimpleUnsortedWriter ConcurrentModificationException (CASSANDRA-8619)
 * 'nodetool info' prints exception against older node (CASSANDRA-8796)
 * Ensure SSTableSimpleUnsortedWriter.close() terminates if
   disk writer has crashed (CASSANDRA-8807)


2.1.4
 * Bind JMX to localhost unless explicitly configured otherwise (CASSANDRA-9085)


2.1.3
 * Fix HSHA/offheap_objects corruption (CASSANDRA-8719)
 * Upgrade libthrift to 0.9.2 (CASSANDRA-8685)
 * Don't use the shared ref in sstableloader (CASSANDRA-8704)
 * Purge internal prepared statements if related tables or
   keyspaces are dropped (CASSANDRA-8693)
 * (cqlsh) Handle unicode BOM at start of files (CASSANDRA-8638)
 * Stop compactions before exiting offline tools (CASSANDRA-8623)
 * Update tools/stress/README.txt to match current behaviour (CASSANDRA-7933)
 * Fix schema from Thrift conversion with empty metadata (CASSANDRA-8695)
 * Safer Resource Management (CASSANDRA-7705)
 * Make sure we compact highly overlapping cold sstables with
   STCS (CASSANDRA-8635)
 * rpc_interface and listen_interface generate NPE on startup when specified
   interface doesn't exist (CASSANDRA-8677)
 * Fix ArrayIndexOutOfBoundsException in nodetool cfhistograms (CASSANDRA-8514)
 * Switch from yammer metrics for nodetool cf/proxy histograms (CASSANDRA-8662)
 * Make sure we don't add tmplink files to the compaction
   strategy (CASSANDRA-8580)
 * (cqlsh) Handle maps with blob keys (CASSANDRA-8372)
 * (cqlsh) Handle DynamicCompositeType schemas correctly (CASSANDRA-8563)
 * Duplicate rows returned when in clause has repeated values (CASSANDRA-6706)
 * Add tooling to detect hot partitions (CASSANDRA-7974)
 * Fix cassandra-stress user-mode truncation of partition generation (CASSANDRA-8608)
 * Only stream from unrepaired sstables during inc repair (CASSANDRA-8267)
 * Don't allow starting multiple inc repairs on the same sstables (CASSANDRA-8316)
 * Invalidate prepared BATCH statements when related tables
   or keyspaces are dropped (CASSANDRA-8652)
 * Fix missing results in secondary index queries on collections
   with ALLOW FILTERING (CASSANDRA-8421)
 * Expose EstimatedHistogram metrics for range slices (CASSANDRA-8627)
 * (cqlsh) Escape clqshrc passwords properly (CASSANDRA-8618)
 * Fix NPE when passing wrong argument in ALTER TABLE statement (CASSANDRA-8355)
 * Pig: Refactor and deprecate CqlStorage (CASSANDRA-8599)
 * Don't reuse the same cleanup strategy for all sstables (CASSANDRA-8537)
 * Fix case-sensitivity of index name on CREATE and DROP INDEX
   statements (CASSANDRA-8365)
 * Better detection/logging for corruption in compressed sstables (CASSANDRA-8192)
 * Use the correct repairedAt value when closing writer (CASSANDRA-8570)
 * (cqlsh) Handle a schema mismatch being detected on startup (CASSANDRA-8512)
 * Properly calculate expected write size during compaction (CASSANDRA-8532)
 * Invalidate affected prepared statements when a table's columns
   are altered (CASSANDRA-7910)
 * Stress - user defined writes should populate sequentally (CASSANDRA-8524)
 * Fix regression in SSTableRewriter causing some rows to become unreadable
   during compaction (CASSANDRA-8429)
 * Run major compactions for repaired/unrepaired in parallel (CASSANDRA-8510)
 * (cqlsh) Fix compression options in DESCRIBE TABLE output when compression
   is disabled (CASSANDRA-8288)
 * (cqlsh) Fix DESCRIBE output after keyspaces are altered (CASSANDRA-7623)
 * Make sure we set lastCompactedKey correctly (CASSANDRA-8463)
 * (cqlsh) Fix output of CONSISTENCY command (CASSANDRA-8507)
 * (cqlsh) Fixed the handling of LIST statements (CASSANDRA-8370)
 * Make sstablescrub check leveled manifest again (CASSANDRA-8432)
 * Check first/last keys in sstable when giving out positions (CASSANDRA-8458)
 * Disable mmap on Windows (CASSANDRA-6993)
 * Add missing ConsistencyLevels to cassandra-stress (CASSANDRA-8253)
 * Add auth support to cassandra-stress (CASSANDRA-7985)
 * Fix ArrayIndexOutOfBoundsException when generating error message
   for some CQL syntax errors (CASSANDRA-8455)
 * Scale memtable slab allocation logarithmically (CASSANDRA-7882)
 * cassandra-stress simultaneous inserts over same seed (CASSANDRA-7964)
 * Reduce cassandra-stress sampling memory requirements (CASSANDRA-7926)
 * Ensure memtable flush cannot expire commit log entries from its future (CASSANDRA-8383)
 * Make read "defrag" async to reclaim memtables (CASSANDRA-8459)
 * Remove tmplink files for offline compactions (CASSANDRA-8321)
 * Reduce maxHintsInProgress (CASSANDRA-8415)
 * BTree updates may call provided update function twice (CASSANDRA-8018)
 * Release sstable references after anticompaction (CASSANDRA-8386)
 * Handle abort() in SSTableRewriter properly (CASSANDRA-8320)
 * Centralize shared executors (CASSANDRA-8055)
 * Fix filtering for CONTAINS (KEY) relations on frozen collection
   clustering columns when the query is restricted to a single
   partition (CASSANDRA-8203)
 * Do more aggressive entire-sstable TTL expiry checks (CASSANDRA-8243)
 * Add more log info if readMeter is null (CASSANDRA-8238)
 * add check of the system wall clock time at startup (CASSANDRA-8305)
 * Support for frozen collections (CASSANDRA-7859)
 * Fix overflow on histogram computation (CASSANDRA-8028)
 * Have paxos reuse the timestamp generation of normal queries (CASSANDRA-7801)
 * Fix incremental repair not remove parent session on remote (CASSANDRA-8291)
 * Improve JBOD disk utilization (CASSANDRA-7386)
 * Log failed host when preparing incremental repair (CASSANDRA-8228)
 * Force config client mode in CQLSSTableWriter (CASSANDRA-8281)
 * Fix sstableupgrade throws exception (CASSANDRA-8688)
 * Fix hang when repairing empty keyspace (CASSANDRA-8694)
Merged from 2.0:
 * Fix IllegalArgumentException in dynamic snitch (CASSANDRA-8448)
 * Add support for UPDATE ... IF EXISTS (CASSANDRA-8610)
 * Fix reversal of list prepends (CASSANDRA-8733)
 * Prevent non-zero default_time_to_live on tables with counters
   (CASSANDRA-8678)
 * Fix SSTableSimpleUnsortedWriter ConcurrentModificationException
   (CASSANDRA-8619)
 * Round up time deltas lower than 1ms in BulkLoader (CASSANDRA-8645)
 * Add batch remove iterator to ABSC (CASSANDRA-8414, 8666)
 * Round up time deltas lower than 1ms in BulkLoader (CASSANDRA-8645)
 * Fix isClientMode check in Keyspace (CASSANDRA-8687)
 * Use more efficient slice size for querying internal secondary
   index tables (CASSANDRA-8550)
 * Fix potentially returning deleted rows with range tombstone (CASSANDRA-8558)
 * Check for available disk space before starting a compaction (CASSANDRA-8562)
 * Fix DISTINCT queries with LIMITs or paging when some partitions
   contain only tombstones (CASSANDRA-8490)
 * Introduce background cache refreshing to permissions cache
   (CASSANDRA-8194)
 * Fix race condition in StreamTransferTask that could lead to
   infinite loops and premature sstable deletion (CASSANDRA-7704)
 * Add an extra version check to MigrationTask (CASSANDRA-8462)
 * Ensure SSTableWriter cleans up properly after failure (CASSANDRA-8499)
 * Increase bf true positive count on key cache hit (CASSANDRA-8525)
 * Move MeteredFlusher to its own thread (CASSANDRA-8485)
 * Fix non-distinct results in DISTNCT queries on static columns when
   paging is enabled (CASSANDRA-8087)
 * Move all hints related tasks to hints internal executor (CASSANDRA-8285)
 * Fix paging for multi-partition IN queries (CASSANDRA-8408)
 * Fix MOVED_NODE topology event never being emitted when a node
   moves its token (CASSANDRA-8373)
 * Fix validation of indexes in COMPACT tables (CASSANDRA-8156)
 * Avoid StackOverflowError when a large list of IN values
   is used for a clustering column (CASSANDRA-8410)
 * Fix NPE when writetime() or ttl() calls are wrapped by
   another function call (CASSANDRA-8451)
 * Fix NPE after dropping a keyspace (CASSANDRA-8332)
 * Fix error message on read repair timeouts (CASSANDRA-7947)
 * Default DTCS base_time_seconds changed to 60 (CASSANDRA-8417)
 * Refuse Paxos operation with more than one pending endpoint (CASSANDRA-8346, 8640)
 * Throw correct exception when trying to bind a keyspace or table
   name (CASSANDRA-6952)
 * Make HHOM.compact synchronized (CASSANDRA-8416)
 * cancel latency-sampling task when CF is dropped (CASSANDRA-8401)
 * don't block SocketThread for MessagingService (CASSANDRA-8188)
 * Increase quarantine delay on replacement (CASSANDRA-8260)
 * Expose off-heap memory usage stats (CASSANDRA-7897)
 * Ignore Paxos commits for truncated tables (CASSANDRA-7538)
 * Validate size of indexed column values (CASSANDRA-8280)
 * Make LCS split compaction results over all data directories (CASSANDRA-8329)
 * Fix some failing queries that use multi-column relations
   on COMPACT STORAGE tables (CASSANDRA-8264)
 * Fix InvalidRequestException with ORDER BY (CASSANDRA-8286)
 * Disable SSLv3 for POODLE (CASSANDRA-8265)
 * Fix millisecond timestamps in Tracing (CASSANDRA-8297)
 * Include keyspace name in error message when there are insufficient
   live nodes to stream from (CASSANDRA-8221)
 * Avoid overlap in L1 when L0 contains many nonoverlapping
   sstables (CASSANDRA-8211)
 * Improve PropertyFileSnitch logging (CASSANDRA-8183)
 * Add DC-aware sequential repair (CASSANDRA-8193)
 * Use live sstables in snapshot repair if possible (CASSANDRA-8312)
 * Fix hints serialized size calculation (CASSANDRA-8587)


2.1.2
 * (cqlsh) parse_for_table_meta errors out on queries with undefined
   grammars (CASSANDRA-8262)
 * (cqlsh) Fix SELECT ... TOKEN() function broken in C* 2.1.1 (CASSANDRA-8258)
 * Fix Cassandra crash when running on JDK8 update 40 (CASSANDRA-8209)
 * Optimize partitioner tokens (CASSANDRA-8230)
 * Improve compaction of repaired/unrepaired sstables (CASSANDRA-8004)
 * Make cache serializers pluggable (CASSANDRA-8096)
 * Fix issues with CONTAINS (KEY) queries on secondary indexes
   (CASSANDRA-8147)
 * Fix read-rate tracking of sstables for some queries (CASSANDRA-8239)
 * Fix default timestamp in QueryOptions (CASSANDRA-8246)
 * Set socket timeout when reading remote version (CASSANDRA-8188)
 * Refactor how we track live size (CASSANDRA-7852)
 * Make sure unfinished compaction files are removed (CASSANDRA-8124)
 * Fix shutdown when run as Windows service (CASSANDRA-8136)
 * Fix DESCRIBE TABLE with custom indexes (CASSANDRA-8031)
 * Fix race in RecoveryManagerTest (CASSANDRA-8176)
 * Avoid IllegalArgumentException while sorting sstables in
   IndexSummaryManager (CASSANDRA-8182)
 * Shutdown JVM on file descriptor exhaustion (CASSANDRA-7579)
 * Add 'die' policy for commit log and disk failure (CASSANDRA-7927)
 * Fix installing as service on Windows (CASSANDRA-8115)
 * Fix CREATE TABLE for CQL2 (CASSANDRA-8144)
 * Avoid boxing in ColumnStats min/max trackers (CASSANDRA-8109)
Merged from 2.0:
 * Correctly handle non-text column names in cql3 (CASSANDRA-8178)
 * Fix deletion for indexes on primary key columns (CASSANDRA-8206)
 * Add 'nodetool statusgossip' (CASSANDRA-8125)
 * Improve client notification that nodes are ready for requests (CASSANDRA-7510)
 * Handle negative timestamp in writetime method (CASSANDRA-8139)
 * Pig: Remove errant LIMIT clause in CqlNativeStorage (CASSANDRA-8166)
 * Throw ConfigurationException when hsha is used with the default
   rpc_max_threads setting of 'unlimited' (CASSANDRA-8116)
 * Allow concurrent writing of the same table in the same JVM using
   CQLSSTableWriter (CASSANDRA-7463)
 * Fix totalDiskSpaceUsed calculation (CASSANDRA-8205)


2.1.1
 * Fix spin loop in AtomicSortedColumns (CASSANDRA-7546)
 * Dont notify when replacing tmplink files (CASSANDRA-8157)
 * Fix validation with multiple CONTAINS clause (CASSANDRA-8131)
 * Fix validation of collections in TriggerExecutor (CASSANDRA-8146)
 * Fix IllegalArgumentException when a list of IN values containing tuples
   is passed as a single arg to a prepared statement with the v1 or v2
   protocol (CASSANDRA-8062)
 * Fix ClassCastException in DISTINCT query on static columns with
   query paging (CASSANDRA-8108)
 * Fix NPE on null nested UDT inside a set (CASSANDRA-8105)
 * Fix exception when querying secondary index on set items or map keys
   when some clustering columns are specified (CASSANDRA-8073)
 * Send proper error response when there is an error during native
   protocol message decode (CASSANDRA-8118)
 * Gossip should ignore generation numbers too far in the future (CASSANDRA-8113)
 * Fix NPE when creating a table with frozen sets, lists (CASSANDRA-8104)
 * Fix high memory use due to tracking reads on incrementally opened sstable
   readers (CASSANDRA-8066)
 * Fix EXECUTE request with skipMetadata=false returning no metadata
   (CASSANDRA-8054)
 * Allow concurrent use of CQLBulkOutputFormat (CASSANDRA-7776)
 * Shutdown JVM on OOM (CASSANDRA-7507)
 * Upgrade netty version and enable epoll event loop (CASSANDRA-7761)
 * Don't duplicate sstables smaller than split size when using
   the sstablesplitter tool (CASSANDRA-7616)
 * Avoid re-parsing already prepared statements (CASSANDRA-7923)
 * Fix some Thrift slice deletions and updates of COMPACT STORAGE
   tables with some clustering columns omitted (CASSANDRA-7990)
 * Fix filtering for CONTAINS on sets (CASSANDRA-8033)
 * Properly track added size (CASSANDRA-7239)
 * Allow compilation in java 8 (CASSANDRA-7208)
 * Fix Assertion error on RangeTombstoneList diff (CASSANDRA-8013)
 * Release references to overlapping sstables during compaction (CASSANDRA-7819)
 * Send notification when opening compaction results early (CASSANDRA-8034)
 * Make native server start block until properly bound (CASSANDRA-7885)
 * (cqlsh) Fix IPv6 support (CASSANDRA-7988)
 * Ignore fat clients when checking for endpoint collision (CASSANDRA-7939)
 * Make sstablerepairedset take a list of files (CASSANDRA-7995)
 * (cqlsh) Tab completeion for indexes on map keys (CASSANDRA-7972)
 * (cqlsh) Fix UDT field selection in select clause (CASSANDRA-7891)
 * Fix resource leak in event of corrupt sstable
 * (cqlsh) Add command line option for cqlshrc file path (CASSANDRA-7131)
 * Provide visibility into prepared statements churn (CASSANDRA-7921, CASSANDRA-7930)
 * Invalidate prepared statements when their keyspace or table is
   dropped (CASSANDRA-7566)
 * cassandra-stress: fix support for NetworkTopologyStrategy (CASSANDRA-7945)
 * Fix saving caches when a table is dropped (CASSANDRA-7784)
 * Add better error checking of new stress profile (CASSANDRA-7716)
 * Use ThreadLocalRandom and remove FBUtilities.threadLocalRandom (CASSANDRA-7934)
 * Prevent operator mistakes due to simultaneous bootstrap (CASSANDRA-7069)
 * cassandra-stress supports whitelist mode for node config (CASSANDRA-7658)
 * GCInspector more closely tracks GC; cassandra-stress and nodetool report it (CASSANDRA-7916)
 * nodetool won't output bogus ownership info without a keyspace (CASSANDRA-7173)
 * Add human readable option to nodetool commands (CASSANDRA-5433)
 * Don't try to set repairedAt on old sstables (CASSANDRA-7913)
 * Add metrics for tracking PreparedStatement use (CASSANDRA-7719)
 * (cqlsh) tab-completion for triggers (CASSANDRA-7824)
 * (cqlsh) Support for query paging (CASSANDRA-7514)
 * (cqlsh) Show progress of COPY operations (CASSANDRA-7789)
 * Add syntax to remove multiple elements from a map (CASSANDRA-6599)
 * Support non-equals conditions in lightweight transactions (CASSANDRA-6839)
 * Add IF [NOT] EXISTS to create/drop triggers (CASSANDRA-7606)
 * (cqlsh) Display the current logged-in user (CASSANDRA-7785)
 * (cqlsh) Don't ignore CTRL-C during COPY FROM execution (CASSANDRA-7815)
 * (cqlsh) Order UDTs according to cross-type dependencies in DESCRIBE
   output (CASSANDRA-7659)
 * (cqlsh) Fix handling of CAS statement results (CASSANDRA-7671)
 * (cqlsh) COPY TO/FROM improvements (CASSANDRA-7405)
 * Support list index operations with conditions (CASSANDRA-7499)
 * Add max live/tombstoned cells to nodetool cfstats output (CASSANDRA-7731)
 * Validate IPv6 wildcard addresses properly (CASSANDRA-7680)
 * (cqlsh) Error when tracing query (CASSANDRA-7613)
 * Avoid IOOBE when building SyntaxError message snippet (CASSANDRA-7569)
 * SSTableExport uses correct validator to create string representation of partition
   keys (CASSANDRA-7498)
 * Avoid NPEs when receiving type changes for an unknown keyspace (CASSANDRA-7689)
 * Add support for custom 2i validation (CASSANDRA-7575)
 * Pig support for hadoop CqlInputFormat (CASSANDRA-6454)
 * Add duration mode to cassandra-stress (CASSANDRA-7468)
 * Add listen_interface and rpc_interface options (CASSANDRA-7417)
 * Improve schema merge performance (CASSANDRA-7444)
 * Adjust MT depth based on # of partition validating (CASSANDRA-5263)
 * Optimise NativeCell comparisons (CASSANDRA-6755)
 * Configurable client timeout for cqlsh (CASSANDRA-7516)
 * Include snippet of CQL query near syntax error in messages (CASSANDRA-7111)
 * Make repair -pr work with -local (CASSANDRA-7450)
 * Fix error in sstableloader with -cph > 1 (CASSANDRA-8007)
 * Fix snapshot repair error on indexed tables (CASSANDRA-8020)
 * Do not exit nodetool repair when receiving JMX NOTIF_LOST (CASSANDRA-7909)
 * Stream to private IP when available (CASSANDRA-8084)
Merged from 2.0:
 * Reject conditions on DELETE unless full PK is given (CASSANDRA-6430)
 * Properly reject the token function DELETE (CASSANDRA-7747)
 * Force batchlog replay before decommissioning a node (CASSANDRA-7446)
 * Fix hint replay with many accumulated expired hints (CASSANDRA-6998)
 * Fix duplicate results in DISTINCT queries on static columns with query
   paging (CASSANDRA-8108)
 * Add DateTieredCompactionStrategy (CASSANDRA-6602)
 * Properly validate ascii and utf8 string literals in CQL queries (CASSANDRA-8101)
 * (cqlsh) Fix autocompletion for alter keyspace (CASSANDRA-8021)
 * Create backup directories for commitlog archiving during startup (CASSANDRA-8111)
 * Reduce totalBlockFor() for LOCAL_* consistency levels (CASSANDRA-8058)
 * Fix merging schemas with re-dropped keyspaces (CASSANDRA-7256)
 * Fix counters in supercolumns during live upgrades from 1.2 (CASSANDRA-7188)
 * Notify DT subscribers when a column family is truncated (CASSANDRA-8088)
 * Add sanity check of $JAVA on startup (CASSANDRA-7676)
 * Schedule fat client schema pull on join (CASSANDRA-7993)
 * Don't reset nodes' versions when closing IncomingTcpConnections
   (CASSANDRA-7734)
 * Record the real messaging version in all cases in OutboundTcpConnection
   (CASSANDRA-8057)
 * SSL does not work in cassandra-cli (CASSANDRA-7899)
 * Fix potential exception when using ReversedType in DynamicCompositeType
   (CASSANDRA-7898)
 * Better validation of collection values (CASSANDRA-7833)
 * Track min/max timestamps correctly (CASSANDRA-7969)
 * Fix possible overflow while sorting CL segments for replay (CASSANDRA-7992)
 * Increase nodetool Xmx (CASSANDRA-7956)
 * Archive any commitlog segments present at startup (CASSANDRA-6904)
 * CrcCheckChance should adjust based on live CFMetadata not
   sstable metadata (CASSANDRA-7978)
 * token() should only accept columns in the partitioning
   key order (CASSANDRA-6075)
 * Add method to invalidate permission cache via JMX (CASSANDRA-7977)
 * Allow propagating multiple gossip states atomically (CASSANDRA-6125)
 * Log exceptions related to unclean native protocol client disconnects
   at DEBUG or INFO (CASSANDRA-7849)
 * Allow permissions cache to be set via JMX (CASSANDRA-7698)
 * Include schema_triggers CF in readable system resources (CASSANDRA-7967)
 * Fix RowIndexEntry to report correct serializedSize (CASSANDRA-7948)
 * Make CQLSSTableWriter sync within partitions (CASSANDRA-7360)
 * Potentially use non-local replicas in CqlConfigHelper (CASSANDRA-7906)
 * Explicitly disallow mixing multi-column and single-column
   relations on clustering columns (CASSANDRA-7711)
 * Better error message when condition is set on PK column (CASSANDRA-7804)
 * Don't send schema change responses and events for no-op DDL
   statements (CASSANDRA-7600)
 * (Hadoop) fix cluster initialisation for a split fetching (CASSANDRA-7774)
 * Throw InvalidRequestException when queries contain relations on entire
   collection columns (CASSANDRA-7506)
 * (cqlsh) enable CTRL-R history search with libedit (CASSANDRA-7577)
 * (Hadoop) allow ACFRW to limit nodes to local DC (CASSANDRA-7252)
 * (cqlsh) cqlsh should automatically disable tracing when selecting
   from system_traces (CASSANDRA-7641)
 * (Hadoop) Add CqlOutputFormat (CASSANDRA-6927)
 * Don't depend on cassandra config for nodetool ring (CASSANDRA-7508)
 * (cqlsh) Fix failing cqlsh formatting tests (CASSANDRA-7703)
 * Fix IncompatibleClassChangeError from hadoop2 (CASSANDRA-7229)
 * Add 'nodetool sethintedhandoffthrottlekb' (CASSANDRA-7635)
 * (cqlsh) Add tab-completion for CREATE/DROP USER IF [NOT] EXISTS (CASSANDRA-7611)
 * Catch errors when the JVM pulls the rug out from GCInspector (CASSANDRA-5345)
 * cqlsh fails when version number parts are not int (CASSANDRA-7524)
 * Fix NPE when table dropped during streaming (CASSANDRA-7946)
 * Fix wrong progress when streaming uncompressed (CASSANDRA-7878)
 * Fix possible infinite loop in creating repair range (CASSANDRA-7983)
 * Fix unit in nodetool for streaming throughput (CASSANDRA-7375)
Merged from 1.2:
 * Don't index tombstones (CASSANDRA-7828)
 * Improve PasswordAuthenticator default super user setup (CASSANDRA-7788)


2.1.0
 * (cqlsh) Removed "ALTER TYPE <name> RENAME TO <name>" from tab-completion
   (CASSANDRA-7895)
 * Fixed IllegalStateException in anticompaction (CASSANDRA-7892)
 * cqlsh: DESCRIBE support for frozen UDTs, tuples (CASSANDRA-7863)
 * Avoid exposing internal classes over JMX (CASSANDRA-7879)
 * Add null check for keys when freezing collection (CASSANDRA-7869)
 * Improve stress workload realism (CASSANDRA-7519)
Merged from 2.0:
 * Configure system.paxos with LeveledCompactionStrategy (CASSANDRA-7753)
 * Fix ALTER clustering column type from DateType to TimestampType when
   using DESC clustering order (CASSANRDA-7797)
 * Throw EOFException if we run out of chunks in compressed datafile
   (CASSANDRA-7664)
 * Fix PRSI handling of CQL3 row markers for row cleanup (CASSANDRA-7787)
 * Fix dropping collection when it's the last regular column (CASSANDRA-7744)
 * Make StreamReceiveTask thread safe and gc friendly (CASSANDRA-7795)
 * Validate empty cell names from counter updates (CASSANDRA-7798)
Merged from 1.2:
 * Don't allow compacted sstables to be marked as compacting (CASSANDRA-7145)
 * Track expired tombstones (CASSANDRA-7810)


2.1.0-rc7
 * Add frozen keyword and require UDT to be frozen (CASSANDRA-7857)
 * Track added sstable size correctly (CASSANDRA-7239)
 * (cqlsh) Fix case insensitivity (CASSANDRA-7834)
 * Fix failure to stream ranges when moving (CASSANDRA-7836)
 * Correctly remove tmplink files (CASSANDRA-7803)
 * (cqlsh) Fix column name formatting for functions, CAS operations,
   and UDT field selections (CASSANDRA-7806)
 * (cqlsh) Fix COPY FROM handling of null/empty primary key
   values (CASSANDRA-7792)
 * Fix ordering of static cells (CASSANDRA-7763)
Merged from 2.0:
 * Forbid re-adding dropped counter columns (CASSANDRA-7831)
 * Fix CFMetaData#isThriftCompatible() for PK-only tables (CASSANDRA-7832)
 * Always reject inequality on the partition key without token()
   (CASSANDRA-7722)
 * Always send Paxos commit to all replicas (CASSANDRA-7479)
 * Make disruptor_thrift_server invocation pool configurable (CASSANDRA-7594)
 * Make repair no-op when RF=1 (CASSANDRA-7864)


2.1.0-rc6
 * Fix OOM issue from netty caching over time (CASSANDRA-7743)
 * json2sstable couldn't import JSON for CQL table (CASSANDRA-7477)
 * Invalidate all caches on table drop (CASSANDRA-7561)
 * Skip strict endpoint selection for ranges if RF == nodes (CASSANRA-7765)
 * Fix Thrift range filtering without 2ary index lookups (CASSANDRA-7741)
 * Add tracing entries about concurrent range requests (CASSANDRA-7599)
 * (cqlsh) Fix DESCRIBE for NTS keyspaces (CASSANDRA-7729)
 * Remove netty buffer ref-counting (CASSANDRA-7735)
 * Pass mutated cf to index updater for use by PRSI (CASSANDRA-7742)
 * Include stress yaml example in release and deb (CASSANDRA-7717)
 * workaround for netty issue causing corrupted data off the wire (CASSANDRA-7695)
 * cqlsh DESC CLUSTER fails retrieving ring information (CASSANDRA-7687)
 * Fix binding null values inside UDT (CASSANDRA-7685)
 * Fix UDT field selection with empty fields (CASSANDRA-7670)
 * Bogus deserialization of static cells from sstable (CASSANDRA-7684)
 * Fix NPE on compaction leftover cleanup for dropped table (CASSANDRA-7770)
Merged from 2.0:
 * Fix race condition in StreamTransferTask that could lead to
   infinite loops and premature sstable deletion (CASSANDRA-7704)
 * (cqlsh) Wait up to 10 sec for a tracing session (CASSANDRA-7222)
 * Fix NPE in FileCacheService.sizeInBytes (CASSANDRA-7756)
 * Remove duplicates from StorageService.getJoiningNodes (CASSANDRA-7478)
 * Clone token map outside of hot gossip loops (CASSANDRA-7758)
 * Fix MS expiring map timeout for Paxos messages (CASSANDRA-7752)
 * Do not flush on truncate if durable_writes is false (CASSANDRA-7750)
 * Give CRR a default input_cql Statement (CASSANDRA-7226)
 * Better error message when adding a collection with the same name
   than a previously dropped one (CASSANDRA-6276)
 * Fix validation when adding static columns (CASSANDRA-7730)
 * (Thrift) fix range deletion of supercolumns (CASSANDRA-7733)
 * Fix potential AssertionError in RangeTombstoneList (CASSANDRA-7700)
 * Validate arguments of blobAs* functions (CASSANDRA-7707)
 * Fix potential AssertionError with 2ndary indexes (CASSANDRA-6612)
 * Avoid logging CompactionInterrupted at ERROR (CASSANDRA-7694)
 * Minor leak in sstable2jon (CASSANDRA-7709)
 * Add cassandra.auto_bootstrap system property (CASSANDRA-7650)
 * Update java driver (for hadoop) (CASSANDRA-7618)
 * Remove CqlPagingRecordReader/CqlPagingInputFormat (CASSANDRA-7570)
 * Support connecting to ipv6 jmx with nodetool (CASSANDRA-7669)


2.1.0-rc5
 * Reject counters inside user types (CASSANDRA-7672)
 * Switch to notification-based GCInspector (CASSANDRA-7638)
 * (cqlsh) Handle nulls in UDTs and tuples correctly (CASSANDRA-7656)
 * Don't use strict consistency when replacing (CASSANDRA-7568)
 * Fix min/max cell name collection on 2.0 SSTables with range
   tombstones (CASSANDRA-7593)
 * Tolerate min/max cell names of different lengths (CASSANDRA-7651)
 * Filter cached results correctly (CASSANDRA-7636)
 * Fix tracing on the new SEPExecutor (CASSANDRA-7644)
 * Remove shuffle and taketoken (CASSANDRA-7601)
 * Clean up Windows batch scripts (CASSANDRA-7619)
 * Fix native protocol drop user type notification (CASSANDRA-7571)
 * Give read access to system.schema_usertypes to all authenticated users
   (CASSANDRA-7578)
 * (cqlsh) Fix cqlsh display when zero rows are returned (CASSANDRA-7580)
 * Get java version correctly when JAVA_TOOL_OPTIONS is set (CASSANDRA-7572)
 * Fix NPE when dropping index from non-existent keyspace, AssertionError when
   dropping non-existent index with IF EXISTS (CASSANDRA-7590)
 * Fix sstablelevelresetter hang (CASSANDRA-7614)
 * (cqlsh) Fix deserialization of blobs (CASSANDRA-7603)
 * Use "keyspace updated" schema change message for UDT changes in v1 and
   v2 protocols (CASSANDRA-7617)
 * Fix tracing of range slices and secondary index lookups that are local
   to the coordinator (CASSANDRA-7599)
 * Set -Dcassandra.storagedir for all tool shell scripts (CASSANDRA-7587)
 * Don't swap max/min col names when mutating sstable metadata (CASSANDRA-7596)
 * (cqlsh) Correctly handle paged result sets (CASSANDRA-7625)
 * (cqlsh) Improve waiting for a trace to complete (CASSANDRA-7626)
 * Fix tracing of concurrent range slices and 2ary index queries (CASSANDRA-7626)
 * Fix scrub against collection type (CASSANDRA-7665)
Merged from 2.0:
 * Set gc_grace_seconds to seven days for system schema tables (CASSANDRA-7668)
 * SimpleSeedProvider no longer caches seeds forever (CASSANDRA-7663)
 * Always flush on truncate (CASSANDRA-7511)
 * Fix ReversedType(DateType) mapping to native protocol (CASSANDRA-7576)
 * Always merge ranges owned by a single node (CASSANDRA-6930)
 * Track max/min timestamps for range tombstones (CASSANDRA-7647)
 * Fix NPE when listing saved caches dir (CASSANDRA-7632)


2.1.0-rc4
 * Fix word count hadoop example (CASSANDRA-7200)
 * Updated memtable_cleanup_threshold and memtable_flush_writers defaults
   (CASSANDRA-7551)
 * (Windows) fix startup when WMI memory query fails (CASSANDRA-7505)
 * Anti-compaction proceeds if any part of the repair failed (CASSANDRA-7521)
 * Add missing table name to DROP INDEX responses and notifications (CASSANDRA-7539)
 * Bump CQL version to 3.2.0 and update CQL documentation (CASSANDRA-7527)
 * Fix configuration error message when running nodetool ring (CASSANDRA-7508)
 * Support conditional updates, tuple type, and the v3 protocol in cqlsh (CASSANDRA-7509)
 * Handle queries on multiple secondary index types (CASSANDRA-7525)
 * Fix cqlsh authentication with v3 native protocol (CASSANDRA-7564)
 * Fix NPE when unknown prepared statement ID is used (CASSANDRA-7454)
Merged from 2.0:
 * (Windows) force range-based repair to non-sequential mode (CASSANDRA-7541)
 * Fix range merging when DES scores are zero (CASSANDRA-7535)
 * Warn when SSL certificates have expired (CASSANDRA-7528)
 * Fix error when doing reversed queries with static columns (CASSANDRA-7490)
Merged from 1.2:
 * Set correct stream ID on responses when non-Exception Throwables
   are thrown while handling native protocol messages (CASSANDRA-7470)


2.1.0-rc3
 * Consider expiry when reconciling otherwise equal cells (CASSANDRA-7403)
 * Introduce CQL support for stress tool (CASSANDRA-6146)
 * Fix ClassCastException processing expired messages (CASSANDRA-7496)
 * Fix prepared marker for collections inside UDT (CASSANDRA-7472)
 * Remove left-over populate_io_cache_on_flush and replicate_on_write
   uses (CASSANDRA-7493)
 * (Windows) handle spaces in path names (CASSANDRA-7451)
 * Ensure writes have completed after dropping a table, before recycling
   commit log segments (CASSANDRA-7437)
 * Remove left-over rows_per_partition_to_cache (CASSANDRA-7493)
 * Fix error when CONTAINS is used with a bind marker (CASSANDRA-7502)
 * Properly reject unknown UDT field (CASSANDRA-7484)
Merged from 2.0:
 * Fix CC#collectTimeOrderedData() tombstone optimisations (CASSANDRA-7394)
 * Support DISTINCT for static columns and fix behaviour when DISTINC is
   not use (CASSANDRA-7305).
 * Workaround JVM NPE on JMX bind failure (CASSANDRA-7254)
 * Fix race in FileCacheService RemovalListener (CASSANDRA-7278)
 * Fix inconsistent use of consistencyForCommit that allowed LOCAL_QUORUM
   operations to incorrect become full QUORUM (CASSANDRA-7345)
 * Properly handle unrecognized opcodes and flags (CASSANDRA-7440)
 * (Hadoop) close CqlRecordWriter clients when finished (CASSANDRA-7459)
 * Commit disk failure policy (CASSANDRA-7429)
 * Make sure high level sstables get compacted (CASSANDRA-7414)
 * Fix AssertionError when using empty clustering columns and static columns
   (CASSANDRA-7455)
 * Add option to disable STCS in L0 (CASSANDRA-6621)
 * Upgrade to snappy-java 1.0.5.2 (CASSANDRA-7476)


2.1.0-rc2
 * Fix heap size calculation for CompoundSparseCellName and
   CompoundSparseCellName.WithCollection (CASSANDRA-7421)
 * Allow counter mutations in UNLOGGED batches (CASSANDRA-7351)
 * Modify reconcile logic to always pick a tombstone over a counter cell
   (CASSANDRA-7346)
 * Avoid incremental compaction on Windows (CASSANDRA-7365)
 * Fix exception when querying a composite-keyed table with a collection index
   (CASSANDRA-7372)
 * Use node's host id in place of counter ids (CASSANDRA-7366)
 * Fix error when doing reversed queries with static columns (CASSANDRA-7490)
 * Backport CASSANDRA-6747 (CASSANDRA-7560)
 * Track max/min timestamps for range tombstones (CASSANDRA-7647)
 * Fix NPE when listing saved caches dir (CASSANDRA-7632)
 * Fix sstableloader unable to connect encrypted node (CASSANDRA-7585)
Merged from 1.2:
 * Clone token map outside of hot gossip loops (CASSANDRA-7758)
 * Add stop method to EmbeddedCassandraService (CASSANDRA-7595)
 * Support connecting to ipv6 jmx with nodetool (CASSANDRA-7669)
 * Set gc_grace_seconds to seven days for system schema tables (CASSANDRA-7668)
 * SimpleSeedProvider no longer caches seeds forever (CASSANDRA-7663)
 * Set correct stream ID on responses when non-Exception Throwables
   are thrown while handling native protocol messages (CASSANDRA-7470)
 * Fix row size miscalculation in LazilyCompactedRow (CASSANDRA-7543)
 * Fix race in background compaction check (CASSANDRA-7745)
 * Don't clear out range tombstones during compaction (CASSANDRA-7808)


2.1.0-rc1
 * Revert flush directory (CASSANDRA-6357)
 * More efficient executor service for fast operations (CASSANDRA-4718)
 * Move less common tools into a new cassandra-tools package (CASSANDRA-7160)
 * Support more concurrent requests in native protocol (CASSANDRA-7231)
 * Add tab-completion to debian nodetool packaging (CASSANDRA-6421)
 * Change concurrent_compactors defaults (CASSANDRA-7139)
 * Add PowerShell Windows launch scripts (CASSANDRA-7001)
 * Make commitlog archive+restore more robust (CASSANDRA-6974)
 * Fix marking commitlogsegments clean (CASSANDRA-6959)
 * Add snapshot "manifest" describing files included (CASSANDRA-6326)
 * Parallel streaming for sstableloader (CASSANDRA-3668)
 * Fix bugs in supercolumns handling (CASSANDRA-7138)
 * Fix ClassClassException on composite dense tables (CASSANDRA-7112)
 * Cleanup and optimize collation and slice iterators (CASSANDRA-7107)
 * Upgrade NBHM lib (CASSANDRA-7128)
 * Optimize netty server (CASSANDRA-6861)
 * Fix repair hang when given CF does not exist (CASSANDRA-7189)
 * Allow c* to be shutdown in an embedded mode (CASSANDRA-5635)
 * Add server side batching to native transport (CASSANDRA-5663)
 * Make batchlog replay asynchronous (CASSANDRA-6134)
 * remove unused classes (CASSANDRA-7197)
 * Limit user types to the keyspace they are defined in (CASSANDRA-6643)
 * Add validate method to CollectionType (CASSANDRA-7208)
 * New serialization format for UDT values (CASSANDRA-7209, CASSANDRA-7261)
 * Fix nodetool netstats (CASSANDRA-7270)
 * Fix potential ClassCastException in HintedHandoffManager (CASSANDRA-7284)
 * Use prepared statements internally (CASSANDRA-6975)
 * Fix broken paging state with prepared statement (CASSANDRA-7120)
 * Fix IllegalArgumentException in CqlStorage (CASSANDRA-7287)
 * Allow nulls/non-existant fields in UDT (CASSANDRA-7206)
 * Add Thrift MultiSliceRequest (CASSANDRA-6757, CASSANDRA-7027)
 * Handle overlapping MultiSlices (CASSANDRA-7279)
 * Fix DataOutputTest on Windows (CASSANDRA-7265)
 * Embedded sets in user defined data-types are not updating (CASSANDRA-7267)
 * Add tuple type to CQL/native protocol (CASSANDRA-7248)
 * Fix CqlPagingRecordReader on tables with few rows (CASSANDRA-7322)
Merged from 2.0:
 * Copy compaction options to make sure they are reloaded (CASSANDRA-7290)
 * Add option to do more aggressive tombstone compactions (CASSANDRA-6563)
 * Don't try to compact already-compacting files in HHOM (CASSANDRA-7288)
 * Always reallocate buffers in HSHA (CASSANDRA-6285)
 * (Hadoop) support authentication in CqlRecordReader (CASSANDRA-7221)
 * (Hadoop) Close java driver Cluster in CQLRR.close (CASSANDRA-7228)
 * Warn when 'USING TIMESTAMP' is used on a CAS BATCH (CASSANDRA-7067)
 * return all cpu values from BackgroundActivityMonitor.readAndCompute (CASSANDRA-7183)
 * Correctly delete scheduled range xfers (CASSANDRA-7143)
 * return all cpu values from BackgroundActivityMonitor.readAndCompute (CASSANDRA-7183)
 * reduce garbage creation in calculatePendingRanges (CASSANDRA-7191)
 * fix c* launch issues on Russian os's due to output of linux 'free' cmd (CASSANDRA-6162)
 * Fix disabling autocompaction (CASSANDRA-7187)
 * Fix potential NumberFormatException when deserializing IntegerType (CASSANDRA-7088)
 * cqlsh can't tab-complete disabling compaction (CASSANDRA-7185)
 * cqlsh: Accept and execute CQL statement(s) from command-line parameter (CASSANDRA-7172)
 * Fix IllegalStateException in CqlPagingRecordReader (CASSANDRA-7198)
 * Fix the InvertedIndex trigger example (CASSANDRA-7211)
 * Add --resolve-ip option to 'nodetool ring' (CASSANDRA-7210)
 * reduce garbage on codec flag deserialization (CASSANDRA-7244)
 * Fix duplicated error messages on directory creation error at startup (CASSANDRA-5818)
 * Proper null handle for IF with map element access (CASSANDRA-7155)
 * Improve compaction visibility (CASSANDRA-7242)
 * Correctly delete scheduled range xfers (CASSANDRA-7143)
 * Make batchlog replica selection rack-aware (CASSANDRA-6551)
 * Fix CFMetaData#getColumnDefinitionFromColumnName() (CASSANDRA-7074)
 * Fix writetime/ttl functions for static columns (CASSANDRA-7081)
 * Suggest CTRL-C or semicolon after three blank lines in cqlsh (CASSANDRA-7142)
 * Fix 2ndary index queries with DESC clustering order (CASSANDRA-6950)
 * Invalid key cache entries on DROP (CASSANDRA-6525)
 * Fix flapping RecoveryManagerTest (CASSANDRA-7084)
 * Add missing iso8601 patterns for date strings (CASSANDRA-6973)
 * Support selecting multiple rows in a partition using IN (CASSANDRA-6875)
 * Add authentication support to shuffle (CASSANDRA-6484)
 * Swap local and global default read repair chances (CASSANDRA-7320)
 * Add conditional CREATE/DROP USER support (CASSANDRA-7264)
 * Cqlsh counts non-empty lines for "Blank lines" warning (CASSANDRA-7325)
Merged from 1.2:
 * Add Cloudstack snitch (CASSANDRA-7147)
 * Update system.peers correctly when relocating tokens (CASSANDRA-7126)
 * Add Google Compute Engine snitch (CASSANDRA-7132)
 * remove duplicate query for local tokens (CASSANDRA-7182)
 * exit CQLSH with error status code if script fails (CASSANDRA-6344)
 * Fix bug with some IN queries missig results (CASSANDRA-7105)
 * Fix availability validation for LOCAL_ONE CL (CASSANDRA-7319)
 * Hint streaming can cause decommission to fail (CASSANDRA-7219)


2.1.0-beta2
 * Increase default CL space to 8GB (CASSANDRA-7031)
 * Add range tombstones to read repair digests (CASSANDRA-6863)
 * Fix BTree.clear for large updates (CASSANDRA-6943)
 * Fail write instead of logging a warning when unable to append to CL
   (CASSANDRA-6764)
 * Eliminate possibility of CL segment appearing twice in active list
   (CASSANDRA-6557)
 * Apply DONTNEED fadvise to commitlog segments (CASSANDRA-6759)
 * Switch CRC component to Adler and include it for compressed sstables
   (CASSANDRA-4165)
 * Allow cassandra-stress to set compaction strategy options (CASSANDRA-6451)
 * Add broadcast_rpc_address option to cassandra.yaml (CASSANDRA-5899)
 * Auto reload GossipingPropertyFileSnitch config (CASSANDRA-5897)
 * Fix overflow of memtable_total_space_in_mb (CASSANDRA-6573)
 * Fix ABTC NPE and apply update function correctly (CASSANDRA-6692)
 * Allow nodetool to use a file or prompt for password (CASSANDRA-6660)
 * Fix AIOOBE when concurrently accessing ABSC (CASSANDRA-6742)
 * Fix assertion error in ALTER TYPE RENAME (CASSANDRA-6705)
 * Scrub should not always clear out repaired status (CASSANDRA-5351)
 * Improve handling of range tombstone for wide partitions (CASSANDRA-6446)
 * Fix ClassCastException for compact table with composites (CASSANDRA-6738)
 * Fix potentially repairing with wrong nodes (CASSANDRA-6808)
 * Change caching option syntax (CASSANDRA-6745)
 * Fix stress to do proper counter reads (CASSANDRA-6835)
 * Fix help message for stress counter_write (CASSANDRA-6824)
 * Fix stress smart Thrift client to pick servers correctly (CASSANDRA-6848)
 * Add logging levels (minimal, normal or verbose) to stress tool (CASSANDRA-6849)
 * Fix race condition in Batch CLE (CASSANDRA-6860)
 * Improve cleanup/scrub/upgradesstables failure handling (CASSANDRA-6774)
 * ByteBuffer write() methods for serializing sstables (CASSANDRA-6781)
 * Proper compare function for CollectionType (CASSANDRA-6783)
 * Update native server to Netty 4 (CASSANDRA-6236)
 * Fix off-by-one error in stress (CASSANDRA-6883)
 * Make OpOrder AutoCloseable (CASSANDRA-6901)
 * Remove sync repair JMX interface (CASSANDRA-6900)
 * Add multiple memory allocation options for memtables (CASSANDRA-6689, 6694)
 * Remove adjusted op rate from stress output (CASSANDRA-6921)
 * Add optimized CF.hasColumns() implementations (CASSANDRA-6941)
 * Serialize batchlog mutations with the version of the target node
   (CASSANDRA-6931)
 * Optimize CounterColumn#reconcile() (CASSANDRA-6953)
 * Properly remove 1.2 sstable support in 2.1 (CASSANDRA-6869)
 * Lock counter cells, not partitions (CASSANDRA-6880)
 * Track presence of legacy counter shards in sstables (CASSANDRA-6888)
 * Ensure safe resource cleanup when replacing sstables (CASSANDRA-6912)
 * Add failure handler to async callback (CASSANDRA-6747)
 * Fix AE when closing SSTable without releasing reference (CASSANDRA-7000)
 * Clean up IndexInfo on keyspace/table drops (CASSANDRA-6924)
 * Only snapshot relative SSTables when sequential repair (CASSANDRA-7024)
 * Require nodetool rebuild_index to specify index names (CASSANDRA-7038)
 * fix cassandra stress errors on reads with native protocol (CASSANDRA-7033)
 * Use OpOrder to guard sstable references for reads (CASSANDRA-6919)
 * Preemptive opening of compaction result (CASSANDRA-6916)
 * Multi-threaded scrub/cleanup/upgradesstables (CASSANDRA-5547)
 * Optimize cellname comparison (CASSANDRA-6934)
 * Native protocol v3 (CASSANDRA-6855)
 * Optimize Cell liveness checks and clean up Cell (CASSANDRA-7119)
 * Support consistent range movements (CASSANDRA-2434)
 * Display min timestamp in sstablemetadata viewer (CASSANDRA-6767)
Merged from 2.0:
 * Avoid race-prone second "scrub" of system keyspace (CASSANDRA-6797)
 * Pool CqlRecordWriter clients by inetaddress rather than Range
   (CASSANDRA-6665)
 * Fix compaction_history timestamps (CASSANDRA-6784)
 * Compare scores of full replica ordering in DES (CASSANDRA-6683)
 * fix CME in SessionInfo updateProgress affecting netstats (CASSANDRA-6577)
 * Allow repairing between specific replicas (CASSANDRA-6440)
 * Allow per-dc enabling of hints (CASSANDRA-6157)
 * Add compatibility for Hadoop 0.2.x (CASSANDRA-5201)
 * Fix EstimatedHistogram races (CASSANDRA-6682)
 * Failure detector correctly converts initial value to nanos (CASSANDRA-6658)
 * Add nodetool taketoken to relocate vnodes (CASSANDRA-4445)
 * Expose bulk loading progress over JMX (CASSANDRA-4757)
 * Correctly handle null with IF conditions and TTL (CASSANDRA-6623)
 * Account for range/row tombstones in tombstone drop
   time histogram (CASSANDRA-6522)
 * Stop CommitLogSegment.close() from calling sync() (CASSANDRA-6652)
 * Make commitlog failure handling configurable (CASSANDRA-6364)
 * Avoid overlaps in LCS (CASSANDRA-6688)
 * Improve support for paginating over composites (CASSANDRA-4851)
 * Fix count(*) queries in a mixed cluster (CASSANDRA-6707)
 * Improve repair tasks(snapshot, differencing) concurrency (CASSANDRA-6566)
 * Fix replaying pre-2.0 commit logs (CASSANDRA-6714)
 * Add static columns to CQL3 (CASSANDRA-6561)
 * Optimize single partition batch statements (CASSANDRA-6737)
 * Disallow post-query re-ordering when paging (CASSANDRA-6722)
 * Fix potential paging bug with deleted columns (CASSANDRA-6748)
 * Fix NPE on BulkLoader caused by losing StreamEvent (CASSANDRA-6636)
 * Fix truncating compression metadata (CASSANDRA-6791)
 * Add CMSClassUnloadingEnabled JVM option (CASSANDRA-6541)
 * Catch memtable flush exceptions during shutdown (CASSANDRA-6735)
 * Fix upgradesstables NPE for non-CF-based indexes (CASSANDRA-6645)
 * Fix UPDATE updating PRIMARY KEY columns implicitly (CASSANDRA-6782)
 * Fix IllegalArgumentException when updating from 1.2 with SuperColumns
   (CASSANDRA-6733)
 * FBUtilities.singleton() should use the CF comparator (CASSANDRA-6778)
 * Fix CQLSStableWriter.addRow(Map<String, Object>) (CASSANDRA-6526)
 * Fix HSHA server introducing corrupt data (CASSANDRA-6285)
 * Fix CAS conditions for COMPACT STORAGE tables (CASSANDRA-6813)
 * Starting threads in OutboundTcpConnectionPool constructor causes race conditions (CASSANDRA-7177)
 * Allow overriding cassandra-rackdc.properties file (CASSANDRA-7072)
 * Set JMX RMI port to 7199 (CASSANDRA-7087)
 * Use LOCAL_QUORUM for data reads at LOCAL_SERIAL (CASSANDRA-6939)
 * Log a warning for large batches (CASSANDRA-6487)
 * Put nodes in hibernate when join_ring is false (CASSANDRA-6961)
 * Avoid early loading of non-system keyspaces before compaction-leftovers
   cleanup at startup (CASSANDRA-6913)
 * Restrict Windows to parallel repairs (CASSANDRA-6907)
 * (Hadoop) Allow manually specifying start/end tokens in CFIF (CASSANDRA-6436)
 * Fix NPE in MeteredFlusher (CASSANDRA-6820)
 * Fix race processing range scan responses (CASSANDRA-6820)
 * Allow deleting snapshots from dropped keyspaces (CASSANDRA-6821)
 * Add uuid() function (CASSANDRA-6473)
 * Omit tombstones from schema digests (CASSANDRA-6862)
 * Include correct consistencyLevel in LWT timeout (CASSANDRA-6884)
 * Lower chances for losing new SSTables during nodetool refresh and
   ColumnFamilyStore.loadNewSSTables (CASSANDRA-6514)
 * Add support for DELETE ... IF EXISTS to CQL3 (CASSANDRA-5708)
 * Update hadoop_cql3_word_count example (CASSANDRA-6793)
 * Fix handling of RejectedExecution in sync Thrift server (CASSANDRA-6788)
 * Log more information when exceeding tombstone_warn_threshold (CASSANDRA-6865)
 * Fix truncate to not abort due to unreachable fat clients (CASSANDRA-6864)
 * Fix schema concurrency exceptions (CASSANDRA-6841)
 * Fix leaking validator FH in StreamWriter (CASSANDRA-6832)
 * Fix saving triggers to schema (CASSANDRA-6789)
 * Fix trigger mutations when base mutation list is immutable (CASSANDRA-6790)
 * Fix accounting in FileCacheService to allow re-using RAR (CASSANDRA-6838)
 * Fix static counter columns (CASSANDRA-6827)
 * Restore expiring->deleted (cell) compaction optimization (CASSANDRA-6844)
 * Fix CompactionManager.needsCleanup (CASSANDRA-6845)
 * Correctly compare BooleanType values other than 0 and 1 (CASSANDRA-6779)
 * Read message id as string from earlier versions (CASSANDRA-6840)
 * Properly use the Paxos consistency for (non-protocol) batch (CASSANDRA-6837)
 * Add paranoid disk failure option (CASSANDRA-6646)
 * Improve PerRowSecondaryIndex performance (CASSANDRA-6876)
 * Extend triggers to support CAS updates (CASSANDRA-6882)
 * Static columns with IF NOT EXISTS don't always work as expected (CASSANDRA-6873)
 * Fix paging with SELECT DISTINCT (CASSANDRA-6857)
 * Fix UnsupportedOperationException on CAS timeout (CASSANDRA-6923)
 * Improve MeteredFlusher handling of MF-unaffected column families
   (CASSANDRA-6867)
 * Add CqlRecordReader using native pagination (CASSANDRA-6311)
 * Add QueryHandler interface (CASSANDRA-6659)
 * Track liveRatio per-memtable, not per-CF (CASSANDRA-6945)
 * Make sure upgradesstables keeps sstable level (CASSANDRA-6958)
 * Fix LIMIT with static columns (CASSANDRA-6956)
 * Fix clash with CQL column name in thrift validation (CASSANDRA-6892)
 * Fix error with super columns in mixed 1.2-2.0 clusters (CASSANDRA-6966)
 * Fix bad skip of sstables on slice query with composite start/finish (CASSANDRA-6825)
 * Fix unintended update with conditional statement (CASSANDRA-6893)
 * Fix map element access in IF (CASSANDRA-6914)
 * Avoid costly range calculations for range queries on system keyspaces
   (CASSANDRA-6906)
 * Fix SSTable not released if stream session fails (CASSANDRA-6818)
 * Avoid build failure due to ANTLR timeout (CASSANDRA-6991)
 * Queries on compact tables can return more rows that requested (CASSANDRA-7052)
 * USING TIMESTAMP for batches does not work (CASSANDRA-7053)
 * Fix performance regression from CASSANDRA-5614 (CASSANDRA-6949)
 * Ensure that batchlog and hint timeouts do not produce hints (CASSANDRA-7058)
 * Merge groupable mutations in TriggerExecutor#execute() (CASSANDRA-7047)
 * Plug holes in resource release when wiring up StreamSession (CASSANDRA-7073)
 * Re-add parameter columns to tracing session (CASSANDRA-6942)
 * Preserves CQL metadata when updating table from thrift (CASSANDRA-6831)
Merged from 1.2:
 * Fix nodetool display with vnodes (CASSANDRA-7082)
 * Add UNLOGGED, COUNTER options to BATCH documentation (CASSANDRA-6816)
 * add extra SSL cipher suites (CASSANDRA-6613)
 * fix nodetool getsstables for blob PK (CASSANDRA-6803)
 * Fix BatchlogManager#deleteBatch() use of millisecond timestamps
   (CASSANDRA-6822)
 * Continue assassinating even if the endpoint vanishes (CASSANDRA-6787)
 * Schedule schema pulls on change (CASSANDRA-6971)
 * Non-droppable verbs shouldn't be dropped from OTC (CASSANDRA-6980)
 * Shutdown batchlog executor in SS#drain() (CASSANDRA-7025)
 * Fix batchlog to account for CF truncation records (CASSANDRA-6999)
 * Fix CQLSH parsing of functions and BLOB literals (CASSANDRA-7018)
 * Properly load trustore in the native protocol (CASSANDRA-6847)
 * Always clean up references in SerializingCache (CASSANDRA-6994)
 * Don't shut MessagingService down when replacing a node (CASSANDRA-6476)
 * fix npe when doing -Dcassandra.fd_initial_value_ms (CASSANDRA-6751)


2.1.0-beta1
 * Add flush directory distinct from compaction directories (CASSANDRA-6357)
 * Require JNA by default (CASSANDRA-6575)
 * add listsnapshots command to nodetool (CASSANDRA-5742)
 * Introduce AtomicBTreeColumns (CASSANDRA-6271, 6692)
 * Multithreaded commitlog (CASSANDRA-3578)
 * allocate fixed index summary memory pool and resample cold index summaries
   to use less memory (CASSANDRA-5519)
 * Removed multithreaded compaction (CASSANDRA-6142)
 * Parallelize fetching rows for low-cardinality indexes (CASSANDRA-1337)
 * change logging from log4j to logback (CASSANDRA-5883)
 * switch to LZ4 compression for internode communication (CASSANDRA-5887)
 * Stop using Thrift-generated Index* classes internally (CASSANDRA-5971)
 * Remove 1.2 network compatibility code (CASSANDRA-5960)
 * Remove leveled json manifest migration code (CASSANDRA-5996)
 * Remove CFDefinition (CASSANDRA-6253)
 * Use AtomicIntegerFieldUpdater in RefCountedMemory (CASSANDRA-6278)
 * User-defined types for CQL3 (CASSANDRA-5590)
 * Use of o.a.c.metrics in nodetool (CASSANDRA-5871, 6406)
 * Batch read from OTC's queue and cleanup (CASSANDRA-1632)
 * Secondary index support for collections (CASSANDRA-4511, 6383)
 * SSTable metadata(Stats.db) format change (CASSANDRA-6356)
 * Push composites support in the storage engine
   (CASSANDRA-5417, CASSANDRA-6520)
 * Add snapshot space used to cfstats (CASSANDRA-6231)
 * Add cardinality estimator for key count estimation (CASSANDRA-5906)
 * CF id is changed to be non-deterministic. Data dir/key cache are created
   uniquely for CF id (CASSANDRA-5202)
 * New counters implementation (CASSANDRA-6504)
 * Replace UnsortedColumns, EmptyColumns, TreeMapBackedSortedColumns with new
   ArrayBackedSortedColumns (CASSANDRA-6630, CASSANDRA-6662, CASSANDRA-6690)
 * Add option to use row cache with a given amount of rows (CASSANDRA-5357)
 * Avoid repairing already repaired data (CASSANDRA-5351)
 * Reject counter updates with USING TTL/TIMESTAMP (CASSANDRA-6649)
 * Replace index_interval with min/max_index_interval (CASSANDRA-6379)
 * Lift limitation that order by columns must be selected for IN queries (CASSANDRA-4911)


2.0.5
 * Reduce garbage generated by bloom filter lookups (CASSANDRA-6609)
 * Add ks.cf names to tombstone logging (CASSANDRA-6597)
 * Use LOCAL_QUORUM for LWT operations at LOCAL_SERIAL (CASSANDRA-6495)
 * Wait for gossip to settle before accepting client connections (CASSANDRA-4288)
 * Delete unfinished compaction incrementally (CASSANDRA-6086)
 * Allow specifying custom secondary index options in CQL3 (CASSANDRA-6480)
 * Improve replica pinning for cache efficiency in DES (CASSANDRA-6485)
 * Fix LOCAL_SERIAL from thrift (CASSANDRA-6584)
 * Don't special case received counts in CAS timeout exceptions (CASSANDRA-6595)
 * Add support for 2.1 global counter shards (CASSANDRA-6505)
 * Fix NPE when streaming connection is not yet established (CASSANDRA-6210)
 * Avoid rare duplicate read repair triggering (CASSANDRA-6606)
 * Fix paging discardFirst (CASSANDRA-6555)
 * Fix ArrayIndexOutOfBoundsException in 2ndary index query (CASSANDRA-6470)
 * Release sstables upon rebuilding 2i (CASSANDRA-6635)
 * Add AbstractCompactionStrategy.startup() method (CASSANDRA-6637)
 * SSTableScanner may skip rows during cleanup (CASSANDRA-6638)
 * sstables from stalled repair sessions can resurrect deleted data (CASSANDRA-6503)
 * Switch stress to use ITransportFactory (CASSANDRA-6641)
 * Fix IllegalArgumentException during prepare (CASSANDRA-6592)
 * Fix possible loss of 2ndary index entries during compaction (CASSANDRA-6517)
 * Fix direct Memory on architectures that do not support unaligned long access
   (CASSANDRA-6628)
 * Let scrub optionally skip broken counter partitions (CASSANDRA-5930)
Merged from 1.2:
 * fsync compression metadata (CASSANDRA-6531)
 * Validate CF existence on execution for prepared statement (CASSANDRA-6535)
 * Add ability to throttle batchlog replay (CASSANDRA-6550)
 * Fix executing LOCAL_QUORUM with SimpleStrategy (CASSANDRA-6545)
 * Avoid StackOverflow when using large IN queries (CASSANDRA-6567)
 * Nodetool upgradesstables includes secondary indexes (CASSANDRA-6598)
 * Paginate batchlog replay (CASSANDRA-6569)
 * skip blocking on streaming during drain (CASSANDRA-6603)
 * Improve error message when schema doesn't match loaded sstable (CASSANDRA-6262)
 * Add properties to adjust FD initial value and max interval (CASSANDRA-4375)
 * Fix preparing with batch and delete from collection (CASSANDRA-6607)
 * Fix ABSC reverse iterator's remove() method (CASSANDRA-6629)
 * Handle host ID conflicts properly (CASSANDRA-6615)
 * Move handling of migration event source to solve bootstrap race. (CASSANDRA-6648)
 * Make sure compaction throughput value doesn't overflow with int math (CASSANDRA-6647)


2.0.4
 * Allow removing snapshots of no-longer-existing CFs (CASSANDRA-6418)
 * add StorageService.stopDaemon() (CASSANDRA-4268)
 * add IRE for invalid CF supplied to get_count (CASSANDRA-5701)
 * add client encryption support to sstableloader (CASSANDRA-6378)
 * Fix accept() loop for SSL sockets post-shutdown (CASSANDRA-6468)
 * Fix size-tiered compaction in LCS L0 (CASSANDRA-6496)
 * Fix assertion failure in filterColdSSTables (CASSANDRA-6483)
 * Fix row tombstones in larger-than-memory compactions (CASSANDRA-6008)
 * Fix cleanup ClassCastException (CASSANDRA-6462)
 * Reduce gossip memory use by interning VersionedValue strings (CASSANDRA-6410)
 * Allow specifying datacenters to participate in a repair (CASSANDRA-6218)
 * Fix divide-by-zero in PCI (CASSANDRA-6403)
 * Fix setting last compacted key in the wrong level for LCS (CASSANDRA-6284)
 * Add millisecond precision formats to the timestamp parser (CASSANDRA-6395)
 * Expose a total memtable size metric for a CF (CASSANDRA-6391)
 * cqlsh: handle symlinks properly (CASSANDRA-6425)
 * Fix potential infinite loop when paging query with IN (CASSANDRA-6464)
 * Fix assertion error in AbstractQueryPager.discardFirst (CASSANDRA-6447)
 * Fix streaming older SSTable yields unnecessary tombstones (CASSANDRA-6527)
Merged from 1.2:
 * Improved error message on bad properties in DDL queries (CASSANDRA-6453)
 * Randomize batchlog candidates selection (CASSANDRA-6481)
 * Fix thundering herd on endpoint cache invalidation (CASSANDRA-6345, 6485)
 * Improve batchlog write performance with vnodes (CASSANDRA-6488)
 * cqlsh: quote single quotes in strings inside collections (CASSANDRA-6172)
 * Improve gossip performance for typical messages (CASSANDRA-6409)
 * Throw IRE if a prepared statement has more markers than supported
   (CASSANDRA-5598)
 * Expose Thread metrics for the native protocol server (CASSANDRA-6234)
 * Change snapshot response message verb to INTERNAL to avoid dropping it
   (CASSANDRA-6415)
 * Warn when collection read has > 65K elements (CASSANDRA-5428)
 * Fix cache persistence when both row and key cache are enabled
   (CASSANDRA-6413)
 * (Hadoop) add describe_local_ring (CASSANDRA-6268)
 * Fix handling of concurrent directory creation failure (CASSANDRA-6459)
 * Allow executing CREATE statements multiple times (CASSANDRA-6471)
 * Don't send confusing info with timeouts (CASSANDRA-6491)
 * Don't resubmit counter mutation runnables internally (CASSANDRA-6427)
 * Don't drop local mutations without a hint (CASSANDRA-6510)
 * Don't allow null max_hint_window_in_ms (CASSANDRA-6419)
 * Validate SliceRange start and finish lengths (CASSANDRA-6521)


2.0.3
 * Fix FD leak on slice read path (CASSANDRA-6275)
 * Cancel read meter task when closing SSTR (CASSANDRA-6358)
 * free off-heap IndexSummary during bulk (CASSANDRA-6359)
 * Recover from IOException in accept() thread (CASSANDRA-6349)
 * Improve Gossip tolerance of abnormally slow tasks (CASSANDRA-6338)
 * Fix trying to hint timed out counter writes (CASSANDRA-6322)
 * Allow restoring specific columnfamilies from archived CL (CASSANDRA-4809)
 * Avoid flushing compaction_history after each operation (CASSANDRA-6287)
 * Fix repair assertion error when tombstones expire (CASSANDRA-6277)
 * Skip loading corrupt key cache (CASSANDRA-6260)
 * Fixes for compacting larger-than-memory rows (CASSANDRA-6274)
 * Compact hottest sstables first and optionally omit coldest from
   compaction entirely (CASSANDRA-6109)
 * Fix modifying column_metadata from thrift (CASSANDRA-6182)
 * cqlsh: fix LIST USERS output (CASSANDRA-6242)
 * Add IRequestSink interface (CASSANDRA-6248)
 * Update memtable size while flushing (CASSANDRA-6249)
 * Provide hooks around CQL2/CQL3 statement execution (CASSANDRA-6252)
 * Require Permission.SELECT for CAS updates (CASSANDRA-6247)
 * New CQL-aware SSTableWriter (CASSANDRA-5894)
 * Reject CAS operation when the protocol v1 is used (CASSANDRA-6270)
 * Correctly throw error when frame too large (CASSANDRA-5981)
 * Fix serialization bug in PagedRange with 2ndary indexes (CASSANDRA-6299)
 * Fix CQL3 table validation in Thrift (CASSANDRA-6140)
 * Fix bug missing results with IN clauses (CASSANDRA-6327)
 * Fix paging with reversed slices (CASSANDRA-6343)
 * Set minTimestamp correctly to be able to drop expired sstables (CASSANDRA-6337)
 * Support NaN and Infinity as float literals (CASSANDRA-6003)
 * Remove RF from nodetool ring output (CASSANDRA-6289)
 * Fix attempting to flush empty rows (CASSANDRA-6374)
 * Fix potential out of bounds exception when paging (CASSANDRA-6333)
Merged from 1.2:
 * Optimize FD phi calculation (CASSANDRA-6386)
 * Improve initial FD phi estimate when starting up (CASSANDRA-6385)
 * Don't list CQL3 table in CLI describe even if named explicitely
   (CASSANDRA-5750)
 * Invalidate row cache when dropping CF (CASSANDRA-6351)
 * add non-jamm path for cached statements (CASSANDRA-6293)
 * add windows bat files for shell commands (CASSANDRA-6145)
 * Require logging in for Thrift CQL2/3 statement preparation (CASSANDRA-6254)
 * restrict max_num_tokens to 1536 (CASSANDRA-6267)
 * Nodetool gets default JMX port from cassandra-env.sh (CASSANDRA-6273)
 * make calculatePendingRanges asynchronous (CASSANDRA-6244)
 * Remove blocking flushes in gossip thread (CASSANDRA-6297)
 * Fix potential socket leak in connectionpool creation (CASSANDRA-6308)
 * Allow LOCAL_ONE/LOCAL_QUORUM to work with SimpleStrategy (CASSANDRA-6238)
 * cqlsh: handle 'null' as session duration (CASSANDRA-6317)
 * Fix json2sstable handling of range tombstones (CASSANDRA-6316)
 * Fix missing one row in reverse query (CASSANDRA-6330)
 * Fix reading expired row value from row cache (CASSANDRA-6325)
 * Fix AssertionError when doing set element deletion (CASSANDRA-6341)
 * Make CL code for the native protocol match the one in C* 2.0
   (CASSANDRA-6347)
 * Disallow altering CQL3 table from thrift (CASSANDRA-6370)
 * Fix size computation of prepared statement (CASSANDRA-6369)


2.0.2
 * Update FailureDetector to use nanontime (CASSANDRA-4925)
 * Fix FileCacheService regressions (CASSANDRA-6149)
 * Never return WriteTimeout for CL.ANY (CASSANDRA-6132)
 * Fix race conditions in bulk loader (CASSANDRA-6129)
 * Add configurable metrics reporting (CASSANDRA-4430)
 * drop queries exceeding a configurable number of tombstones (CASSANDRA-6117)
 * Track and persist sstable read activity (CASSANDRA-5515)
 * Fixes for speculative retry (CASSANDRA-5932, CASSANDRA-6194)
 * Improve memory usage of metadata min/max column names (CASSANDRA-6077)
 * Fix thrift validation refusing row markers on CQL3 tables (CASSANDRA-6081)
 * Fix insertion of collections with CAS (CASSANDRA-6069)
 * Correctly send metadata on SELECT COUNT (CASSANDRA-6080)
 * Track clients' remote addresses in ClientState (CASSANDRA-6070)
 * Create snapshot dir if it does not exist when migrating
   leveled manifest (CASSANDRA-6093)
 * make sequential nodetool repair the default (CASSANDRA-5950)
 * Add more hooks for compaction strategy implementations (CASSANDRA-6111)
 * Fix potential NPE on composite 2ndary indexes (CASSANDRA-6098)
 * Delete can potentially be skipped in batch (CASSANDRA-6115)
 * Allow alter keyspace on system_traces (CASSANDRA-6016)
 * Disallow empty column names in cql (CASSANDRA-6136)
 * Use Java7 file-handling APIs and fix file moving on Windows (CASSANDRA-5383)
 * Save compaction history to system keyspace (CASSANDRA-5078)
 * Fix NPE if StorageService.getOperationMode() is executed before full startup (CASSANDRA-6166)
 * CQL3: support pre-epoch longs for TimestampType (CASSANDRA-6212)
 * Add reloadtriggers command to nodetool (CASSANDRA-4949)
 * cqlsh: ignore empty 'value alias' in DESCRIBE (CASSANDRA-6139)
 * Fix sstable loader (CASSANDRA-6205)
 * Reject bootstrapping if the node already exists in gossip (CASSANDRA-5571)
 * Fix NPE while loading paxos state (CASSANDRA-6211)
 * cqlsh: add SHOW SESSION <tracing-session> command (CASSANDRA-6228)
Merged from 1.2:
 * (Hadoop) Require CFRR batchSize to be at least 2 (CASSANDRA-6114)
 * Add a warning for small LCS sstable size (CASSANDRA-6191)
 * Add ability to list specific KS/CF combinations in nodetool cfstats (CASSANDRA-4191)
 * Mark CF clean if a mutation raced the drop and got it marked dirty (CASSANDRA-5946)
 * Add a LOCAL_ONE consistency level (CASSANDRA-6202)
 * Limit CQL prepared statement cache by size instead of count (CASSANDRA-6107)
 * Tracing should log write failure rather than raw exceptions (CASSANDRA-6133)
 * lock access to TM.endpointToHostIdMap (CASSANDRA-6103)
 * Allow estimated memtable size to exceed slab allocator size (CASSANDRA-6078)
 * Start MeteredFlusher earlier to prevent OOM during CL replay (CASSANDRA-6087)
 * Avoid sending Truncate command to fat clients (CASSANDRA-6088)
 * Allow where clause conditions to be in parenthesis (CASSANDRA-6037)
 * Do not open non-ssl storage port if encryption option is all (CASSANDRA-3916)
 * Move batchlog replay to its own executor (CASSANDRA-6079)
 * Add tombstone debug threshold and histogram (CASSANDRA-6042, 6057)
 * Enable tcp keepalive on incoming connections (CASSANDRA-4053)
 * Fix fat client schema pull NPE (CASSANDRA-6089)
 * Fix memtable flushing for indexed tables (CASSANDRA-6112)
 * Fix skipping columns with multiple slices (CASSANDRA-6119)
 * Expose connected thrift + native client counts (CASSANDRA-5084)
 * Optimize auth setup (CASSANDRA-6122)
 * Trace index selection (CASSANDRA-6001)
 * Update sstablesPerReadHistogram to use biased sampling (CASSANDRA-6164)
 * Log UnknownColumnfamilyException when closing socket (CASSANDRA-5725)
 * Properly error out on CREATE INDEX for counters table (CASSANDRA-6160)
 * Handle JMX notification failure for repair (CASSANDRA-6097)
 * (Hadoop) Fetch no more than 128 splits in parallel (CASSANDRA-6169)
 * stress: add username/password authentication support (CASSANDRA-6068)
 * Fix indexed queries with row cache enabled on parent table (CASSANDRA-5732)
 * Fix compaction race during columnfamily drop (CASSANDRA-5957)
 * Fix validation of empty column names for compact tables (CASSANDRA-6152)
 * Skip replaying mutations that pass CRC but fail to deserialize (CASSANDRA-6183)
 * Rework token replacement to use replace_address (CASSANDRA-5916)
 * Fix altering column types (CASSANDRA-6185)
 * cqlsh: fix CREATE/ALTER WITH completion (CASSANDRA-6196)
 * add windows bat files for shell commands (CASSANDRA-6145)
 * Fix potential stack overflow during range tombstones insertion (CASSANDRA-6181)
 * (Hadoop) Make LOCAL_ONE the default consistency level (CASSANDRA-6214)


2.0.1
 * Fix bug that could allow reading deleted data temporarily (CASSANDRA-6025)
 * Improve memory use defaults (CASSANDRA-6059)
 * Make ThriftServer more easlly extensible (CASSANDRA-6058)
 * Remove Hadoop dependency from ITransportFactory (CASSANDRA-6062)
 * add file_cache_size_in_mb setting (CASSANDRA-5661)
 * Improve error message when yaml contains invalid properties (CASSANDRA-5958)
 * Improve leveled compaction's ability to find non-overlapping L0 compactions
   to work on concurrently (CASSANDRA-5921)
 * Notify indexer of columns shadowed by range tombstones (CASSANDRA-5614)
 * Log Merkle tree stats (CASSANDRA-2698)
 * Switch from crc32 to adler32 for compressed sstable checksums (CASSANDRA-5862)
 * Improve offheap memcpy performance (CASSANDRA-5884)
 * Use a range aware scanner for cleanup (CASSANDRA-2524)
 * Cleanup doesn't need to inspect sstables that contain only local data
   (CASSANDRA-5722)
 * Add ability for CQL3 to list partition keys (CASSANDRA-4536)
 * Improve native protocol serialization (CASSANDRA-5664)
 * Upgrade Thrift to 0.9.1 (CASSANDRA-5923)
 * Require superuser status for adding triggers (CASSANDRA-5963)
 * Make standalone scrubber handle old and new style leveled manifest
   (CASSANDRA-6005)
 * Fix paxos bugs (CASSANDRA-6012, 6013, 6023)
 * Fix paged ranges with multiple replicas (CASSANDRA-6004)
 * Fix potential AssertionError during tracing (CASSANDRA-6041)
 * Fix NPE in sstablesplit (CASSANDRA-6027)
 * Migrate pre-2.0 key/value/column aliases to system.schema_columns
   (CASSANDRA-6009)
 * Paging filter empty rows too agressively (CASSANDRA-6040)
 * Support variadic parameters for IN clauses (CASSANDRA-4210)
 * cqlsh: return the result of CAS writes (CASSANDRA-5796)
 * Fix validation of IN clauses with 2ndary indexes (CASSANDRA-6050)
 * Support named bind variables in CQL (CASSANDRA-6033)
Merged from 1.2:
 * Allow cache-keys-to-save to be set at runtime (CASSANDRA-5980)
 * Avoid second-guessing out-of-space state (CASSANDRA-5605)
 * Tuning knobs for dealing with large blobs and many CFs (CASSANDRA-5982)
 * (Hadoop) Fix CQLRW for thrift tables (CASSANDRA-6002)
 * Fix possible divide-by-zero in HHOM (CASSANDRA-5990)
 * Allow local batchlog writes for CL.ANY (CASSANDRA-5967)
 * Upgrade metrics-core to version 2.2.0 (CASSANDRA-5947)
 * Fix CqlRecordWriter with composite keys (CASSANDRA-5949)
 * Add snitch, schema version, cluster, partitioner to JMX (CASSANDRA-5881)
 * Allow disabling SlabAllocator (CASSANDRA-5935)
 * Make user-defined compaction JMX blocking (CASSANDRA-4952)
 * Fix streaming does not transfer wrapped range (CASSANDRA-5948)
 * Fix loading index summary containing empty key (CASSANDRA-5965)
 * Correctly handle limits in CompositesSearcher (CASSANDRA-5975)
 * Pig: handle CQL collections (CASSANDRA-5867)
 * Pass the updated cf to the PRSI index() method (CASSANDRA-5999)
 * Allow empty CQL3 batches (as no-op) (CASSANDRA-5994)
 * Support null in CQL3 functions (CASSANDRA-5910)
 * Replace the deprecated MapMaker with CacheLoader (CASSANDRA-6007)
 * Add SSTableDeletingNotification to DataTracker (CASSANDRA-6010)
 * Fix snapshots in use get deleted during snapshot repair (CASSANDRA-6011)
 * Move hints and exception count to o.a.c.metrics (CASSANDRA-6017)
 * Fix memory leak in snapshot repair (CASSANDRA-6047)
 * Fix sstable2sjon for CQL3 tables (CASSANDRA-5852)


2.0.0
 * Fix thrift validation when inserting into CQL3 tables (CASSANDRA-5138)
 * Fix periodic memtable flushing behavior with clean memtables (CASSANDRA-5931)
 * Fix dateOf() function for pre-2.0 timestamp columns (CASSANDRA-5928)
 * Fix SSTable unintentionally loads BF when opened for batch (CASSANDRA-5938)
 * Add stream session progress to JMX (CASSANDRA-4757)
 * Fix NPE during CAS operation (CASSANDRA-5925)
Merged from 1.2:
 * Fix getBloomFilterDiskSpaceUsed for AlwaysPresentFilter (CASSANDRA-5900)
 * Don't announce schema version until we've loaded the changes locally
   (CASSANDRA-5904)
 * Fix to support off heap bloom filters size greater than 2 GB (CASSANDRA-5903)
 * Properly handle parsing huge map and set literals (CASSANDRA-5893)


2.0.0-rc2
 * enable vnodes by default (CASSANDRA-5869)
 * fix CAS contention timeout (CASSANDRA-5830)
 * fix HsHa to respect max frame size (CASSANDRA-4573)
 * Fix (some) 2i on composite components omissions (CASSANDRA-5851)
 * cqlsh: add DESCRIBE FULL SCHEMA variant (CASSANDRA-5880)
Merged from 1.2:
 * Correctly validate sparse composite cells in scrub (CASSANDRA-5855)
 * Add KeyCacheHitRate metric to CF metrics (CASSANDRA-5868)
 * cqlsh: add support for multiline comments (CASSANDRA-5798)
 * Handle CQL3 SELECT duplicate IN restrictions on clustering columns
   (CASSANDRA-5856)


2.0.0-rc1
 * improve DecimalSerializer performance (CASSANDRA-5837)
 * fix potential spurious wakeup in AsyncOneResponse (CASSANDRA-5690)
 * fix schema-related trigger issues (CASSANDRA-5774)
 * Better validation when accessing CQL3 table from thrift (CASSANDRA-5138)
 * Fix assertion error during repair (CASSANDRA-5801)
 * Fix range tombstone bug (CASSANDRA-5805)
 * DC-local CAS (CASSANDRA-5797)
 * Add a native_protocol_version column to the system.local table (CASSANRDA-5819)
 * Use index_interval from cassandra.yaml when upgraded (CASSANDRA-5822)
 * Fix buffer underflow on socket close (CASSANDRA-5792)
Merged from 1.2:
 * Fix reading DeletionTime from 1.1-format sstables (CASSANDRA-5814)
 * cqlsh: add collections support to COPY (CASSANDRA-5698)
 * retry important messages for any IOException (CASSANDRA-5804)
 * Allow empty IN relations in SELECT/UPDATE/DELETE statements (CASSANDRA-5626)
 * cqlsh: fix crashing on Windows due to libedit detection (CASSANDRA-5812)
 * fix bulk-loading compressed sstables (CASSANDRA-5820)
 * (Hadoop) fix quoting in CqlPagingRecordReader and CqlRecordWriter
   (CASSANDRA-5824)
 * update default LCS sstable size to 160MB (CASSANDRA-5727)
 * Allow compacting 2Is via nodetool (CASSANDRA-5670)
 * Hex-encode non-String keys in OPP (CASSANDRA-5793)
 * nodetool history logging (CASSANDRA-5823)
 * (Hadoop) fix support for Thrift tables in CqlPagingRecordReader
   (CASSANDRA-5752)
 * add "all time blocked" to StatusLogger output (CASSANDRA-5825)
 * Future-proof inter-major-version schema migrations (CASSANDRA-5845)
 * (Hadoop) add CqlPagingRecordReader support for ReversedType in Thrift table
   (CASSANDRA-5718)
 * Add -no-snapshot option to scrub (CASSANDRA-5891)
 * Fix to support off heap bloom filters size greater than 2 GB (CASSANDRA-5903)
 * Properly handle parsing huge map and set literals (CASSANDRA-5893)
 * Fix LCS L0 compaction may overlap in L1 (CASSANDRA-5907)
 * New sstablesplit tool to split large sstables offline (CASSANDRA-4766)
 * Fix potential deadlock in native protocol server (CASSANDRA-5926)
 * Disallow incompatible type change in CQL3 (CASSANDRA-5882)
Merged from 1.1:
 * Correctly validate sparse composite cells in scrub (CASSANDRA-5855)


2.0.0-beta2
 * Replace countPendingHints with Hints Created metric (CASSANDRA-5746)
 * Allow nodetool with no args, and with help to run without a server (CASSANDRA-5734)
 * Cleanup AbstractType/TypeSerializer classes (CASSANDRA-5744)
 * Remove unimplemented cli option schema-mwt (CASSANDRA-5754)
 * Support range tombstones in thrift (CASSANDRA-5435)
 * Normalize table-manipulating CQL3 statements' class names (CASSANDRA-5759)
 * cqlsh: add missing table options to DESCRIBE output (CASSANDRA-5749)
 * Fix assertion error during repair (CASSANDRA-5757)
 * Fix bulkloader (CASSANDRA-5542)
 * Add LZ4 compression to the native protocol (CASSANDRA-5765)
 * Fix bugs in the native protocol v2 (CASSANDRA-5770)
 * CAS on 'primary key only' table (CASSANDRA-5715)
 * Support streaming SSTables of old versions (CASSANDRA-5772)
 * Always respect protocol version in native protocol (CASSANDRA-5778)
 * Fix ConcurrentModificationException during streaming (CASSANDRA-5782)
 * Update deletion timestamp in Commit#updatesWithPaxosTime (CASSANDRA-5787)
 * Thrift cas() method crashes if input columns are not sorted (CASSANDRA-5786)
 * Order columns names correctly when querying for CAS (CASSANDRA-5788)
 * Fix streaming retry (CASSANDRA-5775)
Merged from 1.2:
 * if no seeds can be a reached a node won't start in a ring by itself (CASSANDRA-5768)
 * add cassandra.unsafesystem property (CASSANDRA-5704)
 * (Hadoop) quote identifiers in CqlPagingRecordReader (CASSANDRA-5763)
 * Add replace_node functionality for vnodes (CASSANDRA-5337)
 * Add timeout events to query traces (CASSANDRA-5520)
 * Fix serialization of the LEFT gossip value (CASSANDRA-5696)
 * Pig: support for cql3 tables (CASSANDRA-5234)
 * Fix skipping range tombstones with reverse queries (CASSANDRA-5712)
 * Expire entries out of ThriftSessionManager (CASSANDRA-5719)
 * Don't keep ancestor information in memory (CASSANDRA-5342)
 * Expose native protocol server status in nodetool info (CASSANDRA-5735)
 * Fix pathetic performance of range tombstones (CASSANDRA-5677)
 * Fix querying with an empty (impossible) range (CASSANDRA-5573)
 * cqlsh: handle CUSTOM 2i in DESCRIBE output (CASSANDRA-5760)
 * Fix minor bug in Range.intersects(Bound) (CASSANDRA-5771)
 * cqlsh: handle disabled compression in DESCRIBE output (CASSANDRA-5766)
 * Ensure all UP events are notified on the native protocol (CASSANDRA-5769)
 * Fix formatting of sstable2json with multiple -k arguments (CASSANDRA-5781)
 * Don't rely on row marker for queries in general to hide lost markers
   after TTL expires (CASSANDRA-5762)
 * Sort nodetool help output (CASSANDRA-5776)
 * Fix column expiring during 2 phases compaction (CASSANDRA-5799)
 * now() is being rejected in INSERTs when inside collections (CASSANDRA-5795)


2.0.0-beta1
 * Add support for indexing clustered columns (CASSANDRA-5125)
 * Removed on-heap row cache (CASSANDRA-5348)
 * use nanotime consistently for node-local timeouts (CASSANDRA-5581)
 * Avoid unnecessary second pass on name-based queries (CASSANDRA-5577)
 * Experimental triggers (CASSANDRA-1311)
 * JEMalloc support for off-heap allocation (CASSANDRA-3997)
 * Single-pass compaction (CASSANDRA-4180)
 * Removed token range bisection (CASSANDRA-5518)
 * Removed compatibility with pre-1.2.5 sstables and network messages
   (CASSANDRA-5511)
 * removed PBSPredictor (CASSANDRA-5455)
 * CAS support (CASSANDRA-5062, 5441, 5442, 5443, 5619, 5667)
 * Leveled compaction performs size-tiered compactions in L0
   (CASSANDRA-5371, 5439)
 * Add yaml network topology snitch for mixed ec2/other envs (CASSANDRA-5339)
 * Log when a node is down longer than the hint window (CASSANDRA-4554)
 * Optimize tombstone creation for ExpiringColumns (CASSANDRA-4917)
 * Improve LeveledScanner work estimation (CASSANDRA-5250, 5407)
 * Replace compaction lock with runWithCompactionsDisabled (CASSANDRA-3430)
 * Change Message IDs to ints (CASSANDRA-5307)
 * Move sstable level information into the Stats component, removing the
   need for a separate Manifest file (CASSANDRA-4872)
 * avoid serializing to byte[] on commitlog append (CASSANDRA-5199)
 * make index_interval configurable per columnfamily (CASSANDRA-3961, CASSANDRA-5650)
 * add default_time_to_live (CASSANDRA-3974)
 * add memtable_flush_period_in_ms (CASSANDRA-4237)
 * replace supercolumns internally by composites (CASSANDRA-3237, 5123)
 * upgrade thrift to 0.9.0 (CASSANDRA-3719)
 * drop unnecessary keyspace parameter from user-defined compaction API
   (CASSANDRA-5139)
 * more robust solution to incomplete compactions + counters (CASSANDRA-5151)
 * Change order of directory searching for c*.in.sh (CASSANDRA-3983)
 * Add tool to reset SSTable compaction level for LCS (CASSANDRA-5271)
 * Allow custom configuration loader (CASSANDRA-5045)
 * Remove memory emergency pressure valve logic (CASSANDRA-3534)
 * Reduce request latency with eager retry (CASSANDRA-4705)
 * cqlsh: Remove ASSUME command (CASSANDRA-5331)
 * Rebuild BF when loading sstables if bloom_filter_fp_chance
   has changed since compaction (CASSANDRA-5015)
 * remove row-level bloom filters (CASSANDRA-4885)
 * Change Kernel Page Cache skipping into row preheating (disabled by default)
   (CASSANDRA-4937)
 * Improve repair by deciding on a gcBefore before sending
   out TreeRequests (CASSANDRA-4932)
 * Add an official way to disable compactions (CASSANDRA-5074)
 * Reenable ALTER TABLE DROP with new semantics (CASSANDRA-3919)
 * Add binary protocol versioning (CASSANDRA-5436)
 * Swap THshaServer for TThreadedSelectorServer (CASSANDRA-5530)
 * Add alias support to SELECT statement (CASSANDRA-5075)
 * Don't create empty RowMutations in CommitLogReplayer (CASSANDRA-5541)
 * Use range tombstones when dropping cfs/columns from schema (CASSANDRA-5579)
 * cqlsh: drop CQL2/CQL3-beta support (CASSANDRA-5585)
 * Track max/min column names in sstables to be able to optimize slice
   queries (CASSANDRA-5514, CASSANDRA-5595, CASSANDRA-5600)
 * Binary protocol: allow batching already prepared statements (CASSANDRA-4693)
 * Allow preparing timestamp, ttl and limit in CQL3 queries (CASSANDRA-4450)
 * Support native link w/o JNA in Java7 (CASSANDRA-3734)
 * Use SASL authentication in binary protocol v2 (CASSANDRA-5545)
 * Replace Thrift HsHa with LMAX Disruptor based implementation (CASSANDRA-5582)
 * cqlsh: Add row count to SELECT output (CASSANDRA-5636)
 * Include a timestamp with all read commands to determine column expiration
   (CASSANDRA-5149)
 * Streaming 2.0 (CASSANDRA-5286, 5699)
 * Conditional create/drop ks/table/index statements in CQL3 (CASSANDRA-2737)
 * more pre-table creation property validation (CASSANDRA-5693)
 * Redesign repair messages (CASSANDRA-5426)
 * Fix ALTER RENAME post-5125 (CASSANDRA-5702)
 * Disallow renaming a 2ndary indexed column (CASSANDRA-5705)
 * Rename Table to Keyspace (CASSANDRA-5613)
 * Ensure changing column_index_size_in_kb on different nodes don't corrupt the
   sstable (CASSANDRA-5454)
 * Move resultset type information into prepare, not execute (CASSANDRA-5649)
 * Auto paging in binary protocol (CASSANDRA-4415, 5714)
 * Don't tie client side use of AbstractType to JDBC (CASSANDRA-4495)
 * Adds new TimestampType to replace DateType (CASSANDRA-5723, CASSANDRA-5729)
Merged from 1.2:
 * make starting native protocol server idempotent (CASSANDRA-5728)
 * Fix loading key cache when a saved entry is no longer valid (CASSANDRA-5706)
 * Fix serialization of the LEFT gossip value (CASSANDRA-5696)
 * cqlsh: Don't show 'null' in place of empty values (CASSANDRA-5675)
 * Race condition in detecting version on a mixed 1.1/1.2 cluster
   (CASSANDRA-5692)
 * Fix skipping range tombstones with reverse queries (CASSANDRA-5712)
 * Expire entries out of ThriftSessionManager (CASSANRDA-5719)
 * Don't keep ancestor information in memory (CASSANDRA-5342)
 * cqlsh: fix handling of semicolons inside BATCH queries (CASSANDRA-5697)


1.2.6
 * Fix tracing when operation completes before all responses arrive
   (CASSANDRA-5668)
 * Fix cross-DC mutation forwarding (CASSANDRA-5632)
 * Reduce SSTableLoader memory usage (CASSANDRA-5555)
 * Scale hinted_handoff_throttle_in_kb to cluster size (CASSANDRA-5272)
 * (Hadoop) Add CQL3 input/output formats (CASSANDRA-4421, 5622)
 * (Hadoop) Fix InputKeyRange in CFIF (CASSANDRA-5536)
 * Fix dealing with ridiculously large max sstable sizes in LCS (CASSANDRA-5589)
 * Ignore pre-truncate hints (CASSANDRA-4655)
 * Move System.exit on OOM into a separate thread (CASSANDRA-5273)
 * Write row markers when serializing schema (CASSANDRA-5572)
 * Check only SSTables for the requested range when streaming (CASSANDRA-5569)
 * Improve batchlog replay behavior and hint ttl handling (CASSANDRA-5314)
 * Exclude localTimestamp from validation for tombstones (CASSANDRA-5398)
 * cqlsh: add custom prompt support (CASSANDRA-5539)
 * Reuse prepared statements in hot auth queries (CASSANDRA-5594)
 * cqlsh: add vertical output option (see EXPAND) (CASSANDRA-5597)
 * Add a rate limit option to stress (CASSANDRA-5004)
 * have BulkLoader ignore snapshots directories (CASSANDRA-5587)
 * fix SnitchProperties logging context (CASSANDRA-5602)
 * Expose whether jna is enabled and memory is locked via JMX (CASSANDRA-5508)
 * cqlsh: fix COPY FROM with ReversedType (CASSANDRA-5610)
 * Allow creating CUSTOM indexes on collections (CASSANDRA-5615)
 * Evaluate now() function at execution time (CASSANDRA-5616)
 * Expose detailed read repair metrics (CASSANDRA-5618)
 * Correct blob literal + ReversedType parsing (CASSANDRA-5629)
 * Allow GPFS to prefer the internal IP like EC2MRS (CASSANDRA-5630)
 * fix help text for -tspw cassandra-cli (CASSANDRA-5643)
 * don't throw away initial causes exceptions for internode encryption issues
   (CASSANDRA-5644)
 * Fix message spelling errors for cql select statements (CASSANDRA-5647)
 * Suppress custom exceptions thru jmx (CASSANDRA-5652)
 * Update CREATE CUSTOM INDEX syntax (CASSANDRA-5639)
 * Fix PermissionDetails.equals() method (CASSANDRA-5655)
 * Never allow partition key ranges in CQL3 without token() (CASSANDRA-5666)
 * Gossiper incorrectly drops AppState for an upgrading node (CASSANDRA-5660)
 * Connection thrashing during multi-region ec2 during upgrade, due to
   messaging version (CASSANDRA-5669)
 * Avoid over reconnecting in EC2MRS (CASSANDRA-5678)
 * Fix ReadResponseSerializer.serializedSize() for digest reads (CASSANDRA-5476)
 * allow sstable2json on 2i CFs (CASSANDRA-5694)
Merged from 1.1:
 * Remove buggy thrift max message length option (CASSANDRA-5529)
 * Fix NPE in Pig's widerow mode (CASSANDRA-5488)
 * Add split size parameter to Pig and disable split combination (CASSANDRA-5544)


1.2.5
 * make BytesToken.toString only return hex bytes (CASSANDRA-5566)
 * Ensure that submitBackground enqueues at least one task (CASSANDRA-5554)
 * fix 2i updates with identical values and timestamps (CASSANDRA-5540)
 * fix compaction throttling bursty-ness (CASSANDRA-4316)
 * reduce memory consumption of IndexSummary (CASSANDRA-5506)
 * remove per-row column name bloom filters (CASSANDRA-5492)
 * Include fatal errors in trace events (CASSANDRA-5447)
 * Ensure that PerRowSecondaryIndex is notified of row-level deletes
   (CASSANDRA-5445)
 * Allow empty blob literals in CQL3 (CASSANDRA-5452)
 * Fix streaming RangeTombstones at column index boundary (CASSANDRA-5418)
 * Fix preparing statements when current keyspace is not set (CASSANDRA-5468)
 * Fix SemanticVersion.isSupportedBy minor/patch handling (CASSANDRA-5496)
 * Don't provide oldCfId for post-1.1 system cfs (CASSANDRA-5490)
 * Fix primary range ignores replication strategy (CASSANDRA-5424)
 * Fix shutdown of binary protocol server (CASSANDRA-5507)
 * Fix repair -snapshot not working (CASSANDRA-5512)
 * Set isRunning flag later in binary protocol server (CASSANDRA-5467)
 * Fix use of CQL3 functions with descending clustering order (CASSANDRA-5472)
 * Disallow renaming columns one at a time for thrift table in CQL3
   (CASSANDRA-5531)
 * cqlsh: add CLUSTERING ORDER BY support to DESCRIBE (CASSANDRA-5528)
 * Add custom secondary index support to CQL3 (CASSANDRA-5484)
 * Fix repair hanging silently on unexpected error (CASSANDRA-5229)
 * Fix Ec2Snitch regression introduced by CASSANDRA-5171 (CASSANDRA-5432)
 * Add nodetool enablebackup/disablebackup (CASSANDRA-5556)
 * cqlsh: fix DESCRIBE after case insensitive USE (CASSANDRA-5567)
Merged from 1.1
 * Add retry mechanism to OTC for non-droppable_verbs (CASSANDRA-5393)
 * Use allocator information to improve memtable memory usage estimate
   (CASSANDRA-5497)
 * Fix trying to load deleted row into row cache on startup (CASSANDRA-4463)
 * fsync leveled manifest to avoid corruption (CASSANDRA-5535)
 * Fix Bound intersection computation (CASSANDRA-5551)
 * sstablescrub now respects max memory size in cassandra.in.sh (CASSANDRA-5562)


1.2.4
 * Ensure that PerRowSecondaryIndex updates see the most recent values
   (CASSANDRA-5397)
 * avoid duplicate index entries ind PrecompactedRow and
   ParallelCompactionIterable (CASSANDRA-5395)
 * remove the index entry on oldColumn when new column is a tombstone
   (CASSANDRA-5395)
 * Change default stream throughput from 400 to 200 mbps (CASSANDRA-5036)
 * Gossiper logs DOWN for symmetry with UP (CASSANDRA-5187)
 * Fix mixing prepared statements between keyspaces (CASSANDRA-5352)
 * Fix consistency level during bootstrap - strike 3 (CASSANDRA-5354)
 * Fix transposed arguments in AlreadyExistsException (CASSANDRA-5362)
 * Improve asynchronous hint delivery (CASSANDRA-5179)
 * Fix Guava dependency version (12.0 -> 13.0.1) for Maven (CASSANDRA-5364)
 * Validate that provided CQL3 collection value are < 64K (CASSANDRA-5355)
 * Make upgradeSSTable skip current version sstables by default (CASSANDRA-5366)
 * Optimize min/max timestamp collection (CASSANDRA-5373)
 * Invalid streamId in cql binary protocol when using invalid CL
   (CASSANDRA-5164)
 * Fix validation for IN where clauses with collections (CASSANDRA-5376)
 * Copy resultSet on count query to avoid ConcurrentModificationException
   (CASSANDRA-5382)
 * Correctly typecheck in CQL3 even with ReversedType (CASSANDRA-5386)
 * Fix streaming compressed files when using encryption (CASSANDRA-5391)
 * cassandra-all 1.2.0 pom missing netty dependency (CASSANDRA-5392)
 * Fix writetime/ttl functions on null values (CASSANDRA-5341)
 * Fix NPE during cql3 select with token() (CASSANDRA-5404)
 * IndexHelper.skipBloomFilters won't skip non-SHA filters (CASSANDRA-5385)
 * cqlsh: Print maps ordered by key, sort sets (CASSANDRA-5413)
 * Add null syntax support in CQL3 for inserts (CASSANDRA-3783)
 * Allow unauthenticated set_keyspace() calls (CASSANDRA-5423)
 * Fix potential incremental backups race (CASSANDRA-5410)
 * Fix prepared BATCH statements with batch-level timestamps (CASSANDRA-5415)
 * Allow overriding superuser setup delay (CASSANDRA-5430)
 * cassandra-shuffle with JMX usernames and passwords (CASSANDRA-5431)
Merged from 1.1:
 * cli: Quote ks and cf names in schema output when needed (CASSANDRA-5052)
 * Fix bad default for min/max timestamp in SSTableMetadata (CASSANDRA-5372)
 * Fix cf name extraction from manifest in Directories.migrateFile()
   (CASSANDRA-5242)
 * Support pluggable internode authentication (CASSANDRA-5401)


1.2.3
 * add check for sstable overlap within a level on startup (CASSANDRA-5327)
 * replace ipv6 colons in jmx object names (CASSANDRA-5298, 5328)
 * Avoid allocating SSTableBoundedScanner during repair when the range does
   not intersect the sstable (CASSANDRA-5249)
 * Don't lowercase property map keys (this breaks NTS) (CASSANDRA-5292)
 * Fix composite comparator with super columns (CASSANDRA-5287)
 * Fix insufficient validation of UPDATE queries against counter cfs
   (CASSANDRA-5300)
 * Fix PropertyFileSnitch default DC/Rack behavior (CASSANDRA-5285)
 * Handle null values when executing prepared statement (CASSANDRA-5081)
 * Add netty to pom dependencies (CASSANDRA-5181)
 * Include type arguments in Thrift CQLPreparedResult (CASSANDRA-5311)
 * Fix compaction not removing columns when bf_fp_ratio is 1 (CASSANDRA-5182)
 * cli: Warn about missing CQL3 tables in schema descriptions (CASSANDRA-5309)
 * Re-enable unknown option in replication/compaction strategies option for
   backward compatibility (CASSANDRA-4795)
 * Add binary protocol support to stress (CASSANDRA-4993)
 * cqlsh: Fix COPY FROM value quoting and null handling (CASSANDRA-5305)
 * Fix repair -pr for vnodes (CASSANDRA-5329)
 * Relax CL for auth queries for non-default users (CASSANDRA-5310)
 * Fix AssertionError during repair (CASSANDRA-5245)
 * Don't announce migrations to pre-1.2 nodes (CASSANDRA-5334)
Merged from 1.1:
 * Update offline scrub for 1.0 -> 1.1 directory structure (CASSANDRA-5195)
 * add tmp flag to Descriptor hashcode (CASSANDRA-4021)
 * fix logging of "Found table data in data directories" when only system tables
   are present (CASSANDRA-5289)
 * cli: Add JMX authentication support (CASSANDRA-5080)
 * nodetool: ability to repair specific range (CASSANDRA-5280)
 * Fix possible assertion triggered in SliceFromReadCommand (CASSANDRA-5284)
 * cqlsh: Add inet type support on Windows (ipv4-only) (CASSANDRA-4801)
 * Fix race when initializing ColumnFamilyStore (CASSANDRA-5350)
 * Add UseTLAB JVM flag (CASSANDRA-5361)


1.2.2
 * fix potential for multiple concurrent compactions of the same sstables
   (CASSANDRA-5256)
 * avoid no-op caching of byte[] on commitlog append (CASSANDRA-5199)
 * fix symlinks under data dir not working (CASSANDRA-5185)
 * fix bug in compact storage metadata handling (CASSANDRA-5189)
 * Validate login for USE queries (CASSANDRA-5207)
 * cli: remove default username and password (CASSANDRA-5208)
 * configure populate_io_cache_on_flush per-CF (CASSANDRA-4694)
 * allow configuration of internode socket buffer (CASSANDRA-3378)
 * Make sstable directory picking blacklist-aware again (CASSANDRA-5193)
 * Correctly expire gossip states for edge cases (CASSANDRA-5216)
 * Improve handling of directory creation failures (CASSANDRA-5196)
 * Expose secondary indicies to the rest of nodetool (CASSANDRA-4464)
 * Binary protocol: avoid sending notification for 0.0.0.0 (CASSANDRA-5227)
 * add UseCondCardMark XX jvm settings on jdk 1.7 (CASSANDRA-4366)
 * CQL3 refactor to allow conversion function (CASSANDRA-5226)
 * Fix drop of sstables in some circumstance (CASSANDRA-5232)
 * Implement caching of authorization results (CASSANDRA-4295)
 * Add support for LZ4 compression (CASSANDRA-5038)
 * Fix missing columns in wide rows queries (CASSANDRA-5225)
 * Simplify auth setup and make system_auth ks alterable (CASSANDRA-5112)
 * Stop compactions from hanging during bootstrap (CASSANDRA-5244)
 * fix compressed streaming sending extra chunk (CASSANDRA-5105)
 * Add CQL3-based implementations of IAuthenticator and IAuthorizer
   (CASSANDRA-4898)
 * Fix timestamp-based tomstone removal logic (CASSANDRA-5248)
 * cli: Add JMX authentication support (CASSANDRA-5080)
 * Fix forceFlush behavior (CASSANDRA-5241)
 * cqlsh: Add username autocompletion (CASSANDRA-5231)
 * Fix CQL3 composite partition key error (CASSANDRA-5240)
 * Allow IN clause on last clustering key (CASSANDRA-5230)
Merged from 1.1:
 * fix start key/end token validation for wide row iteration (CASSANDRA-5168)
 * add ConfigHelper support for Thrift frame and max message sizes (CASSANDRA-5188)
 * fix nodetool repair not fail on node down (CASSANDRA-5203)
 * always collect tombstone hints (CASSANDRA-5068)
 * Fix error when sourcing file in cqlsh (CASSANDRA-5235)


1.2.1
 * stream undelivered hints on decommission (CASSANDRA-5128)
 * GossipingPropertyFileSnitch loads saved dc/rack info if needed (CASSANDRA-5133)
 * drain should flush system CFs too (CASSANDRA-4446)
 * add inter_dc_tcp_nodelay setting (CASSANDRA-5148)
 * re-allow wrapping ranges for start_token/end_token range pairitspwng (CASSANDRA-5106)
 * fix validation compaction of empty rows (CASSANDRA-5136)
 * nodetool methods to enable/disable hint storage/delivery (CASSANDRA-4750)
 * disallow bloom filter false positive chance of 0 (CASSANDRA-5013)
 * add threadpool size adjustment methods to JMXEnabledThreadPoolExecutor and
   CompactionManagerMBean (CASSANDRA-5044)
 * fix hinting for dropped local writes (CASSANDRA-4753)
 * off-heap cache doesn't need mutable column container (CASSANDRA-5057)
 * apply disk_failure_policy to bad disks on initial directory creation
   (CASSANDRA-4847)
 * Optimize name-based queries to use ArrayBackedSortedColumns (CASSANDRA-5043)
 * Fall back to old manifest if most recent is unparseable (CASSANDRA-5041)
 * pool [Compressed]RandomAccessReader objects on the partitioned read path
   (CASSANDRA-4942)
 * Add debug logging to list filenames processed by Directories.migrateFile
   method (CASSANDRA-4939)
 * Expose black-listed directories via JMX (CASSANDRA-4848)
 * Log compaction merge counts (CASSANDRA-4894)
 * Minimize byte array allocation by AbstractData{Input,Output} (CASSANDRA-5090)
 * Add SSL support for the binary protocol (CASSANDRA-5031)
 * Allow non-schema system ks modification for shuffle to work (CASSANDRA-5097)
 * cqlsh: Add default limit to SELECT statements (CASSANDRA-4972)
 * cqlsh: fix DESCRIBE for 1.1 cfs in CQL3 (CASSANDRA-5101)
 * Correctly gossip with nodes >= 1.1.7 (CASSANDRA-5102)
 * Ensure CL guarantees on digest mismatch (CASSANDRA-5113)
 * Validate correctly selects on composite partition key (CASSANDRA-5122)
 * Fix exception when adding collection (CASSANDRA-5117)
 * Handle states for non-vnode clusters correctly (CASSANDRA-5127)
 * Refuse unrecognized replication and compaction strategy options (CASSANDRA-4795)
 * Pick the correct value validator in sstable2json for cql3 tables (CASSANDRA-5134)
 * Validate login for describe_keyspace, describe_keyspaces and set_keyspace
   (CASSANDRA-5144)
 * Fix inserting empty maps (CASSANDRA-5141)
 * Don't remove tokens from System table for node we know (CASSANDRA-5121)
 * fix streaming progress report for compresed files (CASSANDRA-5130)
 * Coverage analysis for low-CL queries (CASSANDRA-4858)
 * Stop interpreting dates as valid timeUUID value (CASSANDRA-4936)
 * Adds E notation for floating point numbers (CASSANDRA-4927)
 * Detect (and warn) unintentional use of the cql2 thrift methods when cql3 was
   intended (CASSANDRA-5172)
 * cli: Quote ks and cf names in schema output when needed (CASSANDRA-5052)
 * Fix cf name extraction from manifest in Directories.migrateFile() (CASSANDRA-5242)
 * Replace mistaken usage of commons-logging with slf4j (CASSANDRA-5464)
 * Ensure Jackson dependency matches lib (CASSANDRA-5126)
 * Expose droppable tombstone ratio stats over JMX (CASSANDRA-5159)
Merged from 1.1:
 * Simplify CompressedRandomAccessReader to work around JDK FD bug (CASSANDRA-5088)
 * Improve handling a changing target throttle rate mid-compaction (CASSANDRA-5087)
 * Pig: correctly decode row keys in widerow mode (CASSANDRA-5098)
 * nodetool repair command now prints progress (CASSANDRA-4767)
 * fix user defined compaction to run against 1.1 data directory (CASSANDRA-5118)
 * Fix CQL3 BATCH authorization caching (CASSANDRA-5145)
 * fix get_count returns incorrect value with TTL (CASSANDRA-5099)
 * better handling for mid-compaction failure (CASSANDRA-5137)
 * convert default marshallers list to map for better readability (CASSANDRA-5109)
 * fix ConcurrentModificationException in getBootstrapSource (CASSANDRA-5170)
 * fix sstable maxtimestamp for row deletes and pre-1.1.1 sstables (CASSANDRA-5153)
 * Fix thread growth on node removal (CASSANDRA-5175)
 * Make Ec2Region's datacenter name configurable (CASSANDRA-5155)


1.2.0
 * Disallow counters in collections (CASSANDRA-5082)
 * cqlsh: add unit tests (CASSANDRA-3920)
 * fix default bloom_filter_fp_chance for LeveledCompactionStrategy (CASSANDRA-5093)
Merged from 1.1:
 * add validation for get_range_slices with start_key and end_token (CASSANDRA-5089)


1.2.0-rc2
 * fix nodetool ownership display with vnodes (CASSANDRA-5065)
 * cqlsh: add DESCRIBE KEYSPACES command (CASSANDRA-5060)
 * Fix potential infinite loop when reloading CFS (CASSANDRA-5064)
 * Fix SimpleAuthorizer example (CASSANDRA-5072)
 * cqlsh: force CL.ONE for tracing and system.schema* queries (CASSANDRA-5070)
 * Includes cassandra-shuffle in the debian package (CASSANDRA-5058)
Merged from 1.1:
 * fix multithreaded compaction deadlock (CASSANDRA-4492)
 * fix temporarily missing schema after upgrade from pre-1.1.5 (CASSANDRA-5061)
 * Fix ALTER TABLE overriding compression options with defaults
   (CASSANDRA-4996, 5066)
 * fix specifying and altering crc_check_chance (CASSANDRA-5053)
 * fix Murmur3Partitioner ownership% calculation (CASSANDRA-5076)
 * Don't expire columns sooner than they should in 2ndary indexes (CASSANDRA-5079)


1.2-rc1
 * rename rpc_timeout settings to request_timeout (CASSANDRA-5027)
 * add BF with 0.1 FP to LCS by default (CASSANDRA-5029)
 * Fix preparing insert queries (CASSANDRA-5016)
 * Fix preparing queries with counter increment (CASSANDRA-5022)
 * Fix preparing updates with collections (CASSANDRA-5017)
 * Don't generate UUID based on other node address (CASSANDRA-5002)
 * Fix message when trying to alter a clustering key type (CASSANDRA-5012)
 * Update IAuthenticator to match the new IAuthorizer (CASSANDRA-5003)
 * Fix inserting only a key in CQL3 (CASSANDRA-5040)
 * Fix CQL3 token() function when used with strings (CASSANDRA-5050)
Merged from 1.1:
 * reduce log spam from invalid counter shards (CASSANDRA-5026)
 * Improve schema propagation performance (CASSANDRA-5025)
 * Fix for IndexHelper.IndexFor throws OOB Exception (CASSANDRA-5030)
 * cqlsh: make it possible to describe thrift CFs (CASSANDRA-4827)
 * cqlsh: fix timestamp formatting on some platforms (CASSANDRA-5046)


1.2-beta3
 * make consistency level configurable in cqlsh (CASSANDRA-4829)
 * fix cqlsh rendering of blob fields (CASSANDRA-4970)
 * fix cqlsh DESCRIBE command (CASSANDRA-4913)
 * save truncation position in system table (CASSANDRA-4906)
 * Move CompressionMetadata off-heap (CASSANDRA-4937)
 * allow CLI to GET cql3 columnfamily data (CASSANDRA-4924)
 * Fix rare race condition in getExpireTimeForEndpoint (CASSANDRA-4402)
 * acquire references to overlapping sstables during compaction so bloom filter
   doesn't get free'd prematurely (CASSANDRA-4934)
 * Don't share slice query filter in CQL3 SelectStatement (CASSANDRA-4928)
 * Separate tracing from Log4J (CASSANDRA-4861)
 * Exclude gcable tombstones from merkle-tree computation (CASSANDRA-4905)
 * Better printing of AbstractBounds for tracing (CASSANDRA-4931)
 * Optimize mostRecentTombstone check in CC.collectAllData (CASSANDRA-4883)
 * Change stream session ID to UUID to avoid collision from same node (CASSANDRA-4813)
 * Use Stats.db when bulk loading if present (CASSANDRA-4957)
 * Skip repair on system_trace and keyspaces with RF=1 (CASSANDRA-4956)
 * (cql3) Remove arbitrary SELECT limit (CASSANDRA-4918)
 * Correctly handle prepared operation on collections (CASSANDRA-4945)
 * Fix CQL3 LIMIT (CASSANDRA-4877)
 * Fix Stress for CQL3 (CASSANDRA-4979)
 * Remove cassandra specific exceptions from JMX interface (CASSANDRA-4893)
 * (CQL3) Force using ALLOW FILTERING on potentially inefficient queries (CASSANDRA-4915)
 * (cql3) Fix adding column when the table has collections (CASSANDRA-4982)
 * (cql3) Fix allowing collections with compact storage (CASSANDRA-4990)
 * (cql3) Refuse ttl/writetime function on collections (CASSANDRA-4992)
 * Replace IAuthority with new IAuthorizer (CASSANDRA-4874)
 * clqsh: fix KEY pseudocolumn escaping when describing Thrift tables
   in CQL3 mode (CASSANDRA-4955)
 * add basic authentication support for Pig CassandraStorage (CASSANDRA-3042)
 * fix CQL2 ALTER TABLE compaction_strategy_class altering (CASSANDRA-4965)
Merged from 1.1:
 * Fall back to old describe_splits if d_s_ex is not available (CASSANDRA-4803)
 * Improve error reporting when streaming ranges fail (CASSANDRA-5009)
 * Fix cqlsh timestamp formatting of timezone info (CASSANDRA-4746)
 * Fix assertion failure with leveled compaction (CASSANDRA-4799)
 * Check for null end_token in get_range_slice (CASSANDRA-4804)
 * Remove all remnants of removed nodes (CASSANDRA-4840)
 * Add aut-reloading of the log4j file in debian package (CASSANDRA-4855)
 * Fix estimated row cache entry size (CASSANDRA-4860)
 * reset getRangeSlice filter after finishing a row for get_paged_slice
   (CASSANDRA-4919)
 * expunge row cache post-truncate (CASSANDRA-4940)
 * Allow static CF definition with compact storage (CASSANDRA-4910)
 * Fix endless loop/compaction of schema_* CFs due to broken timestamps (CASSANDRA-4880)
 * Fix 'wrong class type' assertion in CounterColumn (CASSANDRA-4976)


1.2-beta2
 * fp rate of 1.0 disables BF entirely; LCS defaults to 1.0 (CASSANDRA-4876)
 * off-heap bloom filters for row keys (CASSANDRA_4865)
 * add extension point for sstable components (CASSANDRA-4049)
 * improve tracing output (CASSANDRA-4852, 4862)
 * make TRACE verb droppable (CASSANDRA-4672)
 * fix BulkLoader recognition of CQL3 columnfamilies (CASSANDRA-4755)
 * Sort commitlog segments for replay by id instead of mtime (CASSANDRA-4793)
 * Make hint delivery asynchronous (CASSANDRA-4761)
 * Pluggable Thrift transport factories for CLI and cqlsh (CASSANDRA-4609, 4610)
 * cassandra-cli: allow Double value type to be inserted to a column (CASSANDRA-4661)
 * Add ability to use custom TServerFactory implementations (CASSANDRA-4608)
 * optimize batchlog flushing to skip successful batches (CASSANDRA-4667)
 * include metadata for system keyspace itself in schema tables (CASSANDRA-4416)
 * add check to PropertyFileSnitch to verify presence of location for
   local node (CASSANDRA-4728)
 * add PBSPredictor consistency modeler (CASSANDRA-4261)
 * remove vestiges of Thrift unframed mode (CASSANDRA-4729)
 * optimize single-row PK lookups (CASSANDRA-4710)
 * adjust blockFor calculation to account for pending ranges due to node
   movement (CASSANDRA-833)
 * Change CQL version to 3.0.0 and stop accepting 3.0.0-beta1 (CASSANDRA-4649)
 * (CQL3) Make prepared statement global instead of per connection
   (CASSANDRA-4449)
 * Fix scrubbing of CQL3 created tables (CASSANDRA-4685)
 * (CQL3) Fix validation when using counter and regular columns in the same
   table (CASSANDRA-4706)
 * Fix bug starting Cassandra with simple authentication (CASSANDRA-4648)
 * Add support for batchlog in CQL3 (CASSANDRA-4545, 4738)
 * Add support for multiple column family outputs in CFOF (CASSANDRA-4208)
 * Support repairing only the local DC nodes (CASSANDRA-4747)
 * Use rpc_address for binary protocol and change default port (CASSANDRA-4751)
 * Fix use of collections in prepared statements (CASSANDRA-4739)
 * Store more information into peers table (CASSANDRA-4351, 4814)
 * Configurable bucket size for size tiered compaction (CASSANDRA-4704)
 * Run leveled compaction in parallel (CASSANDRA-4310)
 * Fix potential NPE during CFS reload (CASSANDRA-4786)
 * Composite indexes may miss results (CASSANDRA-4796)
 * Move consistency level to the protocol level (CASSANDRA-4734, 4824)
 * Fix Subcolumn slice ends not respected (CASSANDRA-4826)
 * Fix Assertion error in cql3 select (CASSANDRA-4783)
 * Fix list prepend logic (CQL3) (CASSANDRA-4835)
 * Add booleans as literals in CQL3 (CASSANDRA-4776)
 * Allow renaming PK columns in CQL3 (CASSANDRA-4822)
 * Fix binary protocol NEW_NODE event (CASSANDRA-4679)
 * Fix potential infinite loop in tombstone compaction (CASSANDRA-4781)
 * Remove system tables accounting from schema (CASSANDRA-4850)
 * (cql3) Force provided columns in clustering key order in
   'CLUSTERING ORDER BY' (CASSANDRA-4881)
 * Fix composite index bug (CASSANDRA-4884)
 * Fix short read protection for CQL3 (CASSANDRA-4882)
 * Add tracing support to the binary protocol (CASSANDRA-4699)
 * (cql3) Don't allow prepared marker inside collections (CASSANDRA-4890)
 * Re-allow order by on non-selected columns (CASSANDRA-4645)
 * Bug when composite index is created in a table having collections (CASSANDRA-4909)
 * log index scan subject in CompositesSearcher (CASSANDRA-4904)
Merged from 1.1:
 * add get[Row|Key]CacheEntries to CacheServiceMBean (CASSANDRA-4859)
 * fix get_paged_slice to wrap to next row correctly (CASSANDRA-4816)
 * fix indexing empty column values (CASSANDRA-4832)
 * allow JdbcDate to compose null Date objects (CASSANDRA-4830)
 * fix possible stackoverflow when compacting 1000s of sstables
   (CASSANDRA-4765)
 * fix wrong leveled compaction progress calculation (CASSANDRA-4807)
 * add a close() method to CRAR to prevent leaking file descriptors (CASSANDRA-4820)
 * fix potential infinite loop in get_count (CASSANDRA-4833)
 * fix compositeType.{get/from}String methods (CASSANDRA-4842)
 * (CQL) fix CREATE COLUMNFAMILY permissions check (CASSANDRA-4864)
 * Fix DynamicCompositeType same type comparison (CASSANDRA-4711)
 * Fix duplicate SSTable reference when stream session failed (CASSANDRA-3306)
 * Allow static CF definition with compact storage (CASSANDRA-4910)
 * Fix endless loop/compaction of schema_* CFs due to broken timestamps (CASSANDRA-4880)
 * Fix 'wrong class type' assertion in CounterColumn (CASSANDRA-4976)


1.2-beta1
 * add atomic_batch_mutate (CASSANDRA-4542, -4635)
 * increase default max_hint_window_in_ms to 3h (CASSANDRA-4632)
 * include message initiation time to replicas so they can more
   accurately drop timed-out requests (CASSANDRA-2858)
 * fix clientutil.jar dependencies (CASSANDRA-4566)
 * optimize WriteResponse (CASSANDRA-4548)
 * new metrics (CASSANDRA-4009)
 * redesign KEYS indexes to avoid read-before-write (CASSANDRA-2897)
 * debug tracing (CASSANDRA-1123)
 * parallelize row cache loading (CASSANDRA-4282)
 * Make compaction, flush JBOD-aware (CASSANDRA-4292)
 * run local range scans on the read stage (CASSANDRA-3687)
 * clean up ioexceptions (CASSANDRA-2116)
 * add disk_failure_policy (CASSANDRA-2118)
 * Introduce new json format with row level deletion (CASSANDRA-4054)
 * remove redundant "name" column from schema_keyspaces (CASSANDRA-4433)
 * improve "nodetool ring" handling of multi-dc clusters (CASSANDRA-3047)
 * update NTS calculateNaturalEndpoints to be O(N log N) (CASSANDRA-3881)
 * split up rpc timeout by operation type (CASSANDRA-2819)
 * rewrite key cache save/load to use only sequential i/o (CASSANDRA-3762)
 * update MS protocol with a version handshake + broadcast address id
   (CASSANDRA-4311)
 * multithreaded hint replay (CASSANDRA-4189)
 * add inter-node message compression (CASSANDRA-3127)
 * remove COPP (CASSANDRA-2479)
 * Track tombstone expiration and compact when tombstone content is
   higher than a configurable threshold, default 20% (CASSANDRA-3442, 4234)
 * update MurmurHash to version 3 (CASSANDRA-2975)
 * (CLI) track elapsed time for `delete' operation (CASSANDRA-4060)
 * (CLI) jline version is bumped to 1.0 to properly  support
   'delete' key function (CASSANDRA-4132)
 * Save IndexSummary into new SSTable 'Summary' component (CASSANDRA-2392, 4289)
 * Add support for range tombstones (CASSANDRA-3708)
 * Improve MessagingService efficiency (CASSANDRA-3617)
 * Avoid ID conflicts from concurrent schema changes (CASSANDRA-3794)
 * Set thrift HSHA server thread limit to unlimited by default (CASSANDRA-4277)
 * Avoids double serialization of CF id in RowMutation messages
   (CASSANDRA-4293)
 * stream compressed sstables directly with java nio (CASSANDRA-4297)
 * Support multiple ranges in SliceQueryFilter (CASSANDRA-3885)
 * Add column metadata to system column families (CASSANDRA-4018)
 * (cql3) Always use composite types by default (CASSANDRA-4329)
 * (cql3) Add support for set, map and list (CASSANDRA-3647)
 * Validate date type correctly (CASSANDRA-4441)
 * (cql3) Allow definitions with only a PK (CASSANDRA-4361)
 * (cql3) Add support for row key composites (CASSANDRA-4179)
 * improve DynamicEndpointSnitch by using reservoir sampling (CASSANDRA-4038)
 * (cql3) Add support for 2ndary indexes (CASSANDRA-3680)
 * (cql3) fix defining more than one PK to be invalid (CASSANDRA-4477)
 * remove schema agreement checking from all external APIs (Thrift, CQL and CQL3) (CASSANDRA-4487)
 * add Murmur3Partitioner and make it default for new installations (CASSANDRA-3772, 4621)
 * (cql3) update pseudo-map syntax to use map syntax (CASSANDRA-4497)
 * Finer grained exceptions hierarchy and provides error code with exceptions (CASSANDRA-3979)
 * Adds events push to binary protocol (CASSANDRA-4480)
 * Rewrite nodetool help (CASSANDRA-2293)
 * Make CQL3 the default for CQL (CASSANDRA-4640)
 * update stress tool to be able to use CQL3 (CASSANDRA-4406)
 * Accept all thrift update on CQL3 cf but don't expose their metadata (CASSANDRA-4377)
 * Replace Throttle with Guava's RateLimiter for HintedHandOff (CASSANDRA-4541)
 * fix counter add/get using CQL2 and CQL3 in stress tool (CASSANDRA-4633)
 * Add sstable count per level to cfstats (CASSANDRA-4537)
 * (cql3) Add ALTER KEYSPACE statement (CASSANDRA-4611)
 * (cql3) Allow defining default consistency levels (CASSANDRA-4448)
 * (cql3) Fix queries using LIMIT missing results (CASSANDRA-4579)
 * fix cross-version gossip messaging (CASSANDRA-4576)
 * added inet data type (CASSANDRA-4627)


1.1.6
 * Wait for writes on synchronous read digest mismatch (CASSANDRA-4792)
 * fix commitlog replay for nanotime-infected sstables (CASSANDRA-4782)
 * preflight check ttl for maximum of 20 years (CASSANDRA-4771)
 * (Pig) fix widerow input with single column rows (CASSANDRA-4789)
 * Fix HH to compact with correct gcBefore, which avoids wiping out
   undelivered hints (CASSANDRA-4772)
 * LCS will merge up to 32 L0 sstables as intended (CASSANDRA-4778)
 * NTS will default unconfigured DC replicas to zero (CASSANDRA-4675)
 * use default consistency level in counter validation if none is
   explicitly provide (CASSANDRA-4700)
 * Improve IAuthority interface by introducing fine-grained
   access permissions and grant/revoke commands (CASSANDRA-4490, 4644)
 * fix assumption error in CLI when updating/describing keyspace
   (CASSANDRA-4322)
 * Adds offline sstablescrub to debian packaging (CASSANDRA-4642)
 * Automatic fixing of overlapping leveled sstables (CASSANDRA-4644)
 * fix error when using ORDER BY with extended selections (CASSANDRA-4689)
 * (CQL3) Fix validation for IN queries for non-PK cols (CASSANDRA-4709)
 * fix re-created keyspace disappering after 1.1.5 upgrade
   (CASSANDRA-4698, 4752)
 * (CLI) display elapsed time in 2 fraction digits (CASSANDRA-3460)
 * add authentication support to sstableloader (CASSANDRA-4712)
 * Fix CQL3 'is reversed' logic (CASSANDRA-4716, 4759)
 * (CQL3) Don't return ReversedType in result set metadata (CASSANDRA-4717)
 * Backport adding AlterKeyspace statement (CASSANDRA-4611)
 * (CQL3) Correcty accept upper-case data types (CASSANDRA-4770)
 * Add binary protocol events for schema changes (CASSANDRA-4684)
Merged from 1.0:
 * Switch from NBHM to CHM in MessagingService's callback map, which
   prevents OOM in long-running instances (CASSANDRA-4708)


1.1.5
 * add SecondaryIndex.reload API (CASSANDRA-4581)
 * use millis + atomicint for commitlog segment creation instead of
   nanotime, which has issues under some hypervisors (CASSANDRA-4601)
 * fix FD leak in slice queries (CASSANDRA-4571)
 * avoid recursion in leveled compaction (CASSANDRA-4587)
 * increase stack size under Java7 to 180K
 * Log(info) schema changes (CASSANDRA-4547)
 * Change nodetool setcachecapcity to manipulate global caches (CASSANDRA-4563)
 * (cql3) fix setting compaction strategy (CASSANDRA-4597)
 * fix broken system.schema_* timestamps on system startup (CASSANDRA-4561)
 * fix wrong skip of cache saving (CASSANDRA-4533)
 * Avoid NPE when lost+found is in data dir (CASSANDRA-4572)
 * Respect five-minute flush moratorium after initial CL replay (CASSANDRA-4474)
 * Adds ntp as recommended in debian packaging (CASSANDRA-4606)
 * Configurable transport in CF Record{Reader|Writer} (CASSANDRA-4558)
 * (cql3) fix potential NPE with both equal and unequal restriction (CASSANDRA-4532)
 * (cql3) improves ORDER BY validation (CASSANDRA-4624)
 * Fix potential deadlock during counter writes (CASSANDRA-4578)
 * Fix cql error with ORDER BY when using IN (CASSANDRA-4612)
Merged from 1.0:
 * increase Xss to 160k to accomodate latest 1.6 JVMs (CASSANDRA-4602)
 * fix toString of hint destination tokens (CASSANDRA-4568)
 * Fix multiple values for CurrentLocal NodeID (CASSANDRA-4626)


1.1.4
 * fix offline scrub to catch >= out of order rows (CASSANDRA-4411)
 * fix cassandra-env.sh on RHEL and other non-dash-based systems
   (CASSANDRA-4494)
Merged from 1.0:
 * (Hadoop) fix setting key length for old-style mapred api (CASSANDRA-4534)
 * (Hadoop) fix iterating through a resultset consisting entirely
   of tombstoned rows (CASSANDRA-4466)


1.1.3
 * (cqlsh) add COPY TO (CASSANDRA-4434)
 * munmap commitlog segments before rename (CASSANDRA-4337)
 * (JMX) rename getRangeKeySample to sampleKeyRange to avoid returning
   multi-MB results as an attribute (CASSANDRA-4452)
 * flush based on data size, not throughput; overwritten columns no
   longer artificially inflate liveRatio (CASSANDRA-4399)
 * update default commitlog segment size to 32MB and total commitlog
   size to 32/1024 MB for 32/64 bit JVMs, respectively (CASSANDRA-4422)
 * avoid using global partitioner to estimate ranges in index sstables
   (CASSANDRA-4403)
 * restore pre-CASSANDRA-3862 approach to removing expired tombstones
   from row cache during compaction (CASSANDRA-4364)
 * (stress) support for CQL prepared statements (CASSANDRA-3633)
 * Correctly catch exception when Snappy cannot be loaded (CASSANDRA-4400)
 * (cql3) Support ORDER BY when IN condition is given in WHERE clause (CASSANDRA-4327)
 * (cql3) delete "component_index" column on DROP TABLE call (CASSANDRA-4420)
 * change nanoTime() to currentTimeInMillis() in schema related code (CASSANDRA-4432)
 * add a token generation tool (CASSANDRA-3709)
 * Fix LCS bug with sstable containing only 1 row (CASSANDRA-4411)
 * fix "Can't Modify Index Name" problem on CF update (CASSANDRA-4439)
 * Fix assertion error in getOverlappingSSTables during repair (CASSANDRA-4456)
 * fix nodetool's setcompactionthreshold command (CASSANDRA-4455)
 * Ensure compacted files are never used, to avoid counter overcount (CASSANDRA-4436)
Merged from 1.0:
 * Push the validation of secondary index values to the SecondaryIndexManager (CASSANDRA-4240)
 * allow dropping columns shadowed by not-yet-expired supercolumn or row
   tombstones in PrecompactedRow (CASSANDRA-4396)


1.1.2
 * Fix cleanup not deleting index entries (CASSANDRA-4379)
 * Use correct partitioner when saving + loading caches (CASSANDRA-4331)
 * Check schema before trying to export sstable (CASSANDRA-2760)
 * Raise a meaningful exception instead of NPE when PFS encounters
   an unconfigured node + no default (CASSANDRA-4349)
 * fix bug in sstable blacklisting with LCS (CASSANDRA-4343)
 * LCS no longer promotes tiny sstables out of L0 (CASSANDRA-4341)
 * skip tombstones during hint replay (CASSANDRA-4320)
 * fix NPE in compactionstats (CASSANDRA-4318)
 * enforce 1m min keycache for auto (CASSANDRA-4306)
 * Have DeletedColumn.isMFD always return true (CASSANDRA-4307)
 * (cql3) exeption message for ORDER BY constraints said primary filter can be
    an IN clause, which is misleading (CASSANDRA-4319)
 * (cql3) Reject (not yet supported) creation of 2ndardy indexes on tables with
   composite primary keys (CASSANDRA-4328)
 * Set JVM stack size to 160k for java 7 (CASSANDRA-4275)
 * cqlsh: add COPY command to load data from CSV flat files (CASSANDRA-4012)
 * CFMetaData.fromThrift to throw ConfigurationException upon error (CASSANDRA-4353)
 * Use CF comparator to sort indexed columns in SecondaryIndexManager
   (CASSANDRA-4365)
 * add strategy_options to the KSMetaData.toString() output (CASSANDRA-4248)
 * (cql3) fix range queries containing unqueried results (CASSANDRA-4372)
 * (cql3) allow updating column_alias types (CASSANDRA-4041)
 * (cql3) Fix deletion bug (CASSANDRA-4193)
 * Fix computation of overlapping sstable for leveled compaction (CASSANDRA-4321)
 * Improve scrub and allow to run it offline (CASSANDRA-4321)
 * Fix assertionError in StorageService.bulkLoad (CASSANDRA-4368)
 * (cqlsh) add option to authenticate to a keyspace at startup (CASSANDRA-4108)
 * (cqlsh) fix ASSUME functionality (CASSANDRA-4352)
 * Fix ColumnFamilyRecordReader to not return progress > 100% (CASSANDRA-3942)
Merged from 1.0:
 * Set gc_grace on index CF to 0 (CASSANDRA-4314)


1.1.1
 * add populate_io_cache_on_flush option (CASSANDRA-2635)
 * allow larger cache capacities than 2GB (CASSANDRA-4150)
 * add getsstables command to nodetool (CASSANDRA-4199)
 * apply parent CF compaction settings to secondary index CFs (CASSANDRA-4280)
 * preserve commitlog size cap when recycling segments at startup
   (CASSANDRA-4201)
 * (Hadoop) fix split generation regression (CASSANDRA-4259)
 * ignore min/max compactions settings in LCS, while preserving
   behavior that min=max=0 disables autocompaction (CASSANDRA-4233)
 * log number of rows read from saved cache (CASSANDRA-4249)
 * calculate exact size required for cleanup operations (CASSANDRA-1404)
 * avoid blocking additional writes during flush when the commitlog
   gets behind temporarily (CASSANDRA-1991)
 * enable caching on index CFs based on data CF cache setting (CASSANDRA-4197)
 * warn on invalid replication strategy creation options (CASSANDRA-4046)
 * remove [Freeable]Memory finalizers (CASSANDRA-4222)
 * include tombstone size in ColumnFamily.size, which can prevent OOM
   during sudden mass delete operations by yielding a nonzero liveRatio
   (CASSANDRA-3741)
 * Open 1 sstableScanner per level for leveled compaction (CASSANDRA-4142)
 * Optimize reads when row deletion timestamps allow us to restrict
   the set of sstables we check (CASSANDRA-4116)
 * add support for commitlog archiving and point-in-time recovery
   (CASSANDRA-3690)
 * avoid generating redundant compaction tasks during streaming
   (CASSANDRA-4174)
 * add -cf option to nodetool snapshot, and takeColumnFamilySnapshot to
   StorageService mbean (CASSANDRA-556)
 * optimize cleanup to drop entire sstables where possible (CASSANDRA-4079)
 * optimize truncate when autosnapshot is disabled (CASSANDRA-4153)
 * update caches to use byte[] keys to reduce memory overhead (CASSANDRA-3966)
 * add column limit to cli (CASSANDRA-3012, 4098)
 * clean up and optimize DataOutputBuffer, used by CQL compression and
   CompositeType (CASSANDRA-4072)
 * optimize commitlog checksumming (CASSANDRA-3610)
 * identify and blacklist corrupted SSTables from future compactions
   (CASSANDRA-2261)
 * Move CfDef and KsDef validation out of thrift (CASSANDRA-4037)
 * Expose API to repair a user provided range (CASSANDRA-3912)
 * Add way to force the cassandra-cli to refresh its schema (CASSANDRA-4052)
 * Avoid having replicate on write tasks stacking up at CL.ONE (CASSANDRA-2889)
 * (cql3) Backwards compatibility for composite comparators in non-cql3-aware
   clients (CASSANDRA-4093)
 * (cql3) Fix order by for reversed queries (CASSANDRA-4160)
 * (cql3) Add ReversedType support (CASSANDRA-4004)
 * (cql3) Add timeuuid type (CASSANDRA-4194)
 * (cql3) Minor fixes (CASSANDRA-4185)
 * (cql3) Fix prepared statement in BATCH (CASSANDRA-4202)
 * (cql3) Reduce the list of reserved keywords (CASSANDRA-4186)
 * (cql3) Move max/min compaction thresholds to compaction strategy options
   (CASSANDRA-4187)
 * Fix exception during move when localhost is the only source (CASSANDRA-4200)
 * (cql3) Allow paging through non-ordered partitioner results (CASSANDRA-3771)
 * (cql3) Fix drop index (CASSANDRA-4192)
 * (cql3) Don't return range ghosts anymore (CASSANDRA-3982)
 * fix re-creating Keyspaces/ColumnFamilies with the same name as dropped
   ones (CASSANDRA-4219)
 * fix SecondaryIndex LeveledManifest save upon snapshot (CASSANDRA-4230)
 * fix missing arrayOffset in FBUtilities.hash (CASSANDRA-4250)
 * (cql3) Add name of parameters in CqlResultSet (CASSANDRA-4242)
 * (cql3) Correctly validate order by queries (CASSANDRA-4246)
 * rename stress to cassandra-stress for saner packaging (CASSANDRA-4256)
 * Fix exception on colum metadata with non-string comparator (CASSANDRA-4269)
 * Check for unknown/invalid compression options (CASSANDRA-4266)
 * (cql3) Adds simple access to column timestamp and ttl (CASSANDRA-4217)
 * (cql3) Fix range queries with secondary indexes (CASSANDRA-4257)
 * Better error messages from improper input in cli (CASSANDRA-3865)
 * Try to stop all compaction upon Keyspace or ColumnFamily drop (CASSANDRA-4221)
 * (cql3) Allow keyspace properties to contain hyphens (CASSANDRA-4278)
 * (cql3) Correctly validate keyspace access in create table (CASSANDRA-4296)
 * Avoid deadlock in migration stage (CASSANDRA-3882)
 * Take supercolumn names and deletion info into account in memtable throughput
   (CASSANDRA-4264)
 * Add back backward compatibility for old style replication factor (CASSANDRA-4294)
 * Preserve compatibility with pre-1.1 index queries (CASSANDRA-4262)
Merged from 1.0:
 * Fix super columns bug where cache is not updated (CASSANDRA-4190)
 * fix maxTimestamp to include row tombstones (CASSANDRA-4116)
 * (CLI) properly handle quotes in create/update keyspace commands (CASSANDRA-4129)
 * Avoids possible deadlock during bootstrap (CASSANDRA-4159)
 * fix stress tool that hangs forever on timeout or error (CASSANDRA-4128)
 * stress tool to return appropriate exit code on failure (CASSANDRA-4188)
 * fix compaction NPE when out of disk space and assertions disabled
   (CASSANDRA-3985)
 * synchronize LCS getEstimatedTasks to avoid CME (CASSANDRA-4255)
 * ensure unique streaming session id's (CASSANDRA-4223)
 * kick off background compaction when min/max thresholds change
   (CASSANDRA-4279)
 * improve ability of STCS.getBuckets to deal with 100s of 1000s of
   sstables, such as when convertinb back from LCS (CASSANDRA-4287)
 * Oversize integer in CQL throws NumberFormatException (CASSANDRA-4291)
 * fix 1.0.x node join to mixed version cluster, other nodes >= 1.1 (CASSANDRA-4195)
 * Fix LCS splitting sstable base on uncompressed size (CASSANDRA-4419)
 * Push the validation of secondary index values to the SecondaryIndexManager (CASSANDRA-4240)
 * Don't purge columns during upgradesstables (CASSANDRA-4462)
 * Make cqlsh work with piping (CASSANDRA-4113)
 * Validate arguments for nodetool decommission (CASSANDRA-4061)
 * Report thrift status in nodetool info (CASSANDRA-4010)


1.1.0-final
 * average a reduced liveRatio estimate with the previous one (CASSANDRA-4065)
 * Allow KS and CF names up to 48 characters (CASSANDRA-4157)
 * fix stress build (CASSANDRA-4140)
 * add time remaining estimate to nodetool compactionstats (CASSANDRA-4167)
 * (cql) fix NPE in cql3 ALTER TABLE (CASSANDRA-4163)
 * (cql) Add support for CL.TWO and CL.THREE in CQL (CASSANDRA-4156)
 * (cql) Fix type in CQL3 ALTER TABLE preventing update (CASSANDRA-4170)
 * (cql) Throw invalid exception from CQL3 on obsolete options (CASSANDRA-4171)
 * (cqlsh) fix recognizing uppercase SELECT keyword (CASSANDRA-4161)
 * Pig: wide row support (CASSANDRA-3909)
Merged from 1.0:
 * avoid streaming empty files with bulk loader if sstablewriter errors out
   (CASSANDRA-3946)


1.1-rc1
 * Include stress tool in binary builds (CASSANDRA-4103)
 * (Hadoop) fix wide row iteration when last row read was deleted
   (CASSANDRA-4154)
 * fix read_repair_chance to really default to 0.1 in the cli (CASSANDRA-4114)
 * Adds caching and bloomFilterFpChange to CQL options (CASSANDRA-4042)
 * Adds posibility to autoconfigure size of the KeyCache (CASSANDRA-4087)
 * fix KEYS index from skipping results (CASSANDRA-3996)
 * Remove sliced_buffer_size_in_kb dead option (CASSANDRA-4076)
 * make loadNewSStable preserve sstable version (CASSANDRA-4077)
 * Respect 1.0 cache settings as much as possible when upgrading
   (CASSANDRA-4088)
 * relax path length requirement for sstable files when upgrading on
   non-Windows platforms (CASSANDRA-4110)
 * fix terminination of the stress.java when errors were encountered
   (CASSANDRA-4128)
 * Move CfDef and KsDef validation out of thrift (CASSANDRA-4037)
 * Fix get_paged_slice (CASSANDRA-4136)
 * CQL3: Support slice with exclusive start and stop (CASSANDRA-3785)
Merged from 1.0:
 * support PropertyFileSnitch in bulk loader (CASSANDRA-4145)
 * add auto_snapshot option allowing disabling snapshot before drop/truncate
   (CASSANDRA-3710)
 * allow short snitch names (CASSANDRA-4130)


1.1-beta2
 * rename loaded sstables to avoid conflicts with local snapshots
   (CASSANDRA-3967)
 * start hint replay as soon as FD notifies that the target is back up
   (CASSANDRA-3958)
 * avoid unproductive deserializing of cached rows during compaction
   (CASSANDRA-3921)
 * fix concurrency issues with CQL keyspace creation (CASSANDRA-3903)
 * Show Effective Owership via Nodetool ring <keyspace> (CASSANDRA-3412)
 * Update ORDER BY syntax for CQL3 (CASSANDRA-3925)
 * Fix BulkRecordWriter to not throw NPE if reducer gets no map data from Hadoop (CASSANDRA-3944)
 * Fix bug with counters in super columns (CASSANDRA-3821)
 * Remove deprecated merge_shard_chance (CASSANDRA-3940)
 * add a convenient way to reset a node's schema (CASSANDRA-2963)
 * fix for intermittent SchemaDisagreementException (CASSANDRA-3884)
 * CLI `list <CF>` to limit number of columns and their order (CASSANDRA-3012)
 * ignore deprecated KsDef/CfDef/ColumnDef fields in native schema (CASSANDRA-3963)
 * CLI to report when unsupported column_metadata pair was given (CASSANDRA-3959)
 * reincarnate removed and deprecated KsDef/CfDef attributes (CASSANDRA-3953)
 * Fix race between writes and read for cache (CASSANDRA-3862)
 * perform static initialization of StorageProxy on start-up (CASSANDRA-3797)
 * support trickling fsync() on writes (CASSANDRA-3950)
 * expose counters for unavailable/timeout exceptions given to thrift clients (CASSANDRA-3671)
 * avoid quadratic startup time in LeveledManifest (CASSANDRA-3952)
 * Add type information to new schema_ columnfamilies and remove thrift
   serialization for schema (CASSANDRA-3792)
 * add missing column validator options to the CLI help (CASSANDRA-3926)
 * skip reading saved key cache if CF's caching strategy is NONE or ROWS_ONLY (CASSANDRA-3954)
 * Unify migration code (CASSANDRA-4017)
Merged from 1.0:
 * cqlsh: guess correct version of Python for Arch Linux (CASSANDRA-4090)
 * (CLI) properly handle quotes in create/update keyspace commands (CASSANDRA-4129)
 * Avoids possible deadlock during bootstrap (CASSANDRA-4159)
 * fix stress tool that hangs forever on timeout or error (CASSANDRA-4128)
 * Fix super columns bug where cache is not updated (CASSANDRA-4190)
 * stress tool to return appropriate exit code on failure (CASSANDRA-4188)


1.0.9
 * improve index sampling performance (CASSANDRA-4023)
 * always compact away deleted hints immediately after handoff (CASSANDRA-3955)
 * delete hints from dropped ColumnFamilies on handoff instead of
   erroring out (CASSANDRA-3975)
 * add CompositeType ref to the CLI doc for create/update column family (CASSANDRA-3980)
 * Pig: support Counter ColumnFamilies (CASSANDRA-3973)
 * Pig: Composite column support (CASSANDRA-3684)
 * Avoid NPE during repair when a keyspace has no CFs (CASSANDRA-3988)
 * Fix division-by-zero error on get_slice (CASSANDRA-4000)
 * don't change manifest level for cleanup, scrub, and upgradesstables
   operations under LeveledCompactionStrategy (CASSANDRA-3989, 4112)
 * fix race leading to super columns assertion failure (CASSANDRA-3957)
 * fix NPE on invalid CQL delete command (CASSANDRA-3755)
 * allow custom types in CLI's assume command (CASSANDRA-4081)
 * fix totalBytes count for parallel compactions (CASSANDRA-3758)
 * fix intermittent NPE in get_slice (CASSANDRA-4095)
 * remove unnecessary asserts in native code interfaces (CASSANDRA-4096)
 * Validate blank keys in CQL to avoid assertion errors (CASSANDRA-3612)
 * cqlsh: fix bad decoding of some column names (CASSANDRA-4003)
 * cqlsh: fix incorrect padding with unicode chars (CASSANDRA-4033)
 * Fix EC2 snitch incorrectly reporting region (CASSANDRA-4026)
 * Shut down thrift during decommission (CASSANDRA-4086)
 * Expose nodetool cfhistograms for 2ndary indexes (CASSANDRA-4063)
Merged from 0.8:
 * Fix ConcurrentModificationException in gossiper (CASSANDRA-4019)


1.1-beta1
 * (cqlsh)
   + add SOURCE and CAPTURE commands, and --file option (CASSANDRA-3479)
   + add ALTER COLUMNFAMILY WITH (CASSANDRA-3523)
   + bundle Python dependencies with Cassandra (CASSANDRA-3507)
   + added to Debian package (CASSANDRA-3458)
   + display byte data instead of erroring out on decode failure
     (CASSANDRA-3874)
 * add nodetool rebuild_index (CASSANDRA-3583)
 * add nodetool rangekeysample (CASSANDRA-2917)
 * Fix streaming too much data during move operations (CASSANDRA-3639)
 * Nodetool and CLI connect to localhost by default (CASSANDRA-3568)
 * Reduce memory used by primary index sample (CASSANDRA-3743)
 * (Hadoop) separate input/output configurations (CASSANDRA-3197, 3765)
 * avoid returning internal Cassandra classes over JMX (CASSANDRA-2805)
 * add row-level isolation via SnapTree (CASSANDRA-2893)
 * Optimize key count estimation when opening sstable on startup
   (CASSANDRA-2988)
 * multi-dc replication optimization supporting CL > ONE (CASSANDRA-3577)
 * add command to stop compactions (CASSANDRA-1740, 3566, 3582)
 * multithreaded streaming (CASSANDRA-3494)
 * removed in-tree redhat spec (CASSANDRA-3567)
 * "defragment" rows for name-based queries under STCS, again (CASSANDRA-2503)
 * Recycle commitlog segments for improved performance
   (CASSANDRA-3411, 3543, 3557, 3615)
 * update size-tiered compaction to prioritize small tiers (CASSANDRA-2407)
 * add message expiration logic to OutboundTcpConnection (CASSANDRA-3005)
 * off-heap cache to use sun.misc.Unsafe instead of JNA (CASSANDRA-3271)
 * EACH_QUORUM is only supported for writes (CASSANDRA-3272)
 * replace compactionlock use in schema migration by checking CFS.isValid
   (CASSANDRA-3116)
 * recognize that "SELECT first ... *" isn't really "SELECT *" (CASSANDRA-3445)
 * Use faster bytes comparison (CASSANDRA-3434)
 * Bulk loader is no longer a fat client, (HADOOP) bulk load output format
   (CASSANDRA-3045)
 * (Hadoop) add support for KeyRange.filter
 * remove assumption that keys and token are in bijection
   (CASSANDRA-1034, 3574, 3604)
 * always remove endpoints from delevery queue in HH (CASSANDRA-3546)
 * fix race between cf flush and its 2ndary indexes flush (CASSANDRA-3547)
 * fix potential race in AES when a repair fails (CASSANDRA-3548)
 * Remove columns shadowed by a deleted container even when we cannot purge
   (CASSANDRA-3538)
 * Improve memtable slice iteration performance (CASSANDRA-3545)
 * more efficient allocation of small bloom filters (CASSANDRA-3618)
 * Use separate writer thread in SSTableSimpleUnsortedWriter (CASSANDRA-3619)
 * fsync the directory after new sstable or commitlog segment are created (CASSANDRA-3250)
 * fix minor issues reported by FindBugs (CASSANDRA-3658)
 * global key/row caches (CASSANDRA-3143, 3849)
 * optimize memtable iteration during range scan (CASSANDRA-3638)
 * introduce 'crc_check_chance' in CompressionParameters to support
   a checksum percentage checking chance similarly to read-repair (CASSANDRA-3611)
 * a way to deactivate global key/row cache on per-CF basis (CASSANDRA-3667)
 * fix LeveledCompactionStrategy broken because of generation pre-allocation
   in LeveledManifest (CASSANDRA-3691)
 * finer-grained control over data directories (CASSANDRA-2749)
 * Fix ClassCastException during hinted handoff (CASSANDRA-3694)
 * Upgrade Thrift to 0.7 (CASSANDRA-3213)
 * Make stress.java insert operation to use microseconds (CASSANDRA-3725)
 * Allows (internally) doing a range query with a limit of columns instead of
   rows (CASSANDRA-3742)
 * Allow rangeSlice queries to be start/end inclusive/exclusive (CASSANDRA-3749)
 * Fix BulkLoader to support new SSTable layout and add stream
   throttling to prevent an NPE when there is no yaml config (CASSANDRA-3752)
 * Allow concurrent schema migrations (CASSANDRA-1391, 3832)
 * Add SnapshotCommand to trigger snapshot on remote node (CASSANDRA-3721)
 * Make CFMetaData conversions to/from thrift/native schema inverses
   (CASSANDRA_3559)
 * Add initial code for CQL 3.0-beta (CASSANDRA-2474, 3781, 3753)
 * Add wide row support for ColumnFamilyInputFormat (CASSANDRA-3264)
 * Allow extending CompositeType comparator (CASSANDRA-3657)
 * Avoids over-paging during get_count (CASSANDRA-3798)
 * Add new command to rebuild a node without (repair) merkle tree calculations
   (CASSANDRA-3483, 3922)
 * respect not only row cache capacity but caching mode when
   trying to read data (CASSANDRA-3812)
 * fix system tests (CASSANDRA-3827)
 * CQL support for altering row key type in ALTER TABLE (CASSANDRA-3781)
 * turn compression on by default (CASSANDRA-3871)
 * make hexToBytes refuse invalid input (CASSANDRA-2851)
 * Make secondary indexes CF inherit compression and compaction from their
   parent CF (CASSANDRA-3877)
 * Finish cleanup up tombstone purge code (CASSANDRA-3872)
 * Avoid NPE on aboarted stream-out sessions (CASSANDRA-3904)
 * BulkRecordWriter throws NPE for counter columns (CASSANDRA-3906)
 * Support compression using BulkWriter (CASSANDRA-3907)


1.0.8
 * fix race between cleanup and flush on secondary index CFSes (CASSANDRA-3712)
 * avoid including non-queried nodes in rangeslice read repair
   (CASSANDRA-3843)
 * Only snapshot CF being compacted for snapshot_before_compaction
   (CASSANDRA-3803)
 * Log active compactions in StatusLogger (CASSANDRA-3703)
 * Compute more accurate compaction score per level (CASSANDRA-3790)
 * Return InvalidRequest when using a keyspace that doesn't exist
   (CASSANDRA-3764)
 * disallow user modification of System keyspace (CASSANDRA-3738)
 * allow using sstable2json on secondary index data (CASSANDRA-3738)
 * (cqlsh) add DESCRIBE COLUMNFAMILIES (CASSANDRA-3586)
 * (cqlsh) format blobs correctly and use colors to improve output
   readability (CASSANDRA-3726)
 * synchronize BiMap of bootstrapping tokens (CASSANDRA-3417)
 * show index options in CLI (CASSANDRA-3809)
 * add optional socket timeout for streaming (CASSANDRA-3838)
 * fix truncate not to leave behind non-CFS backed secondary indexes
   (CASSANDRA-3844)
 * make CLI `show schema` to use output stream directly instead
   of StringBuilder (CASSANDRA-3842)
 * remove the wait on hint future during write (CASSANDRA-3870)
 * (cqlsh) ignore missing CfDef opts (CASSANDRA-3933)
 * (cqlsh) look for cqlshlib relative to realpath (CASSANDRA-3767)
 * Fix short read protection (CASSANDRA-3934)
 * Make sure infered and actual schema match (CASSANDRA-3371)
 * Fix NPE during HH delivery (CASSANDRA-3677)
 * Don't put boostrapping node in 'hibernate' status (CASSANDRA-3737)
 * Fix double quotes in windows bat files (CASSANDRA-3744)
 * Fix bad validator lookup (CASSANDRA-3789)
 * Fix soft reset in EC2MultiRegionSnitch (CASSANDRA-3835)
 * Don't leave zombie connections with THSHA thrift server (CASSANDRA-3867)
 * (cqlsh) fix deserialization of data (CASSANDRA-3874)
 * Fix removetoken force causing an inconsistent state (CASSANDRA-3876)
 * Fix ahndling of some types with Pig (CASSANDRA-3886)
 * Don't allow to drop the system keyspace (CASSANDRA-3759)
 * Make Pig deletes disabled by default and configurable (CASSANDRA-3628)
Merged from 0.8:
 * (Pig) fix CassandraStorage to use correct comparator in Super ColumnFamily
   case (CASSANDRA-3251)
 * fix thread safety issues in commitlog replay, primarily affecting
   systems with many (100s) of CF definitions (CASSANDRA-3751)
 * Fix relevant tombstone ignored with super columns (CASSANDRA-3875)


1.0.7
 * fix regression in HH page size calculation (CASSANDRA-3624)
 * retry failed stream on IOException (CASSANDRA-3686)
 * allow configuring bloom_filter_fp_chance (CASSANDRA-3497)
 * attempt hint delivery every ten minutes, or when failure detector
   notifies us that a node is back up, whichever comes first.  hint
   handoff throttle delay default changed to 1ms, from 50 (CASSANDRA-3554)
 * add nodetool setstreamthroughput (CASSANDRA-3571)
 * fix assertion when dropping a columnfamily with no sstables (CASSANDRA-3614)
 * more efficient allocation of small bloom filters (CASSANDRA-3618)
 * CLibrary.createHardLinkWithExec() to check for errors (CASSANDRA-3101)
 * Avoid creating empty and non cleaned writer during compaction (CASSANDRA-3616)
 * stop thrift service in shutdown hook so we can quiesce MessagingService
   (CASSANDRA-3335)
 * (CQL) compaction_strategy_options and compression_parameters for
   CREATE COLUMNFAMILY statement (CASSANDRA-3374)
 * Reset min/max compaction threshold when creating size tiered compaction
   strategy (CASSANDRA-3666)
 * Don't ignore IOException during compaction (CASSANDRA-3655)
 * Fix assertion error for CF with gc_grace=0 (CASSANDRA-3579)
 * Shutdown ParallelCompaction reducer executor after use (CASSANDRA-3711)
 * Avoid < 0 value for pending tasks in leveled compaction (CASSANDRA-3693)
 * (Hadoop) Support TimeUUID in Pig CassandraStorage (CASSANDRA-3327)
 * Check schema is ready before continuing boostrapping (CASSANDRA-3629)
 * Catch overflows during parsing of chunk_length_kb (CASSANDRA-3644)
 * Improve stream protocol mismatch errors (CASSANDRA-3652)
 * Avoid multiple thread doing HH to the same target (CASSANDRA-3681)
 * Add JMX property for rp_timeout_in_ms (CASSANDRA-2940)
 * Allow DynamicCompositeType to compare component of different types
   (CASSANDRA-3625)
 * Flush non-cfs backed secondary indexes (CASSANDRA-3659)
 * Secondary Indexes should report memory consumption (CASSANDRA-3155)
 * fix for SelectStatement start/end key are not set correctly
   when a key alias is involved (CASSANDRA-3700)
 * fix CLI `show schema` command insert of an extra comma in
   column_metadata (CASSANDRA-3714)
Merged from 0.8:
 * avoid logging (harmless) exception when GC takes < 1ms (CASSANDRA-3656)
 * prevent new nodes from thinking down nodes are up forever (CASSANDRA-3626)
 * use correct list of replicas for LOCAL_QUORUM reads when read repair
   is disabled (CASSANDRA-3696)
 * block on flush before compacting hints (may prevent OOM) (CASSANDRA-3733)


1.0.6
 * (CQL) fix cqlsh support for replicate_on_write (CASSANDRA-3596)
 * fix adding to leveled manifest after streaming (CASSANDRA-3536)
 * filter out unavailable cipher suites when using encryption (CASSANDRA-3178)
 * (HADOOP) add old-style api support for CFIF and CFRR (CASSANDRA-2799)
 * Support TimeUUIDType column names in Stress.java tool (CASSANDRA-3541)
 * (CQL) INSERT/UPDATE/DELETE/TRUNCATE commands should allow CF names to
   be qualified by keyspace (CASSANDRA-3419)
 * always remove endpoints from delevery queue in HH (CASSANDRA-3546)
 * fix race between cf flush and its 2ndary indexes flush (CASSANDRA-3547)
 * fix potential race in AES when a repair fails (CASSANDRA-3548)
 * fix default value validation usage in CLI SET command (CASSANDRA-3553)
 * Optimize componentsFor method for compaction and startup time
   (CASSANDRA-3532)
 * (CQL) Proper ColumnFamily metadata validation on CREATE COLUMNFAMILY
   (CASSANDRA-3565)
 * fix compression "chunk_length_kb" option to set correct kb value for
   thrift/avro (CASSANDRA-3558)
 * fix missing response during range slice repair (CASSANDRA-3551)
 * 'describe ring' moved from CLI to nodetool and available through JMX (CASSANDRA-3220)
 * add back partitioner to sstable metadata (CASSANDRA-3540)
 * fix NPE in get_count for counters (CASSANDRA-3601)
Merged from 0.8:
 * remove invalid assertion that table was opened before dropping it
   (CASSANDRA-3580)
 * range and index scans now only send requests to enough replicas to
   satisfy requested CL + RR (CASSANDRA-3598)
 * use cannonical host for local node in nodetool info (CASSANDRA-3556)
 * remove nonlocal DC write optimization since it only worked with
   CL.ONE or CL.LOCAL_QUORUM (CASSANDRA-3577, 3585)
 * detect misuses of CounterColumnType (CASSANDRA-3422)
 * turn off string interning in json2sstable, take 2 (CASSANDRA-2189)
 * validate compression parameters on add/update of the ColumnFamily
   (CASSANDRA-3573)
 * Check for 0.0.0.0 is incorrect in CFIF (CASSANDRA-3584)
 * Increase vm.max_map_count in debian packaging (CASSANDRA-3563)
 * gossiper will never add itself to saved endpoints (CASSANDRA-3485)


1.0.5
 * revert CASSANDRA-3407 (see CASSANDRA-3540)
 * fix assertion error while forwarding writes to local nodes (CASSANDRA-3539)


1.0.4
 * fix self-hinting of timed out read repair updates and make hinted handoff
   less prone to OOMing a coordinator (CASSANDRA-3440)
 * expose bloom filter sizes via JMX (CASSANDRA-3495)
 * enforce RP tokens 0..2**127 (CASSANDRA-3501)
 * canonicalize paths exposed through JMX (CASSANDRA-3504)
 * fix "liveSize" stat when sstables are removed (CASSANDRA-3496)
 * add bloom filter FP rates to nodetool cfstats (CASSANDRA-3347)
 * record partitioner in sstable metadata component (CASSANDRA-3407)
 * add new upgradesstables nodetool command (CASSANDRA-3406)
 * skip --debug requirement to see common exceptions in CLI (CASSANDRA-3508)
 * fix incorrect query results due to invalid max timestamp (CASSANDRA-3510)
 * make sstableloader recognize compressed sstables (CASSANDRA-3521)
 * avoids race in OutboundTcpConnection in multi-DC setups (CASSANDRA-3530)
 * use SETLOCAL in cassandra.bat (CASSANDRA-3506)
 * fix ConcurrentModificationException in Table.all() (CASSANDRA-3529)
Merged from 0.8:
 * fix concurrence issue in the FailureDetector (CASSANDRA-3519)
 * fix array out of bounds error in counter shard removal (CASSANDRA-3514)
 * avoid dropping tombstones when they might still be needed to shadow
   data in a different sstable (CASSANDRA-2786)


1.0.3
 * revert name-based query defragmentation aka CASSANDRA-2503 (CASSANDRA-3491)
 * fix invalidate-related test failures (CASSANDRA-3437)
 * add next-gen cqlsh to bin/ (CASSANDRA-3188, 3131, 3493)
 * (CQL) fix handling of rows with no columns (CASSANDRA-3424, 3473)
 * fix querying supercolumns by name returning only a subset of
   subcolumns or old subcolumn versions (CASSANDRA-3446)
 * automatically compute sha1 sum for uncompressed data files (CASSANDRA-3456)
 * fix reading metadata/statistics component for version < h (CASSANDRA-3474)
 * add sstable forward-compatibility (CASSANDRA-3478)
 * report compression ratio in CFSMBean (CASSANDRA-3393)
 * fix incorrect size exception during streaming of counters (CASSANDRA-3481)
 * (CQL) fix for counter decrement syntax (CASSANDRA-3418)
 * Fix race introduced by CASSANDRA-2503 (CASSANDRA-3482)
 * Fix incomplete deletion of delivered hints (CASSANDRA-3466)
 * Avoid rescheduling compactions when no compaction was executed
   (CASSANDRA-3484)
 * fix handling of the chunk_length_kb compression options (CASSANDRA-3492)
Merged from 0.8:
 * fix updating CF row_cache_provider (CASSANDRA-3414)
 * CFMetaData.convertToThrift method to set RowCacheProvider (CASSANDRA-3405)
 * acquire compactionlock during truncate (CASSANDRA-3399)
 * fix displaying cfdef entries for super columnfamilies (CASSANDRA-3415)
 * Make counter shard merging thread safe (CASSANDRA-3178)
 * Revert CASSANDRA-2855
 * Fix bug preventing the use of efficient cross-DC writes (CASSANDRA-3472)
 * `describe ring` command for CLI (CASSANDRA-3220)
 * (Hadoop) skip empty rows when entire row is requested, redux (CASSANDRA-2855)


1.0.2
 * "defragment" rows for name-based queries under STCS (CASSANDRA-2503)
 * Add timing information to cassandra-cli GET/SET/LIST queries (CASSANDRA-3326)
 * Only create one CompressionMetadata object per sstable (CASSANDRA-3427)
 * cleanup usage of StorageService.setMode() (CASSANDRA-3388)
 * Avoid large array allocation for compressed chunk offsets (CASSANDRA-3432)
 * fix DecimalType bytebuffer marshalling (CASSANDRA-3421)
 * fix bug that caused first column in per row indexes to be ignored
   (CASSANDRA-3441)
 * add JMX call to clean (failed) repair sessions (CASSANDRA-3316)
 * fix sstableloader reference acquisition bug (CASSANDRA-3438)
 * fix estimated row size regression (CASSANDRA-3451)
 * make sure we don't return more columns than asked (CASSANDRA-3303, 3395)
Merged from 0.8:
 * acquire compactionlock during truncate (CASSANDRA-3399)
 * fix displaying cfdef entries for super columnfamilies (CASSANDRA-3415)


1.0.1
 * acquire references during index build to prevent delete problems
   on Windows (CASSANDRA-3314)
 * describe_ring should include datacenter/topology information (CASSANDRA-2882)
 * Thrift sockets are not properly buffered (CASSANDRA-3261)
 * performance improvement for bytebufferutil compare function (CASSANDRA-3286)
 * add system.versions ColumnFamily (CASSANDRA-3140)
 * reduce network copies (CASSANDRA-3333, 3373)
 * limit nodetool to 32MB of heap (CASSANDRA-3124)
 * (CQL) update parser to accept "timestamp" instead of "date" (CASSANDRA-3149)
 * Fix CLI `show schema` to include "compression_options" (CASSANDRA-3368)
 * Snapshot to include manifest under LeveledCompactionStrategy (CASSANDRA-3359)
 * (CQL) SELECT query should allow CF name to be qualified by keyspace (CASSANDRA-3130)
 * (CQL) Fix internal application error specifying 'using consistency ...'
   in lower case (CASSANDRA-3366)
 * fix Deflate compression when compression actually makes the data bigger
   (CASSANDRA-3370)
 * optimize UUIDGen to avoid lock contention on InetAddress.getLocalHost
   (CASSANDRA-3387)
 * tolerate index being dropped mid-mutation (CASSANDRA-3334, 3313)
 * CompactionManager is now responsible for checking for new candidates
   post-task execution, enabling more consistent leveled compaction
   (CASSANDRA-3391)
 * Cache HSHA threads (CASSANDRA-3372)
 * use CF/KS names as snapshot prefix for drop + truncate operations
   (CASSANDRA-2997)
 * Break bloom filters up to avoid heap fragmentation (CASSANDRA-2466)
 * fix cassandra hanging on jsvc stop (CASSANDRA-3302)
 * Avoid leveled compaction getting blocked on errors (CASSANDRA-3408)
 * Make reloading the compaction strategy safe (CASSANDRA-3409)
 * ignore 0.8 hints even if compaction begins before we try to purge
   them (CASSANDRA-3385)
 * remove procrun (bin\daemon) from Cassandra source tree and
   artifacts (CASSANDRA-3331)
 * make cassandra compile under JDK7 (CASSANDRA-3275)
 * remove dependency of clientutil.jar to FBUtilities (CASSANDRA-3299)
 * avoid truncation errors by using long math on long values (CASSANDRA-3364)
 * avoid clock drift on some Windows machine (CASSANDRA-3375)
 * display cache provider in cli 'describe keyspace' command (CASSANDRA-3384)
 * fix incomplete topology information in describe_ring (CASSANDRA-3403)
 * expire dead gossip states based on time (CASSANDRA-2961)
 * improve CompactionTask extensibility (CASSANDRA-3330)
 * Allow one leveled compaction task to kick off another (CASSANDRA-3363)
 * allow encryption only between datacenters (CASSANDRA-2802)
Merged from 0.8:
 * fix truncate allowing data to be replayed post-restart (CASSANDRA-3297)
 * make iwriter final in IndexWriter to avoid NPE (CASSANDRA-2863)
 * (CQL) update grammar to require key clause in DELETE statement
   (CASSANDRA-3349)
 * (CQL) allow numeric keyspace names in USE statement (CASSANDRA-3350)
 * (Hadoop) skip empty rows when slicing the entire row (CASSANDRA-2855)
 * Fix handling of tombstone by SSTableExport/Import (CASSANDRA-3357)
 * fix ColumnIndexer to use long offsets (CASSANDRA-3358)
 * Improved CLI exceptions (CASSANDRA-3312)
 * Fix handling of tombstone by SSTableExport/Import (CASSANDRA-3357)
 * Only count compaction as active (for throttling) when they have
   successfully acquired the compaction lock (CASSANDRA-3344)
 * Display CLI version string on startup (CASSANDRA-3196)
 * (Hadoop) make CFIF try rpc_address or fallback to listen_address
   (CASSANDRA-3214)
 * (Hadoop) accept comma delimited lists of initial thrift connections
   (CASSANDRA-3185)
 * ColumnFamily min_compaction_threshold should be >= 2 (CASSANDRA-3342)
 * (Pig) add 0.8+ types and key validation type in schema (CASSANDRA-3280)
 * Fix completely removing column metadata using CLI (CASSANDRA-3126)
 * CLI `describe cluster;` output should be on separate lines for separate versions
   (CASSANDRA-3170)
 * fix changing durable_writes keyspace option during CF creation
   (CASSANDRA-3292)
 * avoid locking on update when no indexes are involved (CASSANDRA-3386)
 * fix assertionError during repair with ordered partitioners (CASSANDRA-3369)
 * correctly serialize key_validation_class for avro (CASSANDRA-3391)
 * don't expire counter tombstone after streaming (CASSANDRA-3394)
 * prevent nodes that failed to join from hanging around forever
   (CASSANDRA-3351)
 * remove incorrect optimization from slice read path (CASSANDRA-3390)
 * Fix race in AntiEntropyService (CASSANDRA-3400)


1.0.0-final
 * close scrubbed sstable fd before deleting it (CASSANDRA-3318)
 * fix bug preventing obsolete commitlog segments from being removed
   (CASSANDRA-3269)
 * tolerate whitespace in seed CDL (CASSANDRA-3263)
 * Change default heap thresholds to max(min(1/2 ram, 1G), min(1/4 ram, 8GB))
   (CASSANDRA-3295)
 * Fix broken CompressedRandomAccessReaderTest (CASSANDRA-3298)
 * (CQL) fix type information returned for wildcard queries (CASSANDRA-3311)
 * add estimated tasks to LeveledCompactionStrategy (CASSANDRA-3322)
 * avoid including compaction cache-warming in keycache stats (CASSANDRA-3325)
 * run compaction and hinted handoff threads at MIN_PRIORITY (CASSANDRA-3308)
 * default hsha thrift server to cpu core count in rpc pool (CASSANDRA-3329)
 * add bin\daemon to binary tarball for Windows service (CASSANDRA-3331)
 * Fix places where uncompressed size of sstables was use in place of the
   compressed one (CASSANDRA-3338)
 * Fix hsha thrift server (CASSANDRA-3346)
 * Make sure repair only stream needed sstables (CASSANDRA-3345)


1.0.0-rc2
 * Log a meaningful warning when a node receives a message for a repair session
   that doesn't exist anymore (CASSANDRA-3256)
 * test for NUMA policy support as well as numactl presence (CASSANDRA-3245)
 * Fix FD leak when internode encryption is enabled (CASSANDRA-3257)
 * Remove incorrect assertion in mergeIterator (CASSANDRA-3260)
 * FBUtilities.hexToBytes(String) to throw NumberFormatException when string
   contains non-hex characters (CASSANDRA-3231)
 * Keep SimpleSnitch proximity ordering unchanged from what the Strategy
   generates, as intended (CASSANDRA-3262)
 * remove Scrub from compactionstats when finished (CASSANDRA-3255)
 * fix counter entry in jdbc TypesMap (CASSANDRA-3268)
 * fix full queue scenario for ParallelCompactionIterator (CASSANDRA-3270)
 * fix bootstrap process (CASSANDRA-3285)
 * don't try delivering hints if when there isn't any (CASSANDRA-3176)
 * CLI documentation change for ColumnFamily `compression_options` (CASSANDRA-3282)
 * ignore any CF ids sent by client for adding CF/KS (CASSANDRA-3288)
 * remove obsolete hints on first startup (CASSANDRA-3291)
 * use correct ISortedColumns for time-optimized reads (CASSANDRA-3289)
 * Evict gossip state immediately when a token is taken over by a new IP
   (CASSANDRA-3259)


1.0.0-rc1
 * Update CQL to generate microsecond timestamps by default (CASSANDRA-3227)
 * Fix counting CFMetadata towards Memtable liveRatio (CASSANDRA-3023)
 * Kill server on wrapped OOME such as from FileChannel.map (CASSANDRA-3201)
 * remove unnecessary copy when adding to row cache (CASSANDRA-3223)
 * Log message when a full repair operation completes (CASSANDRA-3207)
 * Fix streamOutSession keeping sstables references forever if the remote end
   dies (CASSANDRA-3216)
 * Remove dynamic_snitch boolean from example configuration (defaulting to
   true) and set default badness threshold to 0.1 (CASSANDRA-3229)
 * Base choice of random or "balanced" token on bootstrap on whether
   schema definitions were found (CASSANDRA-3219)
 * Fixes for LeveledCompactionStrategy score computation, prioritization,
   scheduling, and performance (CASSANDRA-3224, 3234)
 * parallelize sstable open at server startup (CASSANDRA-2988)
 * fix handling of exceptions writing to OutboundTcpConnection (CASSANDRA-3235)
 * Allow using quotes in "USE <keyspace>;" CLI command (CASSANDRA-3208)
 * Don't allow any cache loading exceptions to halt startup (CASSANDRA-3218)
 * Fix sstableloader --ignores option (CASSANDRA-3247)
 * File descriptor limit increased in packaging (CASSANDRA-3206)
 * Fix deadlock in commit log during flush (CASSANDRA-3253)


1.0.0-beta1
 * removed binarymemtable (CASSANDRA-2692)
 * add commitlog_total_space_in_mb to prevent fragmented logs (CASSANDRA-2427)
 * removed commitlog_rotation_threshold_in_mb configuration (CASSANDRA-2771)
 * make AbstractBounds.normalize de-overlapp overlapping ranges (CASSANDRA-2641)
 * replace CollatingIterator, ReducingIterator with MergeIterator
   (CASSANDRA-2062)
 * Fixed the ability to set compaction strategy in cli using create column
   family command (CASSANDRA-2778)
 * clean up tmp files after failed compaction (CASSANDRA-2468)
 * restrict repair streaming to specific columnfamilies (CASSANDRA-2280)
 * don't bother persisting columns shadowed by a row tombstone (CASSANDRA-2589)
 * reset CF and SC deletion times after gc_grace (CASSANDRA-2317)
 * optimize away seek when compacting wide rows (CASSANDRA-2879)
 * single-pass streaming (CASSANDRA-2677, 2906, 2916, 3003)
 * use reference counting for deleting sstables instead of relying on GC
   (CASSANDRA-2521, 3179)
 * store hints as serialized mutations instead of pointers to data row
   (CASSANDRA-2045)
 * store hints in the coordinator node instead of in the closest replica
   (CASSANDRA-2914)
 * add row_cache_keys_to_save CF option (CASSANDRA-1966)
 * check column family validity in nodetool repair (CASSANDRA-2933)
 * use lazy initialization instead of class initialization in NodeId
   (CASSANDRA-2953)
 * add paging to get_count (CASSANDRA-2894)
 * fix "short reads" in [multi]get (CASSANDRA-2643, 3157, 3192)
 * add optional compression for sstables (CASSANDRA-47, 2994, 3001, 3128)
 * add scheduler JMX metrics (CASSANDRA-2962)
 * add block level checksum for compressed data (CASSANDRA-1717)
 * make column family backed column map pluggable and introduce unsynchronized
   ArrayList backed one to speedup reads (CASSANDRA-2843, 3165, 3205)
 * refactoring of the secondary index api (CASSANDRA-2982)
 * make CL > ONE reads wait for digest reconciliation before returning
   (CASSANDRA-2494)
 * fix missing logging for some exceptions (CASSANDRA-2061)
 * refactor and optimize ColumnFamilyStore.files(...) and Descriptor.fromFilename(String)
   and few other places responsible for work with SSTable files (CASSANDRA-3040)
 * Stop reading from sstables once we know we have the most recent columns,
   for query-by-name requests (CASSANDRA-2498)
 * Add query-by-column mode to stress.java (CASSANDRA-3064)
 * Add "install" command to cassandra.bat (CASSANDRA-292)
 * clean up KSMetadata, CFMetadata from unnecessary
   Thrift<->Avro conversion methods (CASSANDRA-3032)
 * Add timeouts to client request schedulers (CASSANDRA-3079, 3096)
 * Cli to use hashes rather than array of hashes for strategy options (CASSANDRA-3081)
 * LeveledCompactionStrategy (CASSANDRA-1608, 3085, 3110, 3087, 3145, 3154, 3182)
 * Improvements of the CLI `describe` command (CASSANDRA-2630)
 * reduce window where dropped CF sstables may not be deleted (CASSANDRA-2942)
 * Expose gossip/FD info to JMX (CASSANDRA-2806)
 * Fix streaming over SSL when compressed SSTable involved (CASSANDRA-3051)
 * Add support for pluggable secondary index implementations (CASSANDRA-3078)
 * remove compaction_thread_priority setting (CASSANDRA-3104)
 * generate hints for replicas that timeout, not just replicas that are known
   to be down before starting (CASSANDRA-2034)
 * Add throttling for internode streaming (CASSANDRA-3080)
 * make the repair of a range repair all replica (CASSANDRA-2610, 3194)
 * expose the ability to repair the first range (as returned by the
   partitioner) of a node (CASSANDRA-2606)
 * Streams Compression (CASSANDRA-3015)
 * add ability to use multiple threads during a single compaction
   (CASSANDRA-2901)
 * make AbstractBounds.normalize support overlapping ranges (CASSANDRA-2641)
 * fix of the CQL count() behavior (CASSANDRA-3068)
 * use TreeMap backed column families for the SSTable simple writers
   (CASSANDRA-3148)
 * fix inconsistency of the CLI syntax when {} should be used instead of [{}]
   (CASSANDRA-3119)
 * rename CQL type names to match expected SQL behavior (CASSANDRA-3149, 3031)
 * Arena-based allocation for memtables (CASSANDRA-2252, 3162, 3163, 3168)
 * Default RR chance to 0.1 (CASSANDRA-3169)
 * Add RowLevel support to secondary index API (CASSANDRA-3147)
 * Make SerializingCacheProvider the default if JNA is available (CASSANDRA-3183)
 * Fix backwards compatibilty for CQL memtable properties (CASSANDRA-3190)
 * Add five-minute delay before starting compactions on a restarted server
   (CASSANDRA-3181)
 * Reduce copies done for intra-host messages (CASSANDRA-1788, 3144)
 * support of compaction strategy option for stress.java (CASSANDRA-3204)
 * make memtable throughput and column count thresholds no-ops (CASSANDRA-2449)
 * Return schema information along with the resultSet in CQL (CASSANDRA-2734)
 * Add new DecimalType (CASSANDRA-2883)
 * Fix assertion error in RowRepairResolver (CASSANDRA-3156)
 * Reduce unnecessary high buffer sizes (CASSANDRA-3171)
 * Pluggable compaction strategy (CASSANDRA-1610)
 * Add new broadcast_address config option (CASSANDRA-2491)


0.8.7
 * Kill server on wrapped OOME such as from FileChannel.map (CASSANDRA-3201)
 * Allow using quotes in "USE <keyspace>;" CLI command (CASSANDRA-3208)
 * Log message when a full repair operation completes (CASSANDRA-3207)
 * Don't allow any cache loading exceptions to halt startup (CASSANDRA-3218)
 * Fix sstableloader --ignores option (CASSANDRA-3247)
 * File descriptor limit increased in packaging (CASSANDRA-3206)
 * Log a meaningfull warning when a node receive a message for a repair session
   that doesn't exist anymore (CASSANDRA-3256)
 * Fix FD leak when internode encryption is enabled (CASSANDRA-3257)
 * FBUtilities.hexToBytes(String) to throw NumberFormatException when string
   contains non-hex characters (CASSANDRA-3231)
 * Keep SimpleSnitch proximity ordering unchanged from what the Strategy
   generates, as intended (CASSANDRA-3262)
 * remove Scrub from compactionstats when finished (CASSANDRA-3255)
 * Fix tool .bat files when CASSANDRA_HOME contains spaces (CASSANDRA-3258)
 * Force flush of status table when removing/updating token (CASSANDRA-3243)
 * Evict gossip state immediately when a token is taken over by a new IP (CASSANDRA-3259)
 * Fix bug where the failure detector can take too long to mark a host
   down (CASSANDRA-3273)
 * (Hadoop) allow wrapping ranges in queries (CASSANDRA-3137)
 * (Hadoop) check all interfaces for a match with split location
   before falling back to random replica (CASSANDRA-3211)
 * (Hadoop) Make Pig storage handle implements LoadMetadata (CASSANDRA-2777)
 * (Hadoop) Fix exception during PIG 'dump' (CASSANDRA-2810)
 * Fix stress COUNTER_GET option (CASSANDRA-3301)
 * Fix missing fields in CLI `show schema` output (CASSANDRA-3304)
 * Nodetool no longer leaks threads and closes JMX connections (CASSANDRA-3309)
 * fix truncate allowing data to be replayed post-restart (CASSANDRA-3297)
 * Move SimpleAuthority and SimpleAuthenticator to examples (CASSANDRA-2922)
 * Fix handling of tombstone by SSTableExport/Import (CASSANDRA-3357)
 * Fix transposition in cfHistograms (CASSANDRA-3222)
 * Allow using number as DC name when creating keyspace in CQL (CASSANDRA-3239)
 * Force flush of system table after updating/removing a token (CASSANDRA-3243)


0.8.6
 * revert CASSANDRA-2388
 * change TokenRange.endpoints back to listen/broadcast address to match
   pre-1777 behavior, and add TokenRange.rpc_endpoints instead (CASSANDRA-3187)
 * avoid trying to watch cassandra-topology.properties when loaded from jar
   (CASSANDRA-3138)
 * prevent users from creating keyspaces with LocalStrategy replication
   (CASSANDRA-3139)
 * fix CLI `show schema;` to output correct keyspace definition statement
   (CASSANDRA-3129)
 * CustomTThreadPoolServer to log TTransportException at DEBUG level
   (CASSANDRA-3142)
 * allow topology sort to work with non-unique rack names between
   datacenters (CASSANDRA-3152)
 * Improve caching of same-version Messages on digest and repair paths
   (CASSANDRA-3158)
 * Randomize choice of first replica for counter increment (CASSANDRA-2890)
 * Fix using read_repair_chance instead of merge_shard_change (CASSANDRA-3202)
 * Avoid streaming data to nodes that already have it, on move as well as
   decommission (CASSANDRA-3041)
 * Fix divide by zero error in GCInspector (CASSANDRA-3164)
 * allow quoting of the ColumnFamily name in CLI `create column family`
   statement (CASSANDRA-3195)
 * Fix rolling upgrade from 0.7 to 0.8 problem (CASSANDRA-3166)
 * Accomodate missing encryption_options in IncomingTcpConnection.stream
   (CASSANDRA-3212)


0.8.5
 * fix NPE when encryption_options is unspecified (CASSANDRA-3007)
 * include column name in validation failure exceptions (CASSANDRA-2849)
 * make sure truncate clears out the commitlog so replay won't re-
   populate with truncated data (CASSANDRA-2950)
 * fix NPE when debug logging is enabled and dropped CF is present
   in a commitlog segment (CASSANDRA-3021)
 * fix cassandra.bat when CASSANDRA_HOME contains spaces (CASSANDRA-2952)
 * fix to SSTableSimpleUnsortedWriter bufferSize calculation (CASSANDRA-3027)
 * make cleanup and normal compaction able to skip empty rows
   (rows containing nothing but expired tombstones) (CASSANDRA-3039)
 * work around native memory leak in com.sun.management.GarbageCollectorMXBean
   (CASSANDRA-2868)
 * validate that column names in column_metadata are not equal to key_alias
   on create/update of the ColumnFamily and CQL 'ALTER' statement (CASSANDRA-3036)
 * return an InvalidRequestException if an indexed column is assigned
   a value larger than 64KB (CASSANDRA-3057)
 * fix of numeric-only and string column names handling in CLI "drop index"
   (CASSANDRA-3054)
 * prune index scan resultset back to original request for lazy
   resultset expansion case (CASSANDRA-2964)
 * (Hadoop) fail jobs when Cassandra node has failed but TaskTracker
   has not (CASSANDRA-2388)
 * fix dynamic snitch ignoring nodes when read_repair_chance is zero
   (CASSANDRA-2662)
 * avoid retaining references to dropped CFS objects in
   CompactionManager.estimatedCompactions (CASSANDRA-2708)
 * expose rpc timeouts per host in MessagingServiceMBean (CASSANDRA-2941)
 * avoid including cwd in classpath for deb and rpm packages (CASSANDRA-2881)
 * remove gossip state when a new IP takes over a token (CASSANDRA-3071)
 * allow sstable2json to work on index sstable files (CASSANDRA-3059)
 * always hint counters (CASSANDRA-3099)
 * fix log4j initialization in EmbeddedCassandraService (CASSANDRA-2857)
 * remove gossip state when a new IP takes over a token (CASSANDRA-3071)
 * work around native memory leak in com.sun.management.GarbageCollectorMXBean
    (CASSANDRA-2868)
 * fix UnavailableException with writes at CL.EACH_QUORM (CASSANDRA-3084)
 * fix parsing of the Keyspace and ColumnFamily names in numeric
   and string representations in CLI (CASSANDRA-3075)
 * fix corner cases in Range.differenceToFetch (CASSANDRA-3084)
 * fix ip address String representation in the ring cache (CASSANDRA-3044)
 * fix ring cache compatibility when mixing pre-0.8.4 nodes with post-
   in the same cluster (CASSANDRA-3023)
 * make repair report failure when a node participating dies (instead of
   hanging forever) (CASSANDRA-2433)
 * fix handling of the empty byte buffer by ReversedType (CASSANDRA-3111)
 * Add validation that Keyspace names are case-insensitively unique (CASSANDRA-3066)
 * catch invalid key_validation_class before instantiating UpdateColumnFamily (CASSANDRA-3102)
 * make Range and Bounds objects client-safe (CASSANDRA-3108)
 * optionally skip log4j configuration (CASSANDRA-3061)
 * bundle sstableloader with the debian package (CASSANDRA-3113)
 * don't try to build secondary indexes when there is none (CASSANDRA-3123)
 * improve SSTableSimpleUnsortedWriter speed for large rows (CASSANDRA-3122)
 * handle keyspace arguments correctly in nodetool snapshot (CASSANDRA-3038)
 * Fix SSTableImportTest on windows (CASSANDRA-3043)
 * expose compactionThroughputMbPerSec through JMX (CASSANDRA-3117)
 * log keyspace and CF of large rows being compacted


0.8.4
 * change TokenRing.endpoints to be a list of rpc addresses instead of
   listen/broadcast addresses (CASSANDRA-1777)
 * include files-to-be-streamed in StreamInSession.getSources (CASSANDRA-2972)
 * use JAVA env var in cassandra-env.sh (CASSANDRA-2785, 2992)
 * avoid doing read for no-op replicate-on-write at CL=1 (CASSANDRA-2892)
 * refuse counter write for CL.ANY (CASSANDRA-2990)
 * switch back to only logging recent dropped messages (CASSANDRA-3004)
 * always deserialize RowMutation for counters (CASSANDRA-3006)
 * ignore saved replication_factor strategy_option for NTS (CASSANDRA-3011)
 * make sure pre-truncate CL segments are discarded (CASSANDRA-2950)


0.8.3
 * add ability to drop local reads/writes that are going to timeout
   (CASSANDRA-2943)
 * revamp token removal process, keep gossip states for 3 days (CASSANDRA-2496)
 * don't accept extra args for 0-arg nodetool commands (CASSANDRA-2740)
 * log unavailableexception details at debug level (CASSANDRA-2856)
 * expose data_dir though jmx (CASSANDRA-2770)
 * don't include tmp files as sstable when create cfs (CASSANDRA-2929)
 * log Java classpath on startup (CASSANDRA-2895)
 * keep gossipped version in sync with actual on migration coordinator
   (CASSANDRA-2946)
 * use lazy initialization instead of class initialization in NodeId
   (CASSANDRA-2953)
 * check column family validity in nodetool repair (CASSANDRA-2933)
 * speedup bytes to hex conversions dramatically (CASSANDRA-2850)
 * Flush memtables on shutdown when durable writes are disabled
   (CASSANDRA-2958)
 * improved POSIX compatibility of start scripts (CASsANDRA-2965)
 * add counter support to Hadoop InputFormat (CASSANDRA-2981)
 * fix bug where dirty commitlog segments were removed (and avoid keeping
   segments with no post-flush activity permanently dirty) (CASSANDRA-2829)
 * fix throwing exception with batch mutation of counter super columns
   (CASSANDRA-2949)
 * ignore system tables during repair (CASSANDRA-2979)
 * throw exception when NTS is given replication_factor as an option
   (CASSANDRA-2960)
 * fix assertion error during compaction of counter CFs (CASSANDRA-2968)
 * avoid trying to create index names, when no index exists (CASSANDRA-2867)
 * don't sample the system table when choosing a bootstrap token
   (CASSANDRA-2825)
 * gossiper notifies of local state changes (CASSANDRA-2948)
 * add asynchronous and half-sync/half-async (hsha) thrift servers
   (CASSANDRA-1405)
 * fix potential use of free'd native memory in SerializingCache
   (CASSANDRA-2951)
 * prune index scan resultset back to original request for lazy
   resultset expansion case (CASSANDRA-2964)
 * (Hadoop) fail jobs when Cassandra node has failed but TaskTracker
    has not (CASSANDRA-2388)


0.8.2
 * CQL:
   - include only one row per unique key for IN queries (CASSANDRA-2717)
   - respect client timestamp on full row deletions (CASSANDRA-2912)
 * improve thread-safety in StreamOutSession (CASSANDRA-2792)
 * allow deleting a row and updating indexed columns in it in the
   same mutation (CASSANDRA-2773)
 * Expose number of threads blocked on submitting memtable to flush
   in JMX (CASSANDRA-2817)
 * add ability to return "endpoints" to nodetool (CASSANDRA-2776)
 * Add support for multiple (comma-delimited) coordinator addresses
   to ColumnFamilyInputFormat (CASSANDRA-2807)
 * fix potential NPE while scheduling read repair for range slice
   (CASSANDRA-2823)
 * Fix race in SystemTable.getCurrentLocalNodeId (CASSANDRA-2824)
 * Correctly set default for replicate_on_write (CASSANDRA-2835)
 * improve nodetool compactionstats formatting (CASSANDRA-2844)
 * fix index-building status display (CASSANDRA-2853)
 * fix CLI perpetuating obsolete KsDef.replication_factor (CASSANDRA-2846)
 * improve cli treatment of multiline comments (CASSANDRA-2852)
 * handle row tombstones correctly in EchoedRow (CASSANDRA-2786)
 * add MessagingService.get[Recently]DroppedMessages and
   StorageService.getExceptionCount (CASSANDRA-2804)
 * fix possibility of spurious UnavailableException for LOCAL_QUORUM
   reads with dynamic snitch + read repair disabled (CASSANDRA-2870)
 * add ant-optional as dependence for the debian package (CASSANDRA-2164)
 * add option to specify limit for get_slice in the CLI (CASSANDRA-2646)
 * decrease HH page size (CASSANDRA-2832)
 * reset cli keyspace after dropping the current one (CASSANDRA-2763)
 * add KeyRange option to Hadoop inputformat (CASSANDRA-1125)
 * fix protocol versioning (CASSANDRA-2818, 2860)
 * support spaces in path to log4j configuration (CASSANDRA-2383)
 * avoid including inferred types in CF update (CASSANDRA-2809)
 * fix JMX bulkload call (CASSANDRA-2908)
 * fix updating KS with durable_writes=false (CASSANDRA-2907)
 * add simplified facade to SSTableWriter for bulk loading use
   (CASSANDRA-2911)
 * fix re-using index CF sstable names after drop/recreate (CASSANDRA-2872)
 * prepend CF to default index names (CASSANDRA-2903)
 * fix hint replay (CASSANDRA-2928)
 * Properly synchronize repair's merkle tree computation (CASSANDRA-2816)


0.8.1
 * CQL:
   - support for insert, delete in BATCH (CASSANDRA-2537)
   - support for IN to SELECT, UPDATE (CASSANDRA-2553)
   - timestamp support for INSERT, UPDATE, and BATCH (CASSANDRA-2555)
   - TTL support (CASSANDRA-2476)
   - counter support (CASSANDRA-2473)
   - ALTER COLUMNFAMILY (CASSANDRA-1709)
   - DROP INDEX (CASSANDRA-2617)
   - add SCHEMA/TABLE as aliases for KS/CF (CASSANDRA-2743)
   - server handles wait-for-schema-agreement (CASSANDRA-2756)
   - key alias support (CASSANDRA-2480)
 * add support for comparator parameters and a generic ReverseType
   (CASSANDRA-2355)
 * add CompositeType and DynamicCompositeType (CASSANDRA-2231)
 * optimize batches containing multiple updates to the same row
   (CASSANDRA-2583)
 * adjust hinted handoff page size to avoid OOM with large columns
   (CASSANDRA-2652)
 * mark BRAF buffer invalid post-flush so we don't re-flush partial
   buffers again, especially on CL writes (CASSANDRA-2660)
 * add DROP INDEX support to CLI (CASSANDRA-2616)
 * don't perform HH to client-mode [storageproxy] nodes (CASSANDRA-2668)
 * Improve forceDeserialize/getCompactedRow encapsulation (CASSANDRA-2659)
 * Don't write CounterUpdateColumn to disk in tests (CASSANDRA-2650)
 * Add sstable bulk loading utility (CASSANDRA-1278)
 * avoid replaying hints to dropped columnfamilies (CASSANDRA-2685)
 * add placeholders for missing rows in range query pseudo-RR (CASSANDRA-2680)
 * remove no-op HHOM.renameHints (CASSANDRA-2693)
 * clone super columns to avoid modifying them during flush (CASSANDRA-2675)
 * allow writes to bypass the commitlog for certain keyspaces (CASSANDRA-2683)
 * avoid NPE when bypassing commitlog during memtable flush (CASSANDRA-2781)
 * Added support for making bootstrap retry if nodes flap (CASSANDRA-2644)
 * Added statusthrift to nodetool to report if thrift server is running (CASSANDRA-2722)
 * Fixed rows being cached if they do not exist (CASSANDRA-2723)
 * Support passing tableName and cfName to RowCacheProviders (CASSANDRA-2702)
 * close scrub file handles (CASSANDRA-2669)
 * throttle migration replay (CASSANDRA-2714)
 * optimize column serializer creation (CASSANDRA-2716)
 * Added support for making bootstrap retry if nodes flap (CASSANDRA-2644)
 * Added statusthrift to nodetool to report if thrift server is running
   (CASSANDRA-2722)
 * Fixed rows being cached if they do not exist (CASSANDRA-2723)
 * fix truncate/compaction race (CASSANDRA-2673)
 * workaround large resultsets causing large allocation retention
   by nio sockets (CASSANDRA-2654)
 * fix nodetool ring use with Ec2Snitch (CASSANDRA-2733)
 * fix removing columns and subcolumns that are supressed by a row or
   supercolumn tombstone during replica resolution (CASSANDRA-2590)
 * support sstable2json against snapshot sstables (CASSANDRA-2386)
 * remove active-pull schema requests (CASSANDRA-2715)
 * avoid marking entire list of sstables as actively being compacted
   in multithreaded compaction (CASSANDRA-2765)
 * seek back after deserializing a row to update cache with (CASSANDRA-2752)
 * avoid skipping rows in scrub for counter column family (CASSANDRA-2759)
 * fix ConcurrentModificationException in repair when dealing with 0.7 node
   (CASSANDRA-2767)
 * use threadsafe collections for StreamInSession (CASSANDRA-2766)
 * avoid infinite loop when creating merkle tree (CASSANDRA-2758)
 * avoids unmarking compacting sstable prematurely in cleanup (CASSANDRA-2769)
 * fix NPE when the commit log is bypassed (CASSANDRA-2718)
 * don't throw an exception in SS.isRPCServerRunning (CASSANDRA-2721)
 * make stress.jar executable (CASSANDRA-2744)
 * add daemon mode to java stress (CASSANDRA-2267)
 * expose the DC and rack of a node through JMX and nodetool ring (CASSANDRA-2531)
 * fix cache mbean getSize (CASSANDRA-2781)
 * Add Date, Float, Double, and Boolean types (CASSANDRA-2530)
 * Add startup flag to renew counter node id (CASSANDRA-2788)
 * add jamm agent to cassandra.bat (CASSANDRA-2787)
 * fix repair hanging if a neighbor has nothing to send (CASSANDRA-2797)
 * purge tombstone even if row is in only one sstable (CASSANDRA-2801)
 * Fix wrong purge of deleted cf during compaction (CASSANDRA-2786)
 * fix race that could result in Hadoop writer failing to throw an
   exception encountered after close() (CASSANDRA-2755)
 * fix scan wrongly throwing assertion error (CASSANDRA-2653)
 * Always use even distribution for merkle tree with RandomPartitionner
   (CASSANDRA-2841)
 * fix describeOwnership for OPP (CASSANDRA-2800)
 * ensure that string tokens do not contain commas (CASSANDRA-2762)


0.8.0-final
 * fix CQL grammar warning and cqlsh regression from CASSANDRA-2622
 * add ant generate-cql-html target (CASSANDRA-2526)
 * update CQL consistency levels (CASSANDRA-2566)
 * debian packaging fixes (CASSANDRA-2481, 2647)
 * fix UUIDType, IntegerType for direct buffers (CASSANDRA-2682, 2684)
 * switch to native Thrift for Hadoop map/reduce (CASSANDRA-2667)
 * fix StackOverflowError when building from eclipse (CASSANDRA-2687)
 * only provide replication_factor to strategy_options "help" for
   SimpleStrategy, OldNetworkTopologyStrategy (CASSANDRA-2678, 2713)
 * fix exception adding validators to non-string columns (CASSANDRA-2696)
 * avoid instantiating DatabaseDescriptor in JDBC (CASSANDRA-2694)
 * fix potential stack overflow during compaction (CASSANDRA-2626)
 * clone super columns to avoid modifying them during flush (CASSANDRA-2675)
 * reset underlying iterator in EchoedRow constructor (CASSANDRA-2653)


0.8.0-rc1
 * faster flushes and compaction from fixing excessively pessimistic
   rebuffering in BRAF (CASSANDRA-2581)
 * fix returning null column values in the python cql driver (CASSANDRA-2593)
 * fix merkle tree splitting exiting early (CASSANDRA-2605)
 * snapshot_before_compaction directory name fix (CASSANDRA-2598)
 * Disable compaction throttling during bootstrap (CASSANDRA-2612)
 * fix CQL treatment of > and < operators in range slices (CASSANDRA-2592)
 * fix potential double-application of counter updates on commitlog replay
   by moving replay position from header to sstable metadata (CASSANDRA-2419)
 * JDBC CQL driver exposes getColumn for access to timestamp
 * JDBC ResultSetMetadata properties added to AbstractType
 * r/m clustertool (CASSANDRA-2607)
 * add support for presenting row key as a column in CQL result sets
   (CASSANDRA-2622)
 * Don't allow {LOCAL|EACH}_QUORUM unless strategy is NTS (CASSANDRA-2627)
 * validate keyspace strategy_options during CQL create (CASSANDRA-2624)
 * fix empty Result with secondary index when limit=1 (CASSANDRA-2628)
 * Fix regression where bootstrapping a node with no schema fails
   (CASSANDRA-2625)
 * Allow removing LocationInfo sstables (CASSANDRA-2632)
 * avoid attempting to replay mutations from dropped keyspaces (CASSANDRA-2631)
 * avoid using cached position of a key when GT is requested (CASSANDRA-2633)
 * fix counting bloom filter true positives (CASSANDRA-2637)
 * initialize local ep state prior to gossip startup if needed (CASSANDRA-2638)
 * fix counter increment lost after restart (CASSANDRA-2642)
 * add quote-escaping via backslash to CLI (CASSANDRA-2623)
 * fix pig example script (CASSANDRA-2487)
 * fix dynamic snitch race in adding latencies (CASSANDRA-2618)
 * Start/stop cassandra after more important services such as mdadm in
   debian packaging (CASSANDRA-2481)


0.8.0-beta2
 * fix NPE compacting index CFs (CASSANDRA-2528)
 * Remove checking all column families on startup for compaction candidates
   (CASSANDRA-2444)
 * validate CQL create keyspace options (CASSANDRA-2525)
 * fix nodetool setcompactionthroughput (CASSANDRA-2550)
 * move	gossip heartbeat back to its own thread (CASSANDRA-2554)
 * validate cql TRUNCATE columnfamily before truncating (CASSANDRA-2570)
 * fix batch_mutate for mixed standard-counter mutations (CASSANDRA-2457)
 * disallow making schema changes to system keyspace (CASSANDRA-2563)
 * fix sending mutation messages multiple times (CASSANDRA-2557)
 * fix incorrect use of NBHM.size in ReadCallback that could cause
   reads to time out even when responses were received (CASSANDRA-2552)
 * trigger read repair correctly for LOCAL_QUORUM reads (CASSANDRA-2556)
 * Allow configuring the number of compaction thread (CASSANDRA-2558)
 * forceUserDefinedCompaction will attempt to compact what it is given
   even if the pessimistic estimate is that there is not enough disk space;
   automatic compactions will only compact 2 or more sstables (CASSANDRA-2575)
 * refuse to apply migrations with older timestamps than the current
   schema (CASSANDRA-2536)
 * remove unframed Thrift transport option
 * include indexes in snapshots (CASSANDRA-2596)
 * improve ignoring of obsolete mutations in index maintenance (CASSANDRA-2401)
 * recognize attempt to drop just the index while leaving the column
   definition alone (CASSANDRA-2619)


0.8.0-beta1
 * remove Avro RPC support (CASSANDRA-926)
 * support for columns that act as incr/decr counters
   (CASSANDRA-1072, 1937, 1944, 1936, 2101, 2093, 2288, 2105, 2384, 2236, 2342,
   2454)
 * CQL (CASSANDRA-1703, 1704, 1705, 1706, 1707, 1708, 1710, 1711, 1940,
   2124, 2302, 2277, 2493)
 * avoid double RowMutation serialization on write path (CASSANDRA-1800)
 * make NetworkTopologyStrategy the default (CASSANDRA-1960)
 * configurable internode encryption (CASSANDRA-1567, 2152)
 * human readable column names in sstable2json output (CASSANDRA-1933)
 * change default JMX port to 7199 (CASSANDRA-2027)
 * backwards compatible internal messaging (CASSANDRA-1015)
 * atomic switch of memtables and sstables (CASSANDRA-2284)
 * add pluggable SeedProvider (CASSANDRA-1669)
 * Fix clustertool to not throw exception when calling get_endpoints (CASSANDRA-2437)
 * upgrade to thrift 0.6 (CASSANDRA-2412)
 * repair works on a token range instead of full ring (CASSANDRA-2324)
 * purge tombstones from row cache (CASSANDRA-2305)
 * push replication_factor into strategy_options (CASSANDRA-1263)
 * give snapshots the same name on each node (CASSANDRA-1791)
 * remove "nodetool loadbalance" (CASSANDRA-2448)
 * multithreaded compaction (CASSANDRA-2191)
 * compaction throttling (CASSANDRA-2156)
 * add key type information and alias (CASSANDRA-2311, 2396)
 * cli no longer divides read_repair_chance by 100 (CASSANDRA-2458)
 * made CompactionInfo.getTaskType return an enum (CASSANDRA-2482)
 * add a server-wide cap on measured memtable memory usage and aggressively
   flush to keep under that threshold (CASSANDRA-2006)
 * add unified UUIDType (CASSANDRA-2233)
 * add off-heap row cache support (CASSANDRA-1969)


0.7.5
 * improvements/fixes to PIG driver (CASSANDRA-1618, CASSANDRA-2387,
   CASSANDRA-2465, CASSANDRA-2484)
 * validate index names (CASSANDRA-1761)
 * reduce contention on Table.flusherLock (CASSANDRA-1954)
 * try harder to detect failures during streaming, cleaning up temporary
   files more reliably (CASSANDRA-2088)
 * shut down server for OOM on a Thrift thread (CASSANDRA-2269)
 * fix tombstone handling in repair and sstable2json (CASSANDRA-2279)
 * preserve version when streaming data from old sstables (CASSANDRA-2283)
 * don't start repair if a neighboring node is marked as dead (CASSANDRA-2290)
 * purge tombstones from row cache (CASSANDRA-2305)
 * Avoid seeking when sstable2json exports the entire file (CASSANDRA-2318)
 * clear Built flag in system table when dropping an index (CASSANDRA-2320)
 * don't allow arbitrary argument for stress.java (CASSANDRA-2323)
 * validate values for index predicates in get_indexed_slice (CASSANDRA-2328)
 * queue secondary indexes for flush before the parent (CASSANDRA-2330)
 * allow job configuration to set the CL used in Hadoop jobs (CASSANDRA-2331)
 * add memtable_flush_queue_size defaulting to 4 (CASSANDRA-2333)
 * Allow overriding of initial_token, storage_port and rpc_port from system
   properties (CASSANDRA-2343)
 * fix comparator used for non-indexed secondary expressions in index scan
   (CASSANDRA-2347)
 * ensure size calculation and write phase of large-row compaction use
   the same threshold for TTL expiration (CASSANDRA-2349)
 * fix race when iterating CFs during add/drop (CASSANDRA-2350)
 * add ConsistencyLevel command to CLI (CASSANDRA-2354)
 * allow negative numbers in the cli (CASSANDRA-2358)
 * hard code serialVersionUID for tokens class (CASSANDRA-2361)
 * fix potential infinite loop in ByteBufferUtil.inputStream (CASSANDRA-2365)
 * fix encoding bugs in HintedHandoffManager, SystemTable when default
   charset is not UTF8 (CASSANDRA-2367)
 * avoids having removed node reappearing in Gossip (CASSANDRA-2371)
 * fix incorrect truncation of long to int when reading columns via block
   index (CASSANDRA-2376)
 * fix NPE during stream session (CASSANDRA-2377)
 * fix race condition that could leave orphaned data files when dropping CF or
   KS (CASSANDRA-2381)
 * fsync statistics component on write (CASSANDRA-2382)
 * fix duplicate results from CFS.scan (CASSANDRA-2406)
 * add IntegerType to CLI help (CASSANDRA-2414)
 * avoid caching token-only decoratedkeys (CASSANDRA-2416)
 * convert mmap assertion to if/throw so scrub can catch it (CASSANDRA-2417)
 * don't overwrite gc log (CASSANDR-2418)
 * invalidate row cache for streamed row to avoid inconsitencies
   (CASSANDRA-2420)
 * avoid copies in range/index scans (CASSANDRA-2425)
 * make sure we don't wipe data during cleanup if the node has not join
   the ring (CASSANDRA-2428)
 * Try harder to close files after compaction (CASSANDRA-2431)
 * re-set bootstrapped flag after move finishes (CASSANDRA-2435)
 * display validation_class in CLI 'describe keyspace' (CASSANDRA-2442)
 * make cleanup compactions cleanup the row cache (CASSANDRA-2451)
 * add column fields validation to scrub (CASSANDRA-2460)
 * use 64KB flush buffer instead of in_memory_compaction_limit (CASSANDRA-2463)
 * fix backslash substitutions in CLI (CASSANDRA-2492)
 * disable cache saving for system CFS (CASSANDRA-2502)
 * fixes for verifying destination availability under hinted conditions
   so UE can be thrown intead of timing out (CASSANDRA-2514)
 * fix update of validation class in column metadata (CASSANDRA-2512)
 * support LOCAL_QUORUM, EACH_QUORUM CLs outside of NTS (CASSANDRA-2516)
 * preserve version when streaming data from old sstables (CASSANDRA-2283)
 * fix backslash substitutions in CLI (CASSANDRA-2492)
 * count a row deletion as one operation towards memtable threshold
   (CASSANDRA-2519)
 * support LOCAL_QUORUM, EACH_QUORUM CLs outside of NTS (CASSANDRA-2516)


0.7.4
 * add nodetool join command (CASSANDRA-2160)
 * fix secondary indexes on pre-existing or streamed data (CASSANDRA-2244)
 * initialize endpoint in gossiper earlier (CASSANDRA-2228)
 * add ability to write to Cassandra from Pig (CASSANDRA-1828)
 * add rpc_[min|max]_threads (CASSANDRA-2176)
 * add CL.TWO, CL.THREE (CASSANDRA-2013)
 * avoid exporting an un-requested row in sstable2json, when exporting
   a key that does not exist (CASSANDRA-2168)
 * add incremental_backups option (CASSANDRA-1872)
 * add configurable row limit to Pig loadfunc (CASSANDRA-2276)
 * validate column values in batches as well as single-Column inserts
   (CASSANDRA-2259)
 * move sample schema from cassandra.yaml to schema-sample.txt,
   a cli scripts (CASSANDRA-2007)
 * avoid writing empty rows when scrubbing tombstoned rows (CASSANDRA-2296)
 * fix assertion error in range and index scans for CL < ALL
   (CASSANDRA-2282)
 * fix commitlog replay when flush position refers to data that didn't
   get synced before server died (CASSANDRA-2285)
 * fix fd leak in sstable2json with non-mmap'd i/o (CASSANDRA-2304)
 * reduce memory use during streaming of multiple sstables (CASSANDRA-2301)
 * purge tombstoned rows from cache after GCGraceSeconds (CASSANDRA-2305)
 * allow zero replicas in a NTS datacenter (CASSANDRA-1924)
 * make range queries respect snitch for local replicas (CASSANDRA-2286)
 * fix HH delivery when column index is larger than 2GB (CASSANDRA-2297)
 * make 2ary indexes use parent CF flush thresholds during initial build
   (CASSANDRA-2294)
 * update memtable_throughput to be a long (CASSANDRA-2158)


0.7.3
 * Keep endpoint state until aVeryLongTime (CASSANDRA-2115)
 * lower-latency read repair (CASSANDRA-2069)
 * add hinted_handoff_throttle_delay_in_ms option (CASSANDRA-2161)
 * fixes for cache save/load (CASSANDRA-2172, -2174)
 * Handle whole-row deletions in CFOutputFormat (CASSANDRA-2014)
 * Make memtable_flush_writers flush in parallel (CASSANDRA-2178)
 * Add compaction_preheat_key_cache option (CASSANDRA-2175)
 * refactor stress.py to have only one copy of the format string
   used for creating row keys (CASSANDRA-2108)
 * validate index names for \w+ (CASSANDRA-2196)
 * Fix Cassandra cli to respect timeout if schema does not settle
   (CASSANDRA-2187)
 * fix for compaction and cleanup writing old-format data into new-version
   sstable (CASSANDRA-2211, -2216)
 * add nodetool scrub (CASSANDRA-2217, -2240)
 * fix sstable2json large-row pagination (CASSANDRA-2188)
 * fix EOFing on requests for the last bytes in a file (CASSANDRA-2213)
 * fix BufferedRandomAccessFile bugs (CASSANDRA-2218, -2241)
 * check for memtable flush_after_mins exceeded every 10s (CASSANDRA-2183)
 * fix cache saving on Windows (CASSANDRA-2207)
 * add validateSchemaAgreement call + synchronization to schema
   modification operations (CASSANDRA-2222)
 * fix for reversed slice queries on large rows (CASSANDRA-2212)
 * fat clients were writing local data (CASSANDRA-2223)
 * set DEFAULT_MEMTABLE_LIFETIME_IN_MINS to 24h
 * improve detection and cleanup of partially-written sstables
   (CASSANDRA-2206)
 * fix supercolumn de/serialization when subcolumn comparator is different
   from supercolumn's (CASSANDRA-2104)
 * fix starting up on Windows when CASSANDRA_HOME contains whitespace
   (CASSANDRA-2237)
 * add [get|set][row|key]cacheSavePeriod to JMX (CASSANDRA-2100)
 * fix Hadoop ColumnFamilyOutputFormat dropping of mutations
   when batch fills up (CASSANDRA-2255)
 * move file deletions off of scheduledtasks executor (CASSANDRA-2253)


0.7.2
 * copy DecoratedKey.key when inserting into caches to avoid retaining
   a reference to the underlying buffer (CASSANDRA-2102)
 * format subcolumn names with subcomparator (CASSANDRA-2136)
 * fix column bloom filter deserialization (CASSANDRA-2165)


0.7.1
 * refactor MessageDigest creation code. (CASSANDRA-2107)
 * buffer network stack to avoid inefficient small TCP messages while avoiding
   the nagle/delayed ack problem (CASSANDRA-1896)
 * check log4j configuration for changes every 10s (CASSANDRA-1525, 1907)
 * more-efficient cross-DC replication (CASSANDRA-1530, -2051, -2138)
 * avoid polluting page cache with commitlog or sstable writes
   and seq scan operations (CASSANDRA-1470)
 * add RMI authentication options to nodetool (CASSANDRA-1921)
 * make snitches configurable at runtime (CASSANDRA-1374)
 * retry hadoop split requests on connection failure (CASSANDRA-1927)
 * implement describeOwnership for BOP, COPP (CASSANDRA-1928)
 * make read repair behave as expected for ConsistencyLevel > ONE
   (CASSANDRA-982, 2038)
 * distributed test harness (CASSANDRA-1859, 1964)
 * reduce flush lock contention (CASSANDRA-1930)
 * optimize supercolumn deserialization (CASSANDRA-1891)
 * fix CFMetaData.apply to only compare objects of the same class
   (CASSANDRA-1962)
 * allow specifying specific SSTables to compact from JMX (CASSANDRA-1963)
 * fix race condition in MessagingService.targets (CASSANDRA-1959, 2094, 2081)
 * refuse to open sstables from a future version (CASSANDRA-1935)
 * zero-copy reads (CASSANDRA-1714)
 * fix copy bounds for word Text in wordcount demo (CASSANDRA-1993)
 * fixes for contrib/javautils (CASSANDRA-1979)
 * check more frequently for memtable expiration (CASSANDRA-2000)
 * fix writing SSTable column count statistics (CASSANDRA-1976)
 * fix streaming of multiple CFs during bootstrap (CASSANDRA-1992)
 * explicitly set JVM GC new generation size with -Xmn (CASSANDRA-1968)
 * add short options for CLI flags (CASSANDRA-1565)
 * make keyspace argument to "describe keyspace" in CLI optional
   when authenticated to keyspace already (CASSANDRA-2029)
 * added option to specify -Dcassandra.join_ring=false on startup
   to allow "warm spare" nodes or performing JMX maintenance before
   joining the ring (CASSANDRA-526)
 * log migrations at INFO (CASSANDRA-2028)
 * add CLI verbose option in file mode (CASSANDRA-2030)
 * add single-line "--" comments to CLI (CASSANDRA-2032)
 * message serialization tests (CASSANDRA-1923)
 * switch from ivy to maven-ant-tasks (CASSANDRA-2017)
 * CLI attempts to block for new schema to propagate (CASSANDRA-2044)
 * fix potential overflow in nodetool cfstats (CASSANDRA-2057)
 * add JVM shutdownhook to sync commitlog (CASSANDRA-1919)
 * allow nodes to be up without being part of  normal traffic (CASSANDRA-1951)
 * fix CLI "show keyspaces" with null options on NTS (CASSANDRA-2049)
 * fix possible ByteBuffer race conditions (CASSANDRA-2066)
 * reduce garbage generated by MessagingService to prevent load spikes
   (CASSANDRA-2058)
 * fix math in RandomPartitioner.describeOwnership (CASSANDRA-2071)
 * fix deletion of sstable non-data components (CASSANDRA-2059)
 * avoid blocking gossip while deleting handoff hints (CASSANDRA-2073)
 * ignore messages from newer versions, keep track of nodes in gossip
   regardless of version (CASSANDRA-1970)
 * cache writing moved to CompactionManager to reduce i/o contention and
   updated to use non-cache-polluting writes (CASSANDRA-2053)
 * page through large rows when exporting to JSON (CASSANDRA-2041)
 * add flush_largest_memtables_at and reduce_cache_sizes_at options
   (CASSANDRA-2142)
 * add cli 'describe cluster' command (CASSANDRA-2127)
 * add cli support for setting username/password at 'connect' command
   (CASSANDRA-2111)
 * add -D option to Stress.java to allow reading hosts from a file
   (CASSANDRA-2149)
 * bound hints CF throughput between 32M and 256M (CASSANDRA-2148)
 * continue starting when invalid saved cache entries are encountered
   (CASSANDRA-2076)
 * add max_hint_window_in_ms option (CASSANDRA-1459)


0.7.0-final
 * fix offsets to ByteBuffer.get (CASSANDRA-1939)


0.7.0-rc4
 * fix cli crash after backgrounding (CASSANDRA-1875)
 * count timeouts in storageproxy latencies, and include latency
   histograms in StorageProxyMBean (CASSANDRA-1893)
 * fix CLI get recognition of supercolumns (CASSANDRA-1899)
 * enable keepalive on intra-cluster sockets (CASSANDRA-1766)
 * count timeouts towards dynamicsnitch latencies (CASSANDRA-1905)
 * Expose index-building status in JMX + cli schema description
   (CASSANDRA-1871)
 * allow [LOCAL|EACH]_QUORUM to be used with non-NetworkTopology
   replication Strategies
 * increased amount of index locks for faster commitlog replay
 * collect secondary index tombstones immediately (CASSANDRA-1914)
 * revert commitlog changes from #1780 (CASSANDRA-1917)
 * change RandomPartitioner min token to -1 to avoid collision w/
   tokens on actual nodes (CASSANDRA-1901)
 * examine the right nibble when validating TimeUUID (CASSANDRA-1910)
 * include secondary indexes in cleanup (CASSANDRA-1916)
 * CFS.scrubDataDirectories should also cleanup invalid secondary indexes
   (CASSANDRA-1904)
 * ability to disable/enable gossip on nodes to force them down
   (CASSANDRA-1108)


0.7.0-rc3
 * expose getNaturalEndpoints in StorageServiceMBean taking byte[]
   key; RMI cannot serialize ByteBuffer (CASSANDRA-1833)
 * infer org.apache.cassandra.locator for replication strategy classes
   when not otherwise specified
 * validation that generates less garbage (CASSANDRA-1814)
 * add TTL support to CLI (CASSANDRA-1838)
 * cli defaults to bytestype for subcomparator when creating
   column families (CASSANDRA-1835)
 * unregister index MBeans when index is dropped (CASSANDRA-1843)
 * make ByteBufferUtil.clone thread-safe (CASSANDRA-1847)
 * change exception for read requests during bootstrap from
   InvalidRequest to Unavailable (CASSANDRA-1862)
 * respect row-level tombstones post-flush in range scans
   (CASSANDRA-1837)
 * ReadResponseResolver check digests against each other (CASSANDRA-1830)
 * return InvalidRequest when remove of subcolumn without supercolumn
   is requested (CASSANDRA-1866)
 * flush before repair (CASSANDRA-1748)
 * SSTableExport validates key order (CASSANDRA-1884)
 * large row support for SSTableExport (CASSANDRA-1867)
 * Re-cache hot keys post-compaction without hitting disk (CASSANDRA-1878)
 * manage read repair in coordinator instead of data source, to
   provide latency information to dynamic snitch (CASSANDRA-1873)


0.7.0-rc2
 * fix live-column-count of slice ranges including tombstoned supercolumn
   with live subcolumn (CASSANDRA-1591)
 * rename o.a.c.internal.AntientropyStage -> AntiEntropyStage,
   o.a.c.request.Request_responseStage -> RequestResponseStage,
   o.a.c.internal.Internal_responseStage -> InternalResponseStage
 * add AbstractType.fromString (CASSANDRA-1767)
 * require index_type to be present when specifying index_name
   on ColumnDef (CASSANDRA-1759)
 * fix add/remove index bugs in CFMetadata (CASSANDRA-1768)
 * rebuild Strategy during system_update_keyspace (CASSANDRA-1762)
 * cli updates prompt to ... in continuation lines (CASSANDRA-1770)
 * support multiple Mutations per key in hadoop ColumnFamilyOutputFormat
   (CASSANDRA-1774)
 * improvements to Debian init script (CASSANDRA-1772)
 * use local classloader to check for version.properties (CASSANDRA-1778)
 * Validate that column names in column_metadata are valid for the
   defined comparator, and decode properly in cli (CASSANDRA-1773)
 * use cross-platform newlines in cli (CASSANDRA-1786)
 * add ExpiringColumn support to sstable import/export (CASSANDRA-1754)
 * add flush for each append to periodic commitlog mode; added
   periodic_without_flush option to disable this (CASSANDRA-1780)
 * close file handle used for post-flush truncate (CASSANDRA-1790)
 * various code cleanup (CASSANDRA-1793, -1794, -1795)
 * fix range queries against wrapped range (CASSANDRA-1781)
 * fix consistencylevel calculations for NetworkTopologyStrategy
   (CASSANDRA-1804)
 * cli support index type enum names (CASSANDRA-1810)
 * improved validation of column_metadata (CASSANDRA-1813)
 * reads at ConsistencyLevel > 1 throw UnavailableException
   immediately if insufficient live nodes exist (CASSANDRA-1803)
 * copy bytebuffers for local writes to avoid retaining the entire
   Thrift frame (CASSANDRA-1801)
 * fix NPE adding index to column w/o prior metadata (CASSANDRA-1764)
 * reduce fat client timeout (CASSANDRA-1730)
 * fix botched merge of CASSANDRA-1316


0.7.0-rc1
 * fix compaction and flush races with schema updates (CASSANDRA-1715)
 * add clustertool, config-converter, sstablekeys, and schematool
   Windows .bat files (CASSANDRA-1723)
 * reject range queries received during bootstrap (CASSANDRA-1739)
 * fix wrapping-range queries on non-minimum token (CASSANDRA-1700)
 * add nodetool cfhistogram (CASSANDRA-1698)
 * limit repaired ranges to what the nodes have in common (CASSANDRA-1674)
 * index scan treats missing columns as not matching secondary
   expressions (CASSANDRA-1745)
 * Fix misuse of DataOutputBuffer.getData in AntiEntropyService
   (CASSANDRA-1729)
 * detect and warn when obsolete version of JNA is present (CASSANDRA-1760)
 * reduce fat client timeout (CASSANDRA-1730)
 * cleanup smallest CFs first to increase free temp space for larger ones
   (CASSANDRA-1811)
 * Update windows .bat files to work outside of main Cassandra
   directory (CASSANDRA-1713)
 * fix read repair regression from 0.6.7 (CASSANDRA-1727)
 * more-efficient read repair (CASSANDRA-1719)
 * fix hinted handoff replay (CASSANDRA-1656)
 * log type of dropped messages (CASSANDRA-1677)
 * upgrade to SLF4J 1.6.1
 * fix ByteBuffer bug in ExpiringColumn.updateDigest (CASSANDRA-1679)
 * fix IntegerType.getString (CASSANDRA-1681)
 * make -Djava.net.preferIPv4Stack=true the default (CASSANDRA-628)
 * add INTERNAL_RESPONSE verb to differentiate from responses related
   to client requests (CASSANDRA-1685)
 * log tpstats when dropping messages (CASSANDRA-1660)
 * include unreachable nodes in describeSchemaVersions (CASSANDRA-1678)
 * Avoid dropping messages off the client request path (CASSANDRA-1676)
 * fix jna errno reporting (CASSANDRA-1694)
 * add friendlier error for UnknownHostException on startup (CASSANDRA-1697)
 * include jna dependency in RPM package (CASSANDRA-1690)
 * add --skip-keys option to stress.py (CASSANDRA-1696)
 * improve cli handling of non-string keys and column names
   (CASSANDRA-1701, -1693)
 * r/m extra subcomparator line in cli keyspaces output (CASSANDRA-1712)
 * add read repair chance to cli "show keyspaces"
 * upgrade to ConcurrentLinkedHashMap 1.1 (CASSANDRA-975)
 * fix index scan routing (CASSANDRA-1722)
 * fix tombstoning of supercolumns in range queries (CASSANDRA-1734)
 * clear endpoint cache after updating keyspace metadata (CASSANDRA-1741)
 * fix wrapping-range queries on non-minimum token (CASSANDRA-1700)
 * truncate includes secondary indexes (CASSANDRA-1747)
 * retain reference to PendingFile sstables (CASSANDRA-1749)
 * fix sstableimport regression (CASSANDRA-1753)
 * fix for bootstrap when no non-system tables are defined (CASSANDRA-1732)
 * handle replica unavailability in index scan (CASSANDRA-1755)
 * fix service initialization order deadlock (CASSANDRA-1756)
 * multi-line cli commands (CASSANDRA-1742)
 * fix race between snapshot and compaction (CASSANDRA-1736)
 * add listEndpointsPendingHints, deleteHintsForEndpoint JMX methods
   (CASSANDRA-1551)


0.7.0-beta3
 * add strategy options to describe_keyspace output (CASSANDRA-1560)
 * log warning when using randomly generated token (CASSANDRA-1552)
 * re-organize JMX into .db, .net, .internal, .request (CASSANDRA-1217)
 * allow nodes to change IPs between restarts (CASSANDRA-1518)
 * remember ring state between restarts by default (CASSANDRA-1518)
 * flush index built flag so we can read it before log replay (CASSANDRA-1541)
 * lock row cache updates to prevent race condition (CASSANDRA-1293)
 * remove assertion causing rare (and harmless) error messages in
   commitlog (CASSANDRA-1330)
 * fix moving nodes with no keyspaces defined (CASSANDRA-1574)
 * fix unbootstrap when no data is present in a transfer range (CASSANDRA-1573)
 * take advantage of AVRO-495 to simplify our avro IDL (CASSANDRA-1436)
 * extend authorization hierarchy to column family (CASSANDRA-1554)
 * deletion support in secondary indexes (CASSANDRA-1571)
 * meaningful error message for invalid replication strategy class
   (CASSANDRA-1566)
 * allow keyspace creation with RF > N (CASSANDRA-1428)
 * improve cli error handling (CASSANDRA-1580)
 * add cache save/load ability (CASSANDRA-1417, 1606, 1647)
 * add StorageService.getDrainProgress (CASSANDRA-1588)
 * Disallow bootstrap to an in-use token (CASSANDRA-1561)
 * Allow dynamic secondary index creation and destruction (CASSANDRA-1532)
 * log auto-guessed memtable thresholds (CASSANDRA-1595)
 * add ColumnDef support to cli (CASSANDRA-1583)
 * reduce index sample time by 75% (CASSANDRA-1572)
 * add cli support for column, strategy metadata (CASSANDRA-1578, 1612)
 * add cli support for schema modification (CASSANDRA-1584)
 * delete temp files on failed compactions (CASSANDRA-1596)
 * avoid blocking for dead nodes during removetoken (CASSANDRA-1605)
 * remove ConsistencyLevel.ZERO (CASSANDRA-1607)
 * expose in-progress compaction type in jmx (CASSANDRA-1586)
 * removed IClock & related classes from internals (CASSANDRA-1502)
 * fix removing tokens from SystemTable on decommission and removetoken
   (CASSANDRA-1609)
 * include CF metadata in cli 'show keyspaces' (CASSANDRA-1613)
 * switch from Properties to HashMap in PropertyFileSnitch to
   avoid synchronization bottleneck (CASSANDRA-1481)
 * PropertyFileSnitch configuration file renamed to
   cassandra-topology.properties
 * add cli support for get_range_slices (CASSANDRA-1088, CASSANDRA-1619)
 * Make memtable flush thresholds per-CF instead of global
   (CASSANDRA-1007, 1637)
 * add cli support for binary data without CfDef hints (CASSANDRA-1603)
 * fix building SSTable statistics post-stream (CASSANDRA-1620)
 * fix potential infinite loop in 2ary index queries (CASSANDRA-1623)
 * allow creating NTS keyspaces with no replicas configured (CASSANDRA-1626)
 * add jmx histogram of sstables accessed per read (CASSANDRA-1624)
 * remove system_rename_column_family and system_rename_keyspace from the
   client API until races can be fixed (CASSANDRA-1630, CASSANDRA-1585)
 * add cli sanity tests (CASSANDRA-1582)
 * update GC settings in cassandra.bat (CASSANDRA-1636)
 * cli support for index queries (CASSANDRA-1635)
 * cli support for updating schema memtable settings (CASSANDRA-1634)
 * cli --file option (CASSANDRA-1616)
 * reduce automatically chosen memtable sizes by 50% (CASSANDRA-1641)
 * move endpoint cache from snitch to strategy (CASSANDRA-1643)
 * fix commitlog recovery deleting the newly-created segment as well as
   the old ones (CASSANDRA-1644)
 * upgrade to Thrift 0.5 (CASSANDRA-1367)
 * renamed CL.DCQUORUM to LOCAL_QUORUM and DCQUORUMSYNC to EACH_QUORUM
 * cli truncate support (CASSANDRA-1653)
 * update GC settings in cassandra.bat (CASSANDRA-1636)
 * avoid logging when a node's ip/token is gossipped back to it (CASSANDRA-1666)


0.7-beta2
 * always use UTF-8 for hint keys (CASSANDRA-1439)
 * remove cassandra.yaml dependency from Hadoop and Pig (CASSADRA-1322)
 * expose CfDef metadata in describe_keyspaces (CASSANDRA-1363)
 * restore use of mmap_index_only option (CASSANDRA-1241)
 * dropping a keyspace with no column families generated an error
   (CASSANDRA-1378)
 * rename RackAwareStrategy to OldNetworkTopologyStrategy, RackUnawareStrategy
   to SimpleStrategy, DatacenterShardStrategy to NetworkTopologyStrategy,
   AbstractRackAwareSnitch to AbstractNetworkTopologySnitch (CASSANDRA-1392)
 * merge StorageProxy.mutate, mutateBlocking (CASSANDRA-1396)
 * faster UUIDType, LongType comparisons (CASSANDRA-1386, 1393)
 * fix setting read_repair_chance from CLI addColumnFamily (CASSANDRA-1399)
 * fix updates to indexed columns (CASSANDRA-1373)
 * fix race condition leaving to FileNotFoundException (CASSANDRA-1382)
 * fix sharded lock hash on index write path (CASSANDRA-1402)
 * add support for GT/E, LT/E in subordinate index clauses (CASSANDRA-1401)
 * cfId counter got out of sync when CFs were added (CASSANDRA-1403)
 * less chatty schema updates (CASSANDRA-1389)
 * rename column family mbeans. 'type' will now include either
   'IndexColumnFamilies' or 'ColumnFamilies' depending on the CFS type.
   (CASSANDRA-1385)
 * disallow invalid keyspace and column family names. This includes name that
   matches a '^\w+' regex. (CASSANDRA-1377)
 * use JNA, if present, to take snapshots (CASSANDRA-1371)
 * truncate hints if starting 0.7 for the first time (CASSANDRA-1414)
 * fix FD leak in single-row slicepredicate queries (CASSANDRA-1416)
 * allow index expressions against columns that are not part of the
   SlicePredicate (CASSANDRA-1410)
 * config-converter properly handles snitches and framed support
   (CASSANDRA-1420)
 * remove keyspace argument from multiget_count (CASSANDRA-1422)
 * allow specifying cassandra.yaml location as (local or remote) URL
   (CASSANDRA-1126)
 * fix using DynamicEndpointSnitch with NetworkTopologyStrategy
   (CASSANDRA-1429)
 * Add CfDef.default_validation_class (CASSANDRA-891)
 * fix EstimatedHistogram.max (CASSANDRA-1413)
 * quorum read optimization (CASSANDRA-1622)
 * handle zero-length (or missing) rows during HH paging (CASSANDRA-1432)
 * include secondary indexes during schema migrations (CASSANDRA-1406)
 * fix commitlog header race during schema change (CASSANDRA-1435)
 * fix ColumnFamilyStoreMBeanIterator to use new type name (CASSANDRA-1433)
 * correct filename generated by xml->yaml converter (CASSANDRA-1419)
 * add CMSInitiatingOccupancyFraction=75 and UseCMSInitiatingOccupancyOnly
   to default JVM options
 * decrease jvm heap for cassandra-cli (CASSANDRA-1446)
 * ability to modify keyspaces and column family definitions on a live cluster
   (CASSANDRA-1285)
 * support for Hadoop Streaming [non-jvm map/reduce via stdin/out]
   (CASSANDRA-1368)
 * Move persistent sstable stats from the system table to an sstable component
   (CASSANDRA-1430)
 * remove failed bootstrap attempt from pending ranges when gossip times
   it out after 1h (CASSANDRA-1463)
 * eager-create tcp connections to other cluster members (CASSANDRA-1465)
 * enumerate stages and derive stage from message type instead of
   transmitting separately (CASSANDRA-1465)
 * apply reversed flag during collation from different data sources
   (CASSANDRA-1450)
 * make failure to remove commitlog segment non-fatal (CASSANDRA-1348)
 * correct ordering of drain operations so CL.recover is no longer
   necessary (CASSANDRA-1408)
 * removed keyspace from describe_splits method (CASSANDRA-1425)
 * rename check_schema_agreement to describe_schema_versions
   (CASSANDRA-1478)
 * fix QUORUM calculation for RF > 3 (CASSANDRA-1487)
 * remove tombstones during non-major compactions when bloom filter
   verifies that row does not exist in other sstables (CASSANDRA-1074)
 * nodes that coordinated a loadbalance in the past could not be seen by
   newly added nodes (CASSANDRA-1467)
 * exposed endpoint states (gossip details) via jmx (CASSANDRA-1467)
 * ensure that compacted sstables are not included when new readers are
   instantiated (CASSANDRA-1477)
 * by default, calculate heap size and memtable thresholds at runtime (CASSANDRA-1469)
 * fix races dealing with adding/dropping keyspaces and column families in
   rapid succession (CASSANDRA-1477)
 * clean up of Streaming system (CASSANDRA-1503, 1504, 1506)
 * add options to configure Thrift socket keepalive and buffer sizes (CASSANDRA-1426)
 * make contrib CassandraServiceDataCleaner recursive (CASSANDRA-1509)
 * min, max compaction threshold are configurable and persistent
   per-ColumnFamily (CASSANDRA-1468)
 * fix replaying the last mutation in a commitlog unnecessarily
   (CASSANDRA-1512)
 * invoke getDefaultUncaughtExceptionHandler from DTPE with the original
   exception rather than the ExecutionException wrapper (CASSANDRA-1226)
 * remove Clock from the Thrift (and Avro) API (CASSANDRA-1501)
 * Close intra-node sockets when connection is broken (CASSANDRA-1528)
 * RPM packaging spec file (CASSANDRA-786)
 * weighted request scheduler (CASSANDRA-1485)
 * treat expired columns as deleted (CASSANDRA-1539)
 * make IndexInterval configurable (CASSANDRA-1488)
 * add describe_snitch to Thrift API (CASSANDRA-1490)
 * MD5 authenticator compares plain text submitted password with MD5'd
   saved property, instead of vice versa (CASSANDRA-1447)
 * JMX MessagingService pending and completed counts (CASSANDRA-1533)
 * fix race condition processing repair responses (CASSANDRA-1511)
 * make repair blocking (CASSANDRA-1511)
 * create EndpointSnitchInfo and MBean to expose rack and DC (CASSANDRA-1491)
 * added option to contrib/word_count to output results back to Cassandra
   (CASSANDRA-1342)
 * rewrite Hadoop ColumnFamilyRecordWriter to pool connections, retry to
   multiple Cassandra nodes, and smooth impact on the Cassandra cluster
   by using smaller batch sizes (CASSANDRA-1434)
 * fix setting gc_grace_seconds via CLI (CASSANDRA-1549)
 * support TTL'd index values (CASSANDRA-1536)
 * make removetoken work like decommission (CASSANDRA-1216)
 * make cli comparator-aware and improve quote rules (CASSANDRA-1523,-1524)
 * make nodetool compact and cleanup blocking (CASSANDRA-1449)
 * add memtable, cache information to GCInspector logs (CASSANDRA-1558)
 * enable/disable HintedHandoff via JMX (CASSANDRA-1550)
 * Ignore stray files in the commit log directory (CASSANDRA-1547)
 * Disallow bootstrap to an in-use token (CASSANDRA-1561)


0.7-beta1
 * sstable versioning (CASSANDRA-389)
 * switched to slf4j logging (CASSANDRA-625)
 * add (optional) expiration time for column (CASSANDRA-699)
 * access levels for authentication/authorization (CASSANDRA-900)
 * add ReadRepairChance to CF definition (CASSANDRA-930)
 * fix heisenbug in system tests, especially common on OS X (CASSANDRA-944)
 * convert to byte[] keys internally and all public APIs (CASSANDRA-767)
 * ability to alter schema definitions on a live cluster (CASSANDRA-44)
 * renamed configuration file to cassandra.xml, and log4j.properties to
   log4j-server.properties, which must now be loaded from
   the classpath (which is how our scripts in bin/ have always done it)
   (CASSANDRA-971)
 * change get_count to require a SlicePredicate. create multi_get_count
   (CASSANDRA-744)
 * re-organized endpointsnitch implementations and added SimpleSnitch
   (CASSANDRA-994)
 * Added preload_row_cache option (CASSANDRA-946)
 * add CRC to commitlog header (CASSANDRA-999)
 * removed deprecated batch_insert and get_range_slice methods (CASSANDRA-1065)
 * add truncate thrift method (CASSANDRA-531)
 * http mini-interface using mx4j (CASSANDRA-1068)
 * optimize away copy of sliced row on memtable read path (CASSANDRA-1046)
 * replace constant-size 2GB mmaped segments and special casing for index
   entries spanning segment boundaries, with SegmentedFile that computes
   segments that always contain entire entries/rows (CASSANDRA-1117)
 * avoid reading large rows into memory during compaction (CASSANDRA-16)
 * added hadoop OutputFormat (CASSANDRA-1101)
 * efficient Streaming (no more anticompaction) (CASSANDRA-579)
 * split commitlog header into separate file and add size checksum to
   mutations (CASSANDRA-1179)
 * avoid allocating a new byte[] for each mutation on replay (CASSANDRA-1219)
 * revise HH schema to be per-endpoint (CASSANDRA-1142)
 * add joining/leaving status to nodetool ring (CASSANDRA-1115)
 * allow multiple repair sessions per node (CASSANDRA-1190)
 * optimize away MessagingService for local range queries (CASSANDRA-1261)
 * make framed transport the default so malformed requests can't OOM the
   server (CASSANDRA-475)
 * significantly faster reads from row cache (CASSANDRA-1267)
 * take advantage of row cache during range queries (CASSANDRA-1302)
 * make GCGraceSeconds a per-ColumnFamily value (CASSANDRA-1276)
 * keep persistent row size and column count statistics (CASSANDRA-1155)
 * add IntegerType (CASSANDRA-1282)
 * page within a single row during hinted handoff (CASSANDRA-1327)
 * push DatacenterShardStrategy configuration into keyspace definition,
   eliminating datacenter.properties. (CASSANDRA-1066)
 * optimize forward slices starting with '' and single-index-block name
   queries by skipping the column index (CASSANDRA-1338)
 * streaming refactor (CASSANDRA-1189)
 * faster comparison for UUID types (CASSANDRA-1043)
 * secondary index support (CASSANDRA-749 and subtasks)
 * make compaction buckets deterministic (CASSANDRA-1265)


0.6.6
 * Allow using DynamicEndpointSnitch with RackAwareStrategy (CASSANDRA-1429)
 * remove the remaining vestiges of the unfinished DatacenterShardStrategy
   (replaced by NetworkTopologyStrategy in 0.7)


0.6.5
 * fix key ordering in range query results with RandomPartitioner
   and ConsistencyLevel > ONE (CASSANDRA-1145)
 * fix for range query starting with the wrong token range (CASSANDRA-1042)
 * page within a single row during hinted handoff (CASSANDRA-1327)
 * fix compilation on non-sun JDKs (CASSANDRA-1061)
 * remove String.trim() call on row keys in batch mutations (CASSANDRA-1235)
 * Log summary of dropped messages instead of spamming log (CASSANDRA-1284)
 * add dynamic endpoint snitch (CASSANDRA-981)
 * fix streaming for keyspaces with hyphens in their name (CASSANDRA-1377)
 * fix errors in hard-coded bloom filter optKPerBucket by computing it
   algorithmically (CASSANDRA-1220
 * remove message deserialization stage, and uncap read/write stages
   so slow reads/writes don't block gossip processing (CASSANDRA-1358)
 * add jmx port configuration to Debian package (CASSANDRA-1202)
 * use mlockall via JNA, if present, to prevent Linux from swapping
   out parts of the JVM (CASSANDRA-1214)


0.6.4
 * avoid queuing multiple hint deliveries for the same endpoint
   (CASSANDRA-1229)
 * better performance for and stricter checking of UTF8 column names
   (CASSANDRA-1232)
 * extend option to lower compaction priority to hinted handoff
   as well (CASSANDRA-1260)
 * log errors in gossip instead of re-throwing (CASSANDRA-1289)
 * avoid aborting commitlog replay prematurely if a flushed-but-
   not-removed commitlog segment is encountered (CASSANDRA-1297)
 * fix duplicate rows being read during mapreduce (CASSANDRA-1142)
 * failure detection wasn't closing command sockets (CASSANDRA-1221)
 * cassandra-cli.bat works on windows (CASSANDRA-1236)
 * pre-emptively drop requests that cannot be processed within RPCTimeout
   (CASSANDRA-685)
 * add ack to Binary write verb and update CassandraBulkLoader
   to wait for acks for each row (CASSANDRA-1093)
 * added describe_partitioner Thrift method (CASSANDRA-1047)
 * Hadoop jobs no longer require the Cassandra storage-conf.xml
   (CASSANDRA-1280, CASSANDRA-1047)
 * log thread pool stats when GC is excessive (CASSANDRA-1275)
 * remove gossip message size limit (CASSANDRA-1138)
 * parallelize local and remote reads during multiget, and respect snitch
   when determining whether to do local read for CL.ONE (CASSANDRA-1317)
 * fix read repair to use requested consistency level on digest mismatch,
   rather than assuming QUORUM (CASSANDRA-1316)
 * process digest mismatch re-reads in parallel (CASSANDRA-1323)
 * switch hints CF comparator to BytesType (CASSANDRA-1274)


0.6.3
 * retry to make streaming connections up to 8 times. (CASSANDRA-1019)
 * reject describe_ring() calls on invalid keyspaces (CASSANDRA-1111)
 * fix cache size calculation for size of 100% (CASSANDRA-1129)
 * fix cache capacity only being recalculated once (CASSANDRA-1129)
 * remove hourly scan of all hints on the off chance that the gossiper
   missed a status change; instead, expose deliverHintsToEndpoint to JMX
   so it can be done manually, if necessary (CASSANDRA-1141)
 * don't reject reads at CL.ALL (CASSANDRA-1152)
 * reject deletions to supercolumns in CFs containing only standard
   columns (CASSANDRA-1139)
 * avoid preserving login information after client disconnects
   (CASSANDRA-1057)
 * prefer sun jdk to openjdk in debian init script (CASSANDRA-1174)
 * detect partioner config changes between restarts and fail fast
   (CASSANDRA-1146)
 * use generation time to resolve node token reassignment disagreements
   (CASSANDRA-1118)
 * restructure the startup ordering of Gossiper and MessageService to avoid
   timing anomalies (CASSANDRA-1160)
 * detect incomplete commit log hearders (CASSANDRA-1119)
 * force anti-entropy service to stream files on the stream stage to avoid
   sending streams out of order (CASSANDRA-1169)
 * remove inactive stream managers after AES streams files (CASSANDRA-1169)
 * allow removing entire row through batch_mutate Deletion (CASSANDRA-1027)
 * add JMX metrics for row-level bloom filter false positives (CASSANDRA-1212)
 * added a redhat init script to contrib (CASSANDRA-1201)
 * use midpoint when bootstrapping a new machine into range with not
   much data yet instead of random token (CASSANDRA-1112)
 * kill server on OOM in executor stage as well as Thrift (CASSANDRA-1226)
 * remove opportunistic repairs, when two machines with overlapping replica
   responsibilities happen to finish major compactions of the same CF near
   the same time.  repairs are now fully manual (CASSANDRA-1190)
 * add ability to lower compaction priority (default is no change from 0.6.2)
   (CASSANDRA-1181)


0.6.2
 * fix contrib/word_count build. (CASSANDRA-992)
 * split CommitLogExecutorService into BatchCommitLogExecutorService and
   PeriodicCommitLogExecutorService (CASSANDRA-1014)
 * add latency histograms to CFSMBean (CASSANDRA-1024)
 * make resolving timestamp ties deterministic by using value bytes
   as a tiebreaker (CASSANDRA-1039)
 * Add option to turn off Hinted Handoff (CASSANDRA-894)
 * fix windows startup (CASSANDRA-948)
 * make concurrent_reads, concurrent_writes configurable at runtime via JMX
   (CASSANDRA-1060)
 * disable GCInspector on non-Sun JVMs (CASSANDRA-1061)
 * fix tombstone handling in sstable rows with no other data (CASSANDRA-1063)
 * fix size of row in spanned index entries (CASSANDRA-1056)
 * install json2sstable, sstable2json, and sstablekeys to Debian package
 * StreamingService.StreamDestinations wouldn't empty itself after streaming
   finished (CASSANDRA-1076)
 * added Collections.shuffle(splits) before returning the splits in
   ColumnFamilyInputFormat (CASSANDRA-1096)
 * do not recalculate cache capacity post-compaction if it's been manually
   modified (CASSANDRA-1079)
 * better defaults for flush sorter + writer executor queue sizes
   (CASSANDRA-1100)
 * windows scripts for SSTableImport/Export (CASSANDRA-1051)
 * windows script for nodetool (CASSANDRA-1113)
 * expose PhiConvictThreshold (CASSANDRA-1053)
 * make repair of RF==1 a no-op (CASSANDRA-1090)
 * improve default JVM GC options (CASSANDRA-1014)
 * fix SlicePredicate serialization inside Hadoop jobs (CASSANDRA-1049)
 * close Thrift sockets in Hadoop ColumnFamilyRecordReader (CASSANDRA-1081)


0.6.1
 * fix NPE in sstable2json when no excluded keys are given (CASSANDRA-934)
 * keep the replica set constant throughout the read repair process
   (CASSANDRA-937)
 * allow querying getAllRanges with empty token list (CASSANDRA-933)
 * fix command line arguments inversion in clustertool (CASSANDRA-942)
 * fix race condition that could trigger a false-positive assertion
   during post-flush discard of old commitlog segments (CASSANDRA-936)
 * fix neighbor calculation for anti-entropy repair (CASSANDRA-924)
 * perform repair even for small entropy differences (CASSANDRA-924)
 * Use hostnames in CFInputFormat to allow Hadoop's naive string-based
   locality comparisons to work (CASSANDRA-955)
 * cache read-only BufferedRandomAccessFile length to avoid
   3 system calls per invocation (CASSANDRA-950)
 * nodes with IPv6 (and no IPv4) addresses could not join cluster
   (CASSANDRA-969)
 * Retrieve the correct number of undeleted columns, if any, from
   a supercolumn in a row that had been deleted previously (CASSANDRA-920)
 * fix index scans that cross the 2GB mmap boundaries for both mmap
   and standard i/o modes (CASSANDRA-866)
 * expose drain via nodetool (CASSANDRA-978)


0.6.0-RC1
 * JMX drain to flush memtables and run through commit log (CASSANDRA-880)
 * Bootstrapping can skip ranges under the right conditions (CASSANDRA-902)
 * fix merging row versions in range_slice for CL > ONE (CASSANDRA-884)
 * default write ConsistencyLeven chaned from ZERO to ONE
 * fix for index entries spanning mmap buffer boundaries (CASSANDRA-857)
 * use lexical comparison if time part of TimeUUIDs are the same
   (CASSANDRA-907)
 * bound read, mutation, and response stages to fix possible OOM
   during log replay (CASSANDRA-885)
 * Use microseconds-since-epoch (UTC) in cli, instead of milliseconds
 * Treat batch_mutate Deletion with null supercolumn as "apply this predicate
   to top level supercolumns" (CASSANDRA-834)
 * Streaming destination nodes do not update their JMX status (CASSANDRA-916)
 * Fix internal RPC timeout calculation (CASSANDRA-911)
 * Added Pig loadfunc to contrib/pig (CASSANDRA-910)


0.6.0-beta3
 * fix compaction bucketing bug (CASSANDRA-814)
 * update windows batch file (CASSANDRA-824)
 * deprecate KeysCachedFraction configuration directive in favor
   of KeysCached; move to unified-per-CF key cache (CASSANDRA-801)
 * add invalidateRowCache to ColumnFamilyStoreMBean (CASSANDRA-761)
 * send Handoff hints to natural locations to reduce load on
   remaining nodes in a failure scenario (CASSANDRA-822)
 * Add RowWarningThresholdInMB configuration option to warn before very
   large rows get big enough to threaten node stability, and -x option to
   be able to remove them with sstable2json if the warning is unheeded
   until it's too late (CASSANDRA-843)
 * Add logging of GC activity (CASSANDRA-813)
 * fix ConcurrentModificationException in commitlog discard (CASSANDRA-853)
 * Fix hardcoded row count in Hadoop RecordReader (CASSANDRA-837)
 * Add a jmx status to the streaming service and change several DEBUG
   messages to INFO (CASSANDRA-845)
 * fix classpath in cassandra-cli.bat for Windows (CASSANDRA-858)
 * allow re-specifying host, port to cassandra-cli if invalid ones
   are first tried (CASSANDRA-867)
 * fix race condition handling rpc timeout in the coordinator
   (CASSANDRA-864)
 * Remove CalloutLocation and StagingFileDirectory from storage-conf files
   since those settings are no longer used (CASSANDRA-878)
 * Parse a long from RowWarningThresholdInMB instead of an int (CASSANDRA-882)
 * Remove obsolete ControlPort code from DatabaseDescriptor (CASSANDRA-886)
 * move skipBytes side effect out of assert (CASSANDRA-899)
 * add "double getLoad" to StorageServiceMBean (CASSANDRA-898)
 * track row stats per CF at compaction time (CASSANDRA-870)
 * disallow CommitLogDirectory matching a DataFileDirectory (CASSANDRA-888)
 * default key cache size is 200k entries, changed from 10% (CASSANDRA-863)
 * add -Dcassandra-foreground=yes to cassandra.bat
 * exit if cluster name is changed unexpectedly (CASSANDRA-769)


0.6.0-beta1/beta2
 * add batch_mutate thrift command, deprecating batch_insert (CASSANDRA-336)
 * remove get_key_range Thrift API, deprecated in 0.5 (CASSANDRA-710)
 * add optional login() Thrift call for authentication (CASSANDRA-547)
 * support fat clients using gossiper and StorageProxy to perform
   replication in-process [jvm-only] (CASSANDRA-535)
 * support mmapped I/O for reads, on by default on 64bit JVMs
   (CASSANDRA-408, CASSANDRA-669)
 * improve insert concurrency, particularly during Hinted Handoff
   (CASSANDRA-658)
 * faster network code (CASSANDRA-675)
 * stress.py moved to contrib (CASSANDRA-635)
 * row caching [must be explicitly enabled per-CF in config] (CASSANDRA-678)
 * present a useful measure of compaction progress in JMX (CASSANDRA-599)
 * add bin/sstablekeys (CASSNADRA-679)
 * add ConsistencyLevel.ANY (CASSANDRA-687)
 * make removetoken remove nodes from gossip entirely (CASSANDRA-644)
 * add ability to set cache sizes at runtime (CASSANDRA-708)
 * report latency and cache hit rate statistics with lifetime totals
   instead of average over the last minute (CASSANDRA-702)
 * support get_range_slice for RandomPartitioner (CASSANDRA-745)
 * per-keyspace replication factory and replication strategy (CASSANDRA-620)
 * track latency in microseconds (CASSANDRA-733)
 * add describe_ Thrift methods, deprecating get_string_property and
   get_string_list_property
 * jmx interface for tracking operation mode and streams in general.
   (CASSANDRA-709)
 * keep memtables in sorted order to improve range query performance
   (CASSANDRA-799)
 * use while loop instead of recursion when trimming sstables compaction list
   to avoid blowing stack in pathological cases (CASSANDRA-804)
 * basic Hadoop map/reduce support (CASSANDRA-342)


0.5.1
 * ensure all files for an sstable are streamed to the same directory.
   (CASSANDRA-716)
 * more accurate load estimate for bootstrapping (CASSANDRA-762)
 * tolerate dead or unavailable bootstrap target on write (CASSANDRA-731)
 * allow larger numbers of keys (> 140M) in a sstable bloom filter
   (CASSANDRA-790)
 * include jvm argument improvements from CASSANDRA-504 in debian package
 * change streaming chunk size to 32MB to accomodate Windows XP limitations
   (was 64MB) (CASSANDRA-795)
 * fix get_range_slice returning results in the wrong order (CASSANDRA-781)


0.5.0 final
 * avoid attempting to delete temporary bootstrap files twice (CASSANDRA-681)
 * fix bogus NaN in nodeprobe cfstats output (CASSANDRA-646)
 * provide a policy for dealing with single thread executors w/ a full queue
   (CASSANDRA-694)
 * optimize inner read in MessagingService, vastly improving multiple-node
   performance (CASSANDRA-675)
 * wait for table flush before streaming data back to a bootstrapping node.
   (CASSANDRA-696)
 * keep track of bootstrapping sources by table so that bootstrapping doesn't
   give the indication of finishing early (CASSANDRA-673)


0.5.0 RC3
 * commit the correct version of the patch for CASSANDRA-663


0.5.0 RC2 (unreleased)
 * fix bugs in converting get_range_slice results to Thrift
   (CASSANDRA-647, CASSANDRA-649)
 * expose java.util.concurrent.TimeoutException in StorageProxy methods
   (CASSANDRA-600)
 * TcpConnectionManager was holding on to disconnected connections,
   giving the false indication they were being used. (CASSANDRA-651)
 * Remove duplicated write. (CASSANDRA-662)
 * Abort bootstrap if IP is already in the token ring (CASSANDRA-663)
 * increase default commitlog sync period, and wait for last sync to
   finish before submitting another (CASSANDRA-668)


0.5.0 RC1
 * Fix potential NPE in get_range_slice (CASSANDRA-623)
 * add CRC32 to commitlog entries (CASSANDRA-605)
 * fix data streaming on windows (CASSANDRA-630)
 * GC compacted sstables after cleanup and compaction (CASSANDRA-621)
 * Speed up anti-entropy validation (CASSANDRA-629)
 * Fix anti-entropy assertion error (CASSANDRA-639)
 * Fix pending range conflicts when bootstapping or moving
   multiple nodes at once (CASSANDRA-603)
 * Handle obsolete gossip related to node movement in the case where
   one or more nodes is down when the movement occurs (CASSANDRA-572)
 * Include dead nodes in gossip to avoid a variety of problems
   and fix HH to removed nodes (CASSANDRA-634)
 * return an InvalidRequestException for mal-formed SlicePredicates
   (CASSANDRA-643)
 * fix bug determining closest neighbor for use in multiple datacenters
   (CASSANDRA-648)
 * Vast improvements in anticompaction speed (CASSANDRA-607)
 * Speed up log replay and writes by avoiding redundant serializations
   (CASSANDRA-652)


0.5.0 beta 2
 * Bootstrap improvements (several tickets)
 * add nodeprobe repair anti-entropy feature (CASSANDRA-193, CASSANDRA-520)
 * fix possibility of partition when many nodes restart at once
   in clusters with multiple seeds (CASSANDRA-150)
 * fix NPE in get_range_slice when no data is found (CASSANDRA-578)
 * fix potential NPE in hinted handoff (CASSANDRA-585)
 * fix cleanup of local "system" keyspace (CASSANDRA-576)
 * improve computation of cluster load balance (CASSANDRA-554)
 * added super column read/write, column count, and column/row delete to
   cassandra-cli (CASSANDRA-567, CASSANDRA-594)
 * fix returning live subcolumns of deleted supercolumns (CASSANDRA-583)
 * respect JAVA_HOME in bin/ scripts (several tickets)
 * add StorageService.initClient for fat clients on the JVM (CASSANDRA-535)
   (see contrib/client_only for an example of use)
 * make consistency_level functional in get_range_slice (CASSANDRA-568)
 * optimize key deserialization for RandomPartitioner (CASSANDRA-581)
 * avoid GCing tombstones except on major compaction (CASSANDRA-604)
 * increase failure conviction threshold, resulting in less nodes
   incorrectly (and temporarily) marked as down (CASSANDRA-610)
 * respect memtable thresholds during log replay (CASSANDRA-609)
 * support ConsistencyLevel.ALL on read (CASSANDRA-584)
 * add nodeprobe removetoken command (CASSANDRA-564)


0.5.0 beta
 * Allow multiple simultaneous flushes, improving flush throughput
   on multicore systems (CASSANDRA-401)
 * Split up locks to improve write and read throughput on multicore systems
   (CASSANDRA-444, CASSANDRA-414)
 * More efficient use of memory during compaction (CASSANDRA-436)
 * autobootstrap option: when enabled, all non-seed nodes will attempt
   to bootstrap when started, until bootstrap successfully
   completes. -b option is removed.  (CASSANDRA-438)
 * Unless a token is manually specified in the configuration xml,
   a bootstraping node will use a token that gives it half the
   keys from the most-heavily-loaded node in the cluster,
   instead of generating a random token.
   (CASSANDRA-385, CASSANDRA-517)
 * Miscellaneous bootstrap fixes (several tickets)
 * Ability to change a node's token even after it has data on it
   (CASSANDRA-541)
 * Ability to decommission a live node from the ring (CASSANDRA-435)
 * Semi-automatic loadbalancing via nodeprobe (CASSANDRA-192)
 * Add ability to set compaction thresholds at runtime via
   JMX / nodeprobe.  (CASSANDRA-465)
 * Add "comment" field to ColumnFamily definition. (CASSANDRA-481)
 * Additional JMX metrics (CASSANDRA-482)
 * JSON based export and import tools (several tickets)
 * Hinted Handoff fixes (several tickets)
 * Add key cache to improve read performance (CASSANDRA-423)
 * Simplified construction of custom ReplicationStrategy classes
   (CASSANDRA-497)
 * Graphical application (Swing) for ring integrity verification and
   visualization was added to contrib (CASSANDRA-252)
 * Add DCQUORUM, DCQUORUMSYNC consistency levels and corresponding
   ReplicationStrategy / EndpointSnitch classes.  Experimental.
   (CASSANDRA-492)
 * Web client interface added to contrib (CASSANDRA-457)
 * More-efficient flush for Random, CollatedOPP partitioners
   for normal writes (CASSANDRA-446) and bulk load (CASSANDRA-420)
 * Add MemtableFlushAfterMinutes, a global replacement for the old
   per-CF FlushPeriodInMinutes setting (CASSANDRA-463)
 * optimizations to slice reading (CASSANDRA-350) and supercolumn
   queries (CASSANDRA-510)
 * force binding to given listenaddress for nodes with multiple
   interfaces (CASSANDRA-546)
 * stress.py benchmarking tool improvements (several tickets)
 * optimized replica placement code (CASSANDRA-525)
 * faster log replay on restart (CASSANDRA-539, CASSANDRA-540)
 * optimized local-node writes (CASSANDRA-558)
 * added get_range_slice, deprecating get_key_range (CASSANDRA-344)
 * expose TimedOutException to thrift (CASSANDRA-563)


0.4.2
 * Add validation disallowing null keys (CASSANDRA-486)
 * Fix race conditions in TCPConnectionManager (CASSANDRA-487)
 * Fix using non-utf8-aware comparison as a sanity check.
   (CASSANDRA-493)
 * Improve default garbage collector options (CASSANDRA-504)
 * Add "nodeprobe flush" (CASSANDRA-505)
 * remove NotFoundException from get_slice throws list (CASSANDRA-518)
 * fix get (not get_slice) of entire supercolumn (CASSANDRA-508)
 * fix null token during bootstrap (CASSANDRA-501)


0.4.1
 * Fix FlushPeriod columnfamily configuration regression
   (CASSANDRA-455)
 * Fix long column name support (CASSANDRA-460)
 * Fix for serializing a row that only contains tombstones
   (CASSANDRA-458)
 * Fix for discarding unneeded commitlog segments (CASSANDRA-459)
 * Add SnapshotBeforeCompaction configuration option (CASSANDRA-426)
 * Fix compaction abort under insufficient disk space (CASSANDRA-473)
 * Fix reading subcolumn slice from tombstoned CF (CASSANDRA-484)
 * Fix race condition in RVH causing occasional NPE (CASSANDRA-478)


0.4.0
 * fix get_key_range problems when a node is down (CASSANDRA-440)
   and add UnavailableException to more Thrift methods
 * Add example EndPointSnitch contrib code (several tickets)


0.4.0 RC2
 * fix SSTable generation clash during compaction (CASSANDRA-418)
 * reject method calls with null parameters (CASSANDRA-308)
 * properly order ranges in nodeprobe output (CASSANDRA-421)
 * fix logging of certain errors on executor threads (CASSANDRA-425)


0.4.0 RC1
 * Bootstrap feature is live; use -b on startup (several tickets)
 * Added multiget api (CASSANDRA-70)
 * fix Deadlock with SelectorManager.doProcess and TcpConnection.write
   (CASSANDRA-392)
 * remove key cache b/c of concurrency bugs in third-party
   CLHM library (CASSANDRA-405)
 * update non-major compaction logic to use two threshold values
   (CASSANDRA-407)
 * add periodic / batch commitlog sync modes (several tickets)
 * inline BatchMutation into batch_insert params (CASSANDRA-403)
 * allow setting the logging level at runtime via mbean (CASSANDRA-402)
 * change default comparator to BytesType (CASSANDRA-400)
 * add forwards-compatible ConsistencyLevel parameter to get_key_range
   (CASSANDRA-322)
 * r/m special case of blocking for local destination when writing with
   ConsistencyLevel.ZERO (CASSANDRA-399)
 * Fixes to make BinaryMemtable [bulk load interface] useful (CASSANDRA-337);
   see contrib/bmt_example for an example of using it.
 * More JMX properties added (several tickets)
 * Thrift changes (several tickets)
    - Merged _super get methods with the normal ones; return values
      are now of ColumnOrSuperColumn.
    - Similarly, merged batch_insert_super into batch_insert.



0.4.0 beta
 * On-disk data format has changed to allow billions of keys/rows per
   node instead of only millions
 * Multi-keyspace support
 * Scan all sstables for all queries to avoid situations where
   different types of operation on the same ColumnFamily could
   disagree on what data was present
 * Snapshot support via JMX
 * Thrift API has changed a _lot_:
    - removed time-sorted CFs; instead, user-defined comparators
      may be defined on the column names, which are now byte arrays.
      Default comparators are provided for UTF8, Bytes, Ascii, Long (i64),
      and UUID types.
    - removed colon-delimited strings in thrift api in favor of explicit
      structs such as ColumnPath, ColumnParent, etc.  Also normalized
      thrift struct and argument naming.
    - Added columnFamily argument to get_key_range.
    - Change signature of get_slice to accept starting and ending
      columns as well as an offset.  (This allows use of indexes.)
      Added "ascending" flag to allow reasonably-efficient reverse
      scans as well.  Removed get_slice_by_range as redundant.
    - get_key_range operates on one CF at a time
    - changed `block` boolean on insert methods to ConsistencyLevel enum,
      with options of NONE, ONE, QUORUM, and ALL.
    - added similar consistency_level parameter to read methods
    - column-name-set slice with no names given now returns zero columns
      instead of all of them.  ("all" can run your server out of memory.
      use a range-based slice with a high max column count instead.)
 * Removed the web interface. Node information can now be obtained by
   using the newly introduced nodeprobe utility.
 * More JMX stats
 * Remove magic values from internals (e.g. special key to indicate
   when to flush memtables)
 * Rename configuration "table" to "keyspace"
 * Moved to crash-only design; no more shutdown (just kill the process)
 * Lots of bug fixes

Full list of issues resolved in 0.4 is at https://issues.apache.org/jira/secure/IssueNavigator.jspa?reset=true&&pid=12310865&fixfor=12313862&resolution=1&sorter/field=issuekey&sorter/order=DESC


0.3.0 RC3
 * Fix potential deadlock under load in TCPConnection.
   (CASSANDRA-220)


0.3.0 RC2
 * Fix possible data loss when server is stopped after replaying
   log but before new inserts force memtable flush.
   (CASSANDRA-204)
 * Added BUGS file


0.3.0 RC1
 * Range queries on keys, including user-defined key collation
 * Remove support
 * Workarounds for a weird bug in JDK select/register that seems
   particularly common on VM environments. Cassandra should deploy
   fine on EC2 now
 * Much improved infrastructure: the beginnings of a decent test suite
   ("ant test" for unit tests; "nosetests" for system tests), code
   coverage reporting, etc.
 * Expanded node status reporting via JMX
 * Improved error reporting/logging on both server and client
 * Reduced memory footprint in default configuration
 * Combined blocking and non-blocking versions of insert APIs
 * Added FlushPeriodInMinutes configuration parameter to force
   flushing of infrequently-updated ColumnFamilies<|MERGE_RESOLUTION|>--- conflicted
+++ resolved
@@ -42,26 +42,6 @@
  * Propagate row deletions in 2i tables on upgrade (CASSANDRA-13320)
  * Slice.isEmpty() returns false for some empty slices (CASSANDRA-13305)
  * Add formatted row output to assertEmpty in CQL Tester (CASSANDRA-13238)
-<<<<<<< HEAD
-=======
- * Legacy caching options can prevent 3.0 upgrade (CASSANDRA-13384)
- * Nodetool upgradesstables/scrub/compact ignores system tables (CASSANDRA-13410)
- * Fix NPE issue in StorageService (CASSANDRA-13060)
-Merged from 2.2:
- * Fix weightedSize() for row-cache reported by JMX and NodeTool (CASSANDRA-13393)
- * Honor truststore-password parameter in cassandra-stress (CASSANDRA-12773)
- * Discard in-flight shadow round responses (CASSANDRA-12653)
- * Don't anti-compact repaired data to avoid inconsistencies (CASSANDRA-13153)
- * Wrong logger name in AnticompactionTask (CASSANDRA-13343)
- * Commitlog replay may fail if last mutation is within 4 bytes of end of segment (CASSANDRA-13282)
- * Fix queries updating multiple time the same list (CASSANDRA-13130)
- * Fix GRANT/REVOKE when keyspace isn't specified (CASSANDRA-13053)
-Merged from 2.1:
- * Fix 2ndary index queries on partition keys for tables with static columns CASSANDRA-13147
- * Fix ParseError unhashable type list in cqlsh copy from (CASSANDRA-13364)
-
-3.0.12
->>>>>>> 58e8008a
  * Prevent data loss on upgrade 2.1 - 3.0 by adding component separator to LogRecord absolute path (CASSANDRA-13294)
  * Improve testing on macOS by eliminating sigar logging (CASSANDRA-13233)
  * Cqlsh copy-from should error out when csv contains invalid data for collections (CASSANDRA-13071)
@@ -85,6 +65,7 @@
    for a table that's in system_schema.tables (CASSANDRA-13180)
  * Nodetool upgradesstables/scrub/compact ignores system tables (CASSANDRA-13410)
 Merged from 2.2:
+ * Fix weightedSize() for row-cache reported by JMX and NodeTool (CASSANDRA-13393)
  * Fix JVM metric names (CASSANDRA-13103)
  * Honor truststore-password parameter in cassandra-stress (CASSANDRA-12773)
  * Discard in-flight shadow round responses (CASSANDRA-12653)
