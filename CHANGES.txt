--- conflicted
+++ resolved
@@ -1,4 +1,3 @@
-<<<<<<< HEAD
 4.0
  * Properly close StreamCompressionInputStream to release any ByteBuf (CASSANDRA-13906)
  * Add SERIAL and LOCAL_SERIAL support for cassandra-stress (CASSANDRA-13925)
@@ -144,11 +143,11 @@
  * Anticompaction can cause noisy log messages (CASSANDRA-13684)
  * Switch to client init for sstabledump (CASSANDRA-13683)
  * CQLSH: Don't pause when capturing data (CASSANDRA-13743)
-=======
+
+
 3.11.2
 Merged from 3.0:
  * Deserialise sstable metadata in nodetool verify (CASSANDRA-13922)
->>>>>>> 12a09ec3
 
 
 3.11.1
