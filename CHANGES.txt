--- conflicted
+++ resolved
@@ -1,4 +1,3 @@
-<<<<<<< HEAD
 3.11.0
  * Avoid rebuilding SASI indexes containing no values (CASSANDRA-12962)
  * Add charset to Analyser input stream (CASSANDRA-13151)
@@ -23,10 +22,7 @@
  * Address message coalescing regression (CASSANDRA-12676)
  * Delete illegal character from StandardTokenizerImpl.jflex (CASSANDRA-13417)
 Merged from 3.0:
-=======
-3.0.13
  * Make reading of range tombstones more reliable (CASSANDRA-12811)
->>>>>>> 2d6fd782
  * Fix startup problems due to schema tables not completely flushed (CASSANDRA-12213)
  * Fix view builder bug that can filter out data on restart (CASSANDRA-13405)
  * Fix 2i page size calculation when there are no regular columns (CASSANDRA-13400)
