--- conflicted
+++ resolved
@@ -1,4 +1,3 @@
-<<<<<<< HEAD
 2.1.4
  * DatabaseDescriptor throws NPE when rpc_interface is used (CASSANDRA-8839)
  * Don't check if an sstable is live for offline compactions (CASSANDRA-8841)
@@ -46,10 +45,7 @@
  * Fix Adler32 digest for compressed sstables (CASSANDRA-8778)
  * Add nodetool statushandoff/statusbackup (CASSANDRA-8912)
 Merged from 2.0:
-=======
-2.0.14:
  * Allow specifying the tmp dir (CASSANDRA-7712)
->>>>>>> b2aa67ea
  * Improve compaction estimated tasks estimation (CASSANDRA-8904)
  * Fix duplicate up/down messages sent to native clients (CASSANDRA-7816)
  * Expose commit log archive status via JMX (CASSANDRA-8734)
