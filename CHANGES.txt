<<<<<<< HEAD
3.0.10
 * Skip writing MV mutations to commitlog on mutation.applyUnsafe() (CASSANDRA-11670)
 * Establish consistent distinction between non-existing partition and NULL value for LWTs on static columns (CASSANDRA-12060)
 * Extend ColumnIdentifier.internedInstances key to include the type that generated the byte buffer (CASSANDRA-12516)
 * Backport CASSANDRA-10756 (race condition in NativeTransportService shutdown) (CASSANDRA-12472)
 * If CF has no clustering columns, any row cache is full partition cache (CASSANDRA-12499)
Merged from 2.2:
=======
2.2.8
 * Fix exceptions when enabling gossip on nodes that haven't joined the ring (CASSANDRA-12253)
>>>>>>> df819ec8
 * Fix authentication problem when invoking clqsh copy from a SOURCE command (CASSANDRA-12642)
 * Decrement pending range calculator jobs counter in finally block
  (CASSANDRA-12554)
Merged from 2.1:
 * Add system property to set the max number of native transport requests in queue (CASSANDRA-11363)


3.0.9
 * Handle composite prefixes with final EOC=0 as in 2.x and refactor LegacyLayout.decodeBound (CASSANDRA-12423)
 * Fix paging for 2.x to 3.x upgrades (CASSANDRA-11195)
 * select_distinct_with_deletions_test failing on non-vnode environments (CASSANDRA-11126)
 * Stack Overflow returned to queries while upgrading (CASSANDRA-12527)
 * Fix legacy regex for temporary files from 2.2 (CASSANDRA-12565)
 * Add option to state current gc_grace_seconds to tools/bin/sstablemetadata (CASSANDRA-12208)
 * Fix file system race condition that may cause LogAwareFileLister to fail to classify files (CASSANDRA-11889)
 * Fix file handle leaks due to simultaneous compaction/repair and
   listing snapshots, calculating snapshot sizes, or making schema
   changes (CASSANDRA-11594)
 * Fix nodetool repair exits with 0 for some errors (CASSANDRA-12508)
 * Do not shut down BatchlogManager twice during drain (CASSANDRA-12504)
 * Disk failure policy should not be invoked on out of space (CASSANDRA-12385)
 * Calculate last compacted key on startup (CASSANDRA-6216)
 * Add schema to snapshot manifest, add USING TIMESTAMP clause to ALTER TABLE statements (CASSANDRA-7190)
 * Fix clean interval not sent to commit log for empty memtable flush (CASSANDRA-12436)
 * Fix potential resource leak in RMIServerSocketFactoryImpl (CASSANDRA-12331)
 * Backport CASSANDRA-12002 (CASSANDRA-12177)
 * Make sure compaction stats are updated when compaction is interrupted (CASSANDRA-12100)
 * Fix potential bad messaging service message for paged range reads
   within mixed-version 3.x clusters (CASSANDRA-12249)
 * Change commitlog and sstables to track dirty and clean intervals (CASSANDRA-11828)
 * NullPointerException during compaction on table with static columns (CASSANDRA-12336)
 * Fixed ConcurrentModificationException when reading metrics in GraphiteReporter (CASSANDRA-11823)
 * Fix upgrade of super columns on thrift (CASSANDRA-12335)
 * Fixed flacky BlacklistingCompactionsTest, switched to fixed size types and increased corruption size (CASSANDRA-12359)
 * Rerun ReplicationAwareTokenAllocatorTest on failure to avoid flakiness (CASSANDRA-12277)
 * Exception when computing read-repair for range tombstones (CASSANDRA-12263)
 * Lost counter writes in compact table and static columns (CASSANDRA-12219)
 * AssertionError with MVs on updating a row that isn't indexed due to a null value (CASSANDRA-12247)
 * Disable RR and speculative retry with EACH_QUORUM reads (CASSANDRA-11980)
 * Add option to override compaction space check (CASSANDRA-12180)
 * Faster startup by only scanning each directory for temporary files once (CASSANDRA-12114)
 * Respond with v1/v2 protocol header when responding to driver that attempts
   to connect with too low of a protocol version (CASSANDRA-11464)
 * NullPointerExpception when reading/compacting table (CASSANDRA-11988)
 * Fix problem with undeleteable rows on upgrade to new sstable format (CASSANDRA-12144)
 * Fix paging logic for deleted partitions with static columns (CASSANDRA-12107)
 * Wait until the message is being send to decide which serializer must be used (CASSANDRA-11393)
 * Fix migration of static thrift column names with non-text comparators (CASSANDRA-12147)
 * Fix upgrading sparse tables that are incorrectly marked as dense (CASSANDRA-11315)
 * Fix reverse queries ignoring range tombstones (CASSANDRA-11733)
 * Avoid potential race when rebuilding CFMetaData (CASSANDRA-12098)
 * Avoid missing sstables when getting the canonical sstables (CASSANDRA-11996)
 * Always select the live sstables when getting sstables in bounds (CASSANDRA-11944)
 * Fix column ordering of results with static columns for Thrift requests in
   a mixed 2.x/3.x cluster, also fix potential non-resolved duplication of
   those static columns in query results (CASSANDRA-12123)
 * Avoid digest mismatch with empty but static rows (CASSANDRA-12090)
 * Fix EOF exception when altering column type (CASSANDRA-11820)
 * Fix JsonTransformer output of partition with deletion info (CASSANDRA-12418)
 * Fix NPE in SSTableLoader when specifying partial directory path (CASSANDRA-12609)
Merged from 2.2:
 * Add local address entry in PropertyFileSnitch (CASSANDRA-11332)
 * cqlshlib tests: increase default execute timeout (CASSANDRA-12481)
 * Forward writes to replacement node when replace_address != broadcast_address (CASSANDRA-8523)
 * Enable repair -pr and -local together (fix regression of CASSANDRA-7450) (CASSANDRA-12522)
 * Fail repair on non-existing table (CASSANDRA-12279)
 * cqlsh copy: fix missing counter values (CASSANDRA-12476)
 * Move migration tasks to non-periodic queue, assure flush executor shutdown after non-periodic executor (CASSANDRA-12251)
 * cqlsh copy: fixed possible race in initializing feeding thread (CASSANDRA-11701)
 * Only set broadcast_rpc_address on Ec2MultiRegionSnitch if it's not set (CASSANDRA-11357)
 * Update StorageProxy range metrics for timeouts, failures and unavailables (CASSANDRA-9507)
 * Add Sigar to classes included in clientutil.jar (CASSANDRA-11635)
 * Add decay to histograms and timers used for metrics (CASSANDRA-11752)
 * Fix hanging stream session (CASSANDRA-10992)
 * Fix INSERT JSON, fromJson() support of smallint, tinyint types (CASSANDRA-12371)
 * Restore JVM metric export for metric reporters (CASSANDRA-12312)
 * Release sstables of failed stream sessions only when outgoing transfers are finished (CASSANDRA-11345)
 * Wait for tracing events before returning response and query at same consistency level client side (CASSANDRA-11465)
 * cqlsh copyutil should get host metadata by connected address (CASSANDRA-11979)
 * Fixed cqlshlib.test.remove_test_db (CASSANDRA-12214)
 * Synchronize ThriftServer::stop() (CASSANDRA-12105)
 * Use dedicated thread for JMX notifications (CASSANDRA-12146)
 * Improve streaming synchronization and fault tolerance (CASSANDRA-11414)
 * MemoryUtil.getShort() should return an unsigned short also for architectures not supporting unaligned memory accesses (CASSANDRA-11973)
Merged from 2.1:
 * Fix queries with empty ByteBuffer values in clustering column restrictions (CASSANDRA-12127) 
 * Disable passing control to post-flush after flush failure to prevent data loss (CASSANDRA-11828)
 * Allow STCS-in-L0 compactions to reduce scope with LCS (CASSANDRA-12040)
 * cannot use cql since upgrading python to 2.7.11+ (CASSANDRA-11850)
 * Fix filtering on clustering columns when 2i is used (CASSANDRA-11907)


3.0.8
 * Fix potential race in schema during new table creation (CASSANDRA-12083)
 * cqlsh: fix error handling in rare COPY FROM failure scenario (CASSANDRA-12070)
 * Disable autocompaction during drain (CASSANDRA-11878)
 * Add a metrics timer to MemtablePool and use it to track time spent blocked on memory in MemtableAllocator (CASSANDRA-11327)
 * Fix upgrading schema with super columns with non-text subcomparators (CASSANDRA-12023)
 * Add TimeWindowCompactionStrategy (CASSANDRA-9666)
Merged from 2.2:
 * Allow nodetool info to run with readonly JMX access (CASSANDRA-11755)
 * Validate bloom_filter_fp_chance against lowest supported
   value when the table is created (CASSANDRA-11920)
 * Don't send erroneous NEW_NODE notifications on restart (CASSANDRA-11038)
 * StorageService shutdown hook should use a volatile variable (CASSANDRA-11984)
Merged from 2.1:
 * Avoid stalling paxos when the paxos state expires (CASSANDRA-12043)
 * Remove finished incoming streaming connections from MessagingService (CASSANDRA-11854)
 * Don't try to get sstables for non-repairing column families (CASSANDRA-12077)
 * Avoid marking too many sstables as repaired (CASSANDRA-11696)
 * Prevent select statements with clustering key > 64k (CASSANDRA-11882)
 * Fix clock skew corrupting other nodes with paxos (CASSANDRA-11991)
 * Remove distinction between non-existing static columns and existing but null in LWTs (CASSANDRA-9842)
 * Cache local ranges when calculating repair neighbors (CASSANDRA-11934)
 * Allow LWT operation on static column with only partition keys (CASSANDRA-10532)
 * Create interval tree over canonical sstables to avoid missing sstables during streaming (CASSANDRA-11886)
 * cqlsh COPY FROM: shutdown parent cluster after forking, to avoid corrupting SSL connections (CASSANDRA-11749)


3.0.7
 * Fix legacy serialization of Thrift-generated non-compound range tombstones
   when communicating with 2.x nodes (CASSANDRA-11930)
 * Fix Directories instantiations where CFS.initialDirectories should be used (CASSANDRA-11849)
 * Avoid referencing DatabaseDescriptor in AbstractType (CASSANDRA-11912)
 * Fix sstables not being protected from removal during index build (CASSANDRA-11905)
 * cqlsh: Suppress stack trace from Read/WriteFailures (CASSANDRA-11032)
 * Remove unneeded code to repair index summaries that have
   been improperly down-sampled (CASSANDRA-11127)
 * Avoid WriteTimeoutExceptions during commit log replay due to materialized
   view lock contention (CASSANDRA-11891)
 * Prevent OOM failures on SSTable corruption, improve tests for corruption detection (CASSANDRA-9530)
 * Use CFS.initialDirectories when clearing snapshots (CASSANDRA-11705)
 * Allow compaction strategies to disable early open (CASSANDRA-11754)
 * Refactor Materialized View code (CASSANDRA-11475)
 * Update Java Driver (CASSANDRA-11615)
Merged from 2.2:
 * Persist local metadata earlier in startup sequence (CASSANDRA-11742)
 * Run CommitLog tests with different compression settings (CASSANDRA-9039)
 * cqlsh: fix tab completion for case-sensitive identifiers (CASSANDRA-11664)
 * Avoid showing estimated key as -1 in tablestats (CASSANDRA-11587)
 * Fix possible race condition in CommitLog.recover (CASSANDRA-11743)
 * Enable client encryption in sstableloader with cli options (CASSANDRA-11708)
 * Possible memory leak in NIODataInputStream (CASSANDRA-11867)
 * Add seconds to cqlsh tracing session duration (CASSANDRA-11753)
 * Prohibit Reversed Counter type as part of the PK (CASSANDRA-9395)
Merged from 2.1:
 * cqlsh: apply current keyspace to source command (CASSANDRA-11152)
 * Backport CASSANDRA-11578 (CASSANDRA-11750)
 * Clear out parent repair session if repair coordinator dies (CASSANDRA-11824)
 * Set default streaming_socket_timeout_in_ms to 24 hours (CASSANDRA-11840)
 * Do not consider local node a valid source during replace (CASSANDRA-11848)
 * Add message dropped tasks to nodetool netstats (CASSANDRA-11855)
 * Avoid holding SSTableReaders for duration of incremental repair (CASSANDRA-11739)


3.0.6
 * Disallow creating view with a static column (CASSANDRA-11602)
 * Reduce the amount of object allocations caused by the getFunctions methods (CASSANDRA-11593)
 * Potential error replaying commitlog with smallint/tinyint/date/time types (CASSANDRA-11618)
 * Fix queries with filtering on counter columns (CASSANDRA-11629)
 * Improve tombstone printing in sstabledump (CASSANDRA-11655)
 * Fix paging for range queries where all clustering columns are specified (CASSANDRA-11669)
 * Don't require HEAP_NEW_SIZE to be set when using G1 (CASSANDRA-11600)
 * Fix sstabledump not showing cells after tombstone marker (CASSANDRA-11654)
 * Ignore all LocalStrategy keyspaces for streaming and other related
   operations (CASSANDRA-11627)
 * Ensure columnfilter covers indexed columns for thrift 2i queries (CASSANDRA-11523)
 * Only open one sstable scanner per sstable (CASSANDRA-11412)
 * Option to specify ProtocolVersion in cassandra-stress (CASSANDRA-11410)
 * ArithmeticException in avgFunctionForDecimal (CASSANDRA-11485)
 * LogAwareFileLister should only use OLD sstable files in current folder to determine disk consistency (CASSANDRA-11470)
 * Notify indexers of expired rows during compaction (CASSANDRA-11329)
 * Properly respond with ProtocolError when a v1/v2 native protocol
   header is received (CASSANDRA-11464)
 * Validate that num_tokens and initial_token are consistent with one another (CASSANDRA-10120)
Merged from 2.2:
 * Fix commit log replay after out-of-order flush completion (CASSANDRA-9669)
 * cqlsh: correctly handle non-ascii chars in error messages (CASSANDRA-11626)
 * Exit JVM if JMX server fails to startup (CASSANDRA-11540)
 * Produce a heap dump when exiting on OOM (CASSANDRA-9861)
 * Restore ability to filter on clustering columns when using a 2i (CASSANDRA-11510)
 * JSON datetime formatting needs timezone (CASSANDRA-11137)
 * Fix is_dense recalculation for Thrift-updated tables (CASSANDRA-11502)
 * Remove unnescessary file existence check during anticompaction (CASSANDRA-11660)
 * Add missing files to debian packages (CASSANDRA-11642)
 * Avoid calling Iterables::concat in loops during ModificationStatement::getFunctions (CASSANDRA-11621)
 * cqlsh: COPY FROM should use regular inserts for single statement batches and
   report errors correctly if workers processes crash on initialization (CASSANDRA-11474)
 * Always close cluster with connection in CqlRecordWriter (CASSANDRA-11553)
 * Allow only DISTINCT queries with partition keys restrictions (CASSANDRA-11339)
 * CqlConfigHelper no longer requires both a keystore and truststore to work (CASSANDRA-11532)
 * Make deprecated repair methods backward-compatible with previous notification service (CASSANDRA-11430)
 * IncomingStreamingConnection version check message wrong (CASSANDRA-11462)
Merged from 2.1:
 * Support mlockall on IBM POWER arch (CASSANDRA-11576)
 * Add option to disable use of severity in DynamicEndpointSnitch (CASSANDRA-11737)
 * cqlsh COPY FROM fails for null values with non-prepared statements (CASSANDRA-11631)
 * Make cython optional in pylib/setup.py (CASSANDRA-11630)
 * Change order of directory searching for cassandra.in.sh to favor local one (CASSANDRA-11628)
 * cqlsh COPY FROM fails with []{} chars in UDT/tuple fields/values (CASSANDRA-11633)
 * clqsh: COPY FROM throws TypeError with Cython extensions enabled (CASSANDRA-11574)
 * cqlsh: COPY FROM ignores NULL values in conversion (CASSANDRA-11549)
 * Validate levels when building LeveledScanner to avoid overlaps with orphaned sstables (CASSANDRA-9935)


3.0.5
 * Fix rare NPE on schema upgrade from 2.x to 3.x (CASSANDRA-10943)
 * Improve backoff policy for cqlsh COPY FROM (CASSANDRA-11320)
 * Improve IF NOT EXISTS check in CREATE INDEX (CASSANDRA-11131)
 * Upgrade ohc to 0.4.3
 * Enable SO_REUSEADDR for JMX RMI server sockets (CASSANDRA-11093)
 * Allocate merkletrees with the correct size (CASSANDRA-11390)
 * Support streaming pre-3.0 sstables (CASSANDRA-10990)
 * Add backpressure to compressed commit log (CASSANDRA-10971)
 * SSTableExport supports secondary index tables (CASSANDRA-11330)
 * Fix sstabledump to include missing info in debug output (CASSANDRA-11321)
 * Establish and implement canonical bulk reading workload(s) (CASSANDRA-10331)
 * Fix paging for IN queries on tables without clustering columns (CASSANDRA-11208)
 * Remove recursive call from CompositesSearcher (CASSANDRA-11304)
 * Fix filtering on non-primary key columns for queries without index (CASSANDRA-6377)
 * Fix sstableloader fail when using materialized view (CASSANDRA-11275)
Merged from 2.2:
 * DatabaseDescriptor should log stacktrace in case of Eception during seed provider creation (CASSANDRA-11312)
 * Use canonical path for directory in SSTable descriptor (CASSANDRA-10587)
 * Add cassandra-stress keystore option (CASSANDRA-9325)
 * Dont mark sstables as repairing with sub range repairs (CASSANDRA-11451)
 * Notify when sstables change after cancelling compaction (CASSANDRA-11373)
 * cqlsh: COPY FROM should check that explicit column names are valid (CASSANDRA-11333)
 * Add -Dcassandra.start_gossip startup option (CASSANDRA-10809)
 * Fix UTF8Validator.validate() for modified UTF-8 (CASSANDRA-10748)
 * Clarify that now() function is calculated on the coordinator node in CQL documentation (CASSANDRA-10900)
 * Fix bloom filter sizing with LCS (CASSANDRA-11344)
 * (cqlsh) Fix error when result is 0 rows with EXPAND ON (CASSANDRA-11092)
 * Add missing newline at end of bin/cqlsh (CASSANDRA-11325)
 * Fix AE in nodetool cfstats (backport CASSANDRA-10859) (CASSANDRA-11297)
 * Unresolved hostname leads to replace being ignored (CASSANDRA-11210)
 * Only log yaml config once, at startup (CASSANDRA-11217)
 * Reference leak with parallel repairs on the same table (CASSANDRA-11215)
Merged from 2.1:
 * Add a -j parameter to scrub/cleanup/upgradesstables to state how
   many threads to use (CASSANDRA-11179)
 * Backport CASSANDRA-10679 (CASSANDRA-9598)
 * InvalidateKeys should have a weak ref to key cache (CASSANDRA-11176)
 * COPY FROM on large datasets: fix progress report and debug performance (CASSANDRA-11053)

3.0.4
 * Preserve order for preferred SSL cipher suites (CASSANDRA-11164)
 * MV should only query complex columns included in the view (CASSANDRA-11069)
 * Failed aggregate creation breaks server permanently (CASSANDRA-11064)
 * Add sstabledump tool (CASSANDRA-7464)
 * Introduce backpressure for hints (CASSANDRA-10972)
 * Fix ClusteringPrefix not being able to read tombstone range boundaries (CASSANDRA-11158)
 * Prevent logging in sandboxed state (CASSANDRA-11033)
 * Disallow drop/alter operations of UDTs used by UDAs (CASSANDRA-10721)
 * Add query time validation method on Index (CASSANDRA-11043)
 * Avoid potential AssertionError in mixed version cluster (CASSANDRA-11128)
 * Properly handle hinted handoff after topology changes (CASSANDRA-5902)
 * AssertionError when listing sstable files on inconsistent disk state (CASSANDRA-11156)
 * Fix wrong rack counting and invalid conditions check for TokenAllocation
   (CASSANDRA-11139)
 * Avoid creating empty hint files (CASSANDRA-11090)
 * Fix leak detection strong reference loop using weak reference (CASSANDRA-11120)
 * Configurie BatchlogManager to stop delayed tasks on shutdown (CASSANDRA-11062)
 * Hadoop integration is incompatible with Cassandra Driver 3.0.0 (CASSANDRA-11001)
 * Add dropped_columns to the list of schema table so it gets handled
   properly (CASSANDRA-11050)
 * Fix NPE when using forceRepairRangeAsync without DC (CASSANDRA-11239)
Merged from 2.2:
 * Range.compareTo() violates the contract of Comparable (CASSANDRA-11216)
 * Avoid NPE when serializing ErrorMessage with null message (CASSANDRA-11167)
 * Replacing an aggregate with a new version doesn't reset INITCOND (CASSANDRA-10840)
 * (cqlsh) cqlsh cannot be called through symlink (CASSANDRA-11037)
 * fix ohc and java-driver pom dependencies in build.xml (CASSANDRA-10793)
 * Protect from keyspace dropped during repair (CASSANDRA-11065)
 * Handle adding fields to a UDT in SELECT JSON and toJson() (CASSANDRA-11146)
 * Better error message for cleanup (CASSANDRA-10991)
 * cqlsh pg-style-strings broken if line ends with ';' (CASSANDRA-11123)
 * Always persist upsampled index summaries (CASSANDRA-10512)
 * (cqlsh) Fix inconsistent auto-complete (CASSANDRA-10733)
 * Make SELECT JSON and toJson() threadsafe (CASSANDRA-11048)
 * Fix SELECT on tuple relations for mixed ASC/DESC clustering order (CASSANDRA-7281)
 * Use cloned TokenMetadata in size estimates to avoid race against membership check
   (CASSANDRA-10736)
 * (cqlsh) Support utf-8/cp65001 encoding on Windows (CASSANDRA-11030)
 * Fix paging on DISTINCT queries repeats result when first row in partition changes
   (CASSANDRA-10010)
 * cqlsh: change default encoding to UTF-8 (CASSANDRA-11124)
Merged from 2.1:
 * Checking if an unlogged batch is local is inefficient (CASSANDRA-11529)
 * Fix out-of-space error treatment in memtable flushing (CASSANDRA-11448).
 * Don't do defragmentation if reading from repaired sstables (CASSANDRA-10342)
 * Fix streaming_socket_timeout_in_ms not enforced (CASSANDRA-11286)
 * Avoid dropping message too quickly due to missing unit conversion (CASSANDRA-11302)
 * Don't remove FailureDetector history on removeEndpoint (CASSANDRA-10371)
 * Only notify if repair status changed (CASSANDRA-11172)
 * Use logback setting for 'cassandra -v' command (CASSANDRA-10767)
 * Fix sstableloader to unthrottle streaming by default (CASSANDRA-9714)
 * Fix incorrect warning in 'nodetool status' (CASSANDRA-10176)
 * Properly release sstable ref when doing offline scrub (CASSANDRA-10697)
 * Improve nodetool status performance for large cluster (CASSANDRA-7238)
 * Gossiper#isEnabled is not thread safe (CASSANDRA-11116)
 * Avoid major compaction mixing repaired and unrepaired sstables in DTCS (CASSANDRA-11113)
 * Make it clear what DTCS timestamp_resolution is used for (CASSANDRA-11041)
 * (cqlsh) Support timezone conversion using pytz (CASSANDRA-10397)
 * (cqlsh) Display milliseconds when datetime overflows (CASSANDRA-10625)


3.0.3
 * Remove double initialization of newly added tables (CASSANDRA-11027)
 * Filter keys searcher results by target range (CASSANDRA-11104)
 * Fix deserialization of legacy read commands (CASSANDRA-11087)
 * Fix incorrect computation of deletion time in sstable metadata (CASSANDRA-11102)
 * Avoid memory leak when collecting sstable metadata (CASSANDRA-11026)
 * Mutations do not block for completion under view lock contention (CASSANDRA-10779)
 * Invalidate legacy schema tables when unloading them (CASSANDRA-11071)
 * (cqlsh) handle INSERT and UPDATE statements with LWT conditions correctly
   (CASSANDRA-11003)
 * Fix DISTINCT queries in mixed version clusters (CASSANDRA-10762)
 * Migrate build status for indexes along with legacy schema (CASSANDRA-11046)
 * Ensure SSTables for legacy KEYS indexes can be read (CASSANDRA-11045)
 * Added support for IBM zSystems architecture (CASSANDRA-11054)
 * Update CQL documentation (CASSANDRA-10899)
 * Check the column name, not cell name, for dropped columns when reading
   legacy sstables (CASSANDRA-11018)
 * Don't attempt to index clustering values of static rows (CASSANDRA-11021)
 * Remove checksum files after replaying hints (CASSANDRA-10947)
 * Support passing base table metadata to custom 2i validation (CASSANDRA-10924)
 * Ensure stale index entries are purged during reads (CASSANDRA-11013)
 * Fix AssertionError when removing from list using UPDATE (CASSANDRA-10954)
 * Fix UnsupportedOperationException when reading old sstable with range
   tombstone (CASSANDRA-10743)
 * MV should use the maximum timestamp of the primary key (CASSANDRA-10910)
 * Fix potential assertion error during compaction (CASSANDRA-10944)
 * Fix counting of received sstables in streaming (CASSANDRA-10949)
 * Implement hints compression (CASSANDRA-9428)
 * Fix potential assertion error when reading static columns (CASSANDRA-10903)
 * Avoid NoSuchElementException when executing empty batch (CASSANDRA-10711)
 * Avoid building PartitionUpdate in toString (CASSANDRA-10897)
 * Reduce heap spent when receiving many SSTables (CASSANDRA-10797)
 * Add back support for 3rd party auth providers to bulk loader (CASSANDRA-10873)
 * Eliminate the dependency on jgrapht for UDT resolution (CASSANDRA-10653)
 * (Hadoop) Close Clusters and Sessions in Hadoop Input/Output classes (CASSANDRA-10837)
 * Fix sstableloader not working with upper case keyspace name (CASSANDRA-10806)
Merged from 2.2:
 * maxPurgeableTimestamp needs to check memtables too (CASSANDRA-9949)
 * Apply change to compaction throughput in real time (CASSANDRA-10025)
 * Fix potential NPE on ORDER BY queries with IN (CASSANDRA-10955)
 * Start L0 STCS-compactions even if there is a L0 -> L1 compaction
   going (CASSANDRA-10979)
 * Make UUID LSB unique per process (CASSANDRA-7925)
 * Avoid NPE when performing sstable tasks (scrub etc.) (CASSANDRA-10980)
 * Make sure client gets tombstone overwhelmed warning (CASSANDRA-9465)
 * Fix error streaming section more than 2GB (CASSANDRA-10961)
 * (cqlsh) Also apply --connect-timeout to control connection
   timeout (CASSANDRA-10959)
 * Histogram buckets exposed in jmx are sorted incorrectly (CASSANDRA-10975)
 * Enable GC logging by default (CASSANDRA-10140)
 * Optimize pending range computation (CASSANDRA-9258)
 * Skip commit log and saved cache directories in SSTable version startup check (CASSANDRA-10902)
 * drop/alter user should be case sensitive (CASSANDRA-10817)
 * jemalloc detection fails due to quoting issues in regexv (CASSANDRA-10946)
 * (cqlsh) show correct column names for empty result sets (CASSANDRA-9813)
 * Add new types to Stress (CASSANDRA-9556)
 * Add property to allow listening on broadcast interface (CASSANDRA-9748)
 * Fix regression in split size on CqlInputFormat (CASSANDRA-10835)
 * Better handling of SSL connection errors inter-node (CASSANDRA-10816)
 * Disable reloading of GossipingPropertyFileSnitch (CASSANDRA-9474)
 * Verify tables in pseudo-system keyspaces at startup (CASSANDRA-10761)
 * (cqlsh) encode input correctly when saving history
Merged from 2.1:
 * test_bulk_round_trip_blogposts is failing occasionally (CASSANDRA-10938)
 * Fix isJoined return true only after becoming cluster member (CASANDRA-11007)
 * Fix bad gossip generation seen in long-running clusters (CASSANDRA-10969)
 * Avoid NPE when incremental repair fails (CASSANDRA-10909)
 * Unmark sstables compacting once they are done in cleanup/scrub/upgradesstables (CASSANDRA-10829)
 * Allow simultaneous bootstrapping with strict consistency when no vnodes are used (CASSANDRA-11005)
 * Log a message when major compaction does not result in a single file (CASSANDRA-10847)
 * (cqlsh) fix cqlsh_copy_tests when vnodes are disabled (CASSANDRA-10997)
 * (cqlsh) Add request timeout option to cqlsh (CASSANDRA-10686)
 * Avoid AssertionError while submitting hint with LWT (CASSANDRA-10477)
 * If CompactionMetadata is not in stats file, use index summary instead (CASSANDRA-10676)
 * Retry sending gossip syn multiple times during shadow round (CASSANDRA-8072)
 * Fix pending range calculation during moves (CASSANDRA-10887)
 * Sane default (200Mbps) for inter-DC streaming througput (CASSANDRA-8708)
 * Match cassandra-loader options in COPY FROM (CASSANDRA-9303)
 * Fix binding to any address in CqlBulkRecordWriter (CASSANDRA-9309)
 * cqlsh fails to decode utf-8 characters for text typed columns (CASSANDRA-10875)
 * Log error when stream session fails (CASSANDRA-9294)
 * Fix bugs in commit log archiving startup behavior (CASSANDRA-10593)
 * (cqlsh) further optimise COPY FROM (CASSANDRA-9302)
 * Allow CREATE TABLE WITH ID (CASSANDRA-9179)
 * Make Stress compiles within eclipse (CASSANDRA-10807)
 * Cassandra Daemon should print JVM arguments (CASSANDRA-10764)
 * Allow cancellation of index summary redistribution (CASSANDRA-8805)


3.0.2
 * Fix upgrade data loss due to range tombstone deleting more data than then should
   (CASSANDRA-10822)


3.0.1
 * Avoid MV race during node decommission (CASSANDRA-10674)
 * Disable reloading of GossipingPropertyFileSnitch (CASSANDRA-9474)
 * Handle single-column deletions correction in materialized views
   when the column is part of the view primary key (CASSANDRA-10796)
 * Fix issue with datadir migration on upgrade (CASSANDRA-10788)
 * Fix bug with range tombstones on reverse queries and test coverage for
   AbstractBTreePartition (CASSANDRA-10059)
 * Remove 64k limit on collection elements (CASSANDRA-10374)
 * Remove unclear Indexer.indexes() method (CASSANDRA-10690)
 * Fix NPE on stream read error (CASSANDRA-10771)
 * Normalize cqlsh DESC output (CASSANDRA-10431)
 * Rejects partition range deletions when columns are specified (CASSANDRA-10739)
 * Fix error when saving cached key for old format sstable (CASSANDRA-10778)
 * Invalidate prepared statements on DROP INDEX (CASSANDRA-10758)
 * Fix SELECT statement with IN restrictions on partition key,
   ORDER BY and LIMIT (CASSANDRA-10729)
 * Improve stress performance over 1k threads (CASSANDRA-7217)
 * Wait for migration responses to complete before bootstrapping (CASSANDRA-10731)
 * Unable to create a function with argument of type Inet (CASSANDRA-10741)
 * Fix backward incompatibiliy in CqlInputFormat (CASSANDRA-10717)
 * Correctly preserve deletion info on updated rows when notifying indexers
   of single-row deletions (CASSANDRA-10694)
 * Notify indexers of partition delete during cleanup (CASSANDRA-10685)
 * Keep the file open in trySkipCache (CASSANDRA-10669)
 * Updated trigger example (CASSANDRA-10257)
Merged from 2.2:
 * Verify tables in pseudo-system keyspaces at startup (CASSANDRA-10761)
 * Fix IllegalArgumentException in DataOutputBuffer.reallocate for large buffers (CASSANDRA-10592)
 * Show CQL help in cqlsh in web browser (CASSANDRA-7225)
 * Serialize on disk the proper SSTable compression ratio (CASSANDRA-10775)
 * Reject index queries while the index is building (CASSANDRA-8505)
 * CQL.textile syntax incorrectly includes optional keyspace for aggregate SFUNC and FINALFUNC (CASSANDRA-10747)
 * Fix JSON update with prepared statements (CASSANDRA-10631)
 * Don't do anticompaction after subrange repair (CASSANDRA-10422)
 * Fix SimpleDateType type compatibility (CASSANDRA-10027)
 * (Hadoop) fix splits calculation (CASSANDRA-10640)
 * (Hadoop) ensure that Cluster instances are always closed (CASSANDRA-10058)
Merged from 2.1:
 * Fix Stress profile parsing on Windows (CASSANDRA-10808)
 * Fix incremental repair hang when replica is down (CASSANDRA-10288)
 * Optimize the way we check if a token is repaired in anticompaction (CASSANDRA-10768)
 * Add proper error handling to stream receiver (CASSANDRA-10774)
 * Warn or fail when changing cluster topology live (CASSANDRA-10243)
 * Status command in debian/ubuntu init script doesn't work (CASSANDRA-10213)
 * Some DROP ... IF EXISTS incorrectly result in exceptions on non-existing KS (CASSANDRA-10658)
 * DeletionTime.compareTo wrong in rare cases (CASSANDRA-10749)
 * Force encoding when computing statement ids (CASSANDRA-10755)
 * Properly reject counters as map keys (CASSANDRA-10760)
 * Fix the sstable-needs-cleanup check (CASSANDRA-10740)
 * (cqlsh) Print column names before COPY operation (CASSANDRA-8935)
 * Fix CompressedInputStream for proper cleanup (CASSANDRA-10012)
 * (cqlsh) Support counters in COPY commands (CASSANDRA-9043)
 * Try next replica if not possible to connect to primary replica on
   ColumnFamilyRecordReader (CASSANDRA-2388)
 * Limit window size in DTCS (CASSANDRA-10280)
 * sstableloader does not use MAX_HEAP_SIZE env parameter (CASSANDRA-10188)
 * (cqlsh) Improve COPY TO performance and error handling (CASSANDRA-9304)
 * Create compression chunk for sending file only (CASSANDRA-10680)
 * Forbid compact clustering column type changes in ALTER TABLE (CASSANDRA-8879)
 * Reject incremental repair with subrange repair (CASSANDRA-10422)
 * Add a nodetool command to refresh size_estimates (CASSANDRA-9579)
 * Invalidate cache after stream receive task is completed (CASSANDRA-10341)
 * Reject counter writes in CQLSSTableWriter (CASSANDRA-10258)
 * Remove superfluous COUNTER_MUTATION stage mapping (CASSANDRA-10605)


3.0
 * Fix AssertionError while flushing memtable due to materialized views
   incorrectly inserting empty rows (CASSANDRA-10614)
 * Store UDA initcond as CQL literal in the schema table, instead of a blob (CASSANDRA-10650)
 * Don't use -1 for the position of partition key in schema (CASSANDRA-10491)
 * Fix distinct queries in mixed version cluster (CASSANDRA-10573)
 * Skip sstable on clustering in names query (CASSANDRA-10571)
 * Remove value skipping as it breaks read-repair (CASSANDRA-10655)
 * Fix bootstrapping with MVs (CASSANDRA-10621)
 * Make sure EACH_QUORUM reads are using NTS (CASSANDRA-10584)
 * Fix MV replica filtering for non-NetworkTopologyStrategy (CASSANDRA-10634)
 * (Hadoop) fix CIF describeSplits() not handling 0 size estimates (CASSANDRA-10600)
 * Fix reading of legacy sstables (CASSANDRA-10590)
 * Use CQL type names in schema metadata tables (CASSANDRA-10365)
 * Guard batchlog replay against integer division by zero (CASSANDRA-9223)
 * Fix bug when adding a column to thrift with the same name than a primary key (CASSANDRA-10608)
 * Add client address argument to IAuthenticator::newSaslNegotiator (CASSANDRA-8068)
 * Fix implementation of LegacyLayout.LegacyBoundComparator (CASSANDRA-10602)
 * Don't use 'names query' read path for counters (CASSANDRA-10572)
 * Fix backward compatibility for counters (CASSANDRA-10470)
 * Remove memory_allocator paramter from cassandra.yaml (CASSANDRA-10581,10628)
 * Execute the metadata reload task of all registered indexes on CFS::reload (CASSANDRA-10604)
 * Fix thrift cas operations with defined columns (CASSANDRA-10576)
 * Fix PartitionUpdate.operationCount()for updates with static column operations (CASSANDRA-10606)
 * Fix thrift get() queries with defined columns (CASSANDRA-10586)
 * Fix marking of indexes as built and removed (CASSANDRA-10601)
 * Skip initialization of non-registered 2i instances, remove Index::getIndexName (CASSANDRA-10595)
 * Fix batches on multiple tables (CASSANDRA-10554)
 * Ensure compaction options are validated when updating KeyspaceMetadata (CASSANDRA-10569)
 * Flatten Iterator Transformation Hierarchy (CASSANDRA-9975)
 * Remove token generator (CASSANDRA-5261)
 * RolesCache should not be created for any authenticator that does not requireAuthentication (CASSANDRA-10562)
 * Fix LogTransaction checking only a single directory for files (CASSANDRA-10421)
 * Fix handling of range tombstones when reading old format sstables (CASSANDRA-10360)
 * Aggregate with Initial Condition fails with C* 3.0 (CASSANDRA-10367)
Merged from 2.2:
 * (cqlsh) show partial trace if incomplete after max_trace_wait (CASSANDRA-7645)
 * Use most up-to-date version of schema for system tables (CASSANDRA-10652)
 * Deprecate memory_allocator in cassandra.yaml (CASSANDRA-10581,10628)
 * Expose phi values from failure detector via JMX and tweak debug
   and trace logging (CASSANDRA-9526)
 * Fix IllegalArgumentException in DataOutputBuffer.reallocate for large buffers (CASSANDRA-10592)
Merged from 2.1:
 * Shutdown compaction in drain to prevent leak (CASSANDRA-10079)
 * (cqlsh) fix COPY using wrong variable name for time_format (CASSANDRA-10633)
 * Do not run SizeEstimatesRecorder if a node is not a member of the ring (CASSANDRA-9912)
 * Improve handling of dead nodes in gossip (CASSANDRA-10298)
 * Fix logback-tools.xml incorrectly configured for outputing to System.err
   (CASSANDRA-9937)
 * Fix streaming to catch exception so retry not fail (CASSANDRA-10557)
 * Add validation method to PerRowSecondaryIndex (CASSANDRA-10092)
 * Support encrypted and plain traffic on the same port (CASSANDRA-10559)
 * Do STCS in DTCS windows (CASSANDRA-10276)
 * Avoid repetition of JVM_OPTS in debian package (CASSANDRA-10251)
 * Fix potential NPE from handling result of SIM.highestSelectivityIndex (CASSANDRA-10550)
 * Fix paging issues with partitions containing only static columns data (CASSANDRA-10381)
 * Fix conditions on static columns (CASSANDRA-10264)
 * AssertionError: attempted to delete non-existing file CommitLog (CASSANDRA-10377)
 * Fix sorting for queries with an IN condition on partition key columns (CASSANDRA-10363)


3.0-rc2
 * Fix SELECT DISTINCT queries between 2.2.2 nodes and 3.0 nodes (CASSANDRA-10473)
 * Remove circular references in SegmentedFile (CASSANDRA-10543)
 * Ensure validation of indexed values only occurs once per-partition (CASSANDRA-10536)
 * Fix handling of static columns for range tombstones in thrift (CASSANDRA-10174)
 * Support empty ColumnFilter for backward compatility on empty IN (CASSANDRA-10471)
 * Remove Pig support (CASSANDRA-10542)
 * Fix LogFile throws Exception when assertion is disabled (CASSANDRA-10522)
 * Revert CASSANDRA-7486, make CMS default GC, move GC config to
   conf/jvm.options (CASSANDRA-10403)
 * Fix TeeingAppender causing some logs to be truncated/empty (CASSANDRA-10447)
 * Allow EACH_QUORUM for reads (CASSANDRA-9602)
 * Fix potential ClassCastException while upgrading (CASSANDRA-10468)
 * Fix NPE in MVs on update (CASSANDRA-10503)
 * Only include modified cell data in indexing deltas (CASSANDRA-10438)
 * Do not load keyspace when creating sstable writer (CASSANDRA-10443)
 * If node is not yet gossiping write all MV updates to batchlog only (CASSANDRA-10413)
 * Re-populate token metadata after commit log recovery (CASSANDRA-10293)
 * Provide additional metrics for materialized views (CASSANDRA-10323)
 * Flush system schema tables after local schema changes (CASSANDRA-10429)
Merged from 2.2:
 * Reduce contention getting instances of CompositeType (CASSANDRA-10433)
 * Fix the regression when using LIMIT with aggregates (CASSANDRA-10487)
 * Avoid NoClassDefFoundError during DataDescriptor initialization on windows (CASSANDRA-10412)
 * Preserve case of quoted Role & User names (CASSANDRA-10394)
 * cqlsh pg-style-strings broken (CASSANDRA-10484)
 * cqlsh prompt includes name of keyspace after failed `use` statement (CASSANDRA-10369)
Merged from 2.1:
 * (cqlsh) Distinguish negative and positive infinity in output (CASSANDRA-10523)
 * (cqlsh) allow custom time_format for COPY TO (CASSANDRA-8970)
 * Don't allow startup if the node's rack has changed (CASSANDRA-10242)
 * (cqlsh) show partial trace if incomplete after max_trace_wait (CASSANDRA-7645)
 * Allow LOCAL_JMX to be easily overridden (CASSANDRA-10275)
 * Mark nodes as dead even if they've already left (CASSANDRA-10205)


3.0.0-rc1
 * Fix mixed version read request compatibility for compact static tables
   (CASSANDRA-10373)
 * Fix paging of DISTINCT with static and IN (CASSANDRA-10354)
 * Allow MATERIALIZED VIEW's SELECT statement to restrict primary key
   columns (CASSANDRA-9664)
 * Move crc_check_chance out of compression options (CASSANDRA-9839)
 * Fix descending iteration past end of BTreeSearchIterator (CASSANDRA-10301)
 * Transfer hints to a different node on decommission (CASSANDRA-10198)
 * Check partition keys for CAS operations during stmt validation (CASSANDRA-10338)
 * Add custom query expressions to SELECT (CASSANDRA-10217)
 * Fix minor bugs in MV handling (CASSANDRA-10362)
 * Allow custom indexes with 0,1 or multiple target columns (CASSANDRA-10124)
 * Improve MV schema representation (CASSANDRA-9921)
 * Add flag to enable/disable coordinator batchlog for MV writes (CASSANDRA-10230)
 * Update cqlsh COPY for new internal driver serialization interface (CASSANDRA-10318)
 * Give index implementations more control over rebuild operations (CASSANDRA-10312)
 * Update index file format (CASSANDRA-10314)
 * Add "shadowable" row tombstones to deal with mv timestamp issues (CASSANDRA-10261)
 * CFS.loadNewSSTables() broken for pre-3.0 sstables
 * Cache selected index in read command to reduce lookups (CASSANDRA-10215)
 * Small optimizations of sstable index serialization (CASSANDRA-10232)
 * Support for both encrypted and unencrypted native transport connections (CASSANDRA-9590)
Merged from 2.2:
 * Configurable page size in cqlsh (CASSANDRA-9855)
 * Defer default role manager setup until all nodes are on 2.2+ (CASSANDRA-9761)
 * Handle missing RoleManager in config after upgrade to 2.2 (CASSANDRA-10209)
Merged from 2.1:
 * Bulk Loader API could not tolerate even node failure (CASSANDRA-10347)
 * Avoid misleading pushed notifications when multiple nodes
   share an rpc_address (CASSANDRA-10052)
 * Fix dropping undroppable when message queue is full (CASSANDRA-10113)
 * Fix potential ClassCastException during paging (CASSANDRA-10352)
 * Prevent ALTER TYPE from creating circular references (CASSANDRA-10339)
 * Fix cache handling of 2i and base tables (CASSANDRA-10155, 10359)
 * Fix NPE in nodetool compactionhistory (CASSANDRA-9758)
 * (Pig) support BulkOutputFormat as a URL parameter (CASSANDRA-7410)
 * BATCH statement is broken in cqlsh (CASSANDRA-10272)
 * (cqlsh) Make cqlsh PEP8 Compliant (CASSANDRA-10066)
 * (cqlsh) Fix error when starting cqlsh with --debug (CASSANDRA-10282)
 * Scrub, Cleanup and Upgrade do not unmark compacting until all operations
   have completed, regardless of the occurence of exceptions (CASSANDRA-10274)


3.0.0-beta2
 * Fix columns returned by AbstractBtreePartitions (CASSANDRA-10220)
 * Fix backward compatibility issue due to AbstractBounds serialization bug (CASSANDRA-9857)
 * Fix startup error when upgrading nodes (CASSANDRA-10136)
 * Base table PRIMARY KEY can be assumed to be NOT NULL in MV creation (CASSANDRA-10147)
 * Improve batchlog write patch (CASSANDRA-9673)
 * Re-apply MaterializedView updates on commitlog replay (CASSANDRA-10164)
 * Require AbstractType.isByteOrderComparable declaration in constructor (CASSANDRA-9901)
 * Avoid digest mismatch on upgrade to 3.0 (CASSANDRA-9554)
 * Fix Materialized View builder when adding multiple MVs (CASSANDRA-10156)
 * Choose better poolingOptions for protocol v4 in cassandra-stress (CASSANDRA-10182)
 * Fix LWW bug affecting Materialized Views (CASSANDRA-10197)
 * Ensures frozen sets and maps are always sorted (CASSANDRA-10162)
 * Don't deadlock when flushing CFS backed custom indexes (CASSANDRA-10181)
 * Fix double flushing of secondary index tables (CASSANDRA-10180)
 * Fix incorrect handling of range tombstones in thrift (CASSANDRA-10046)
 * Only use batchlog when paired materialized view replica is remote (CASSANDRA-10061)
 * Reuse TemporalRow when updating multiple MaterializedViews (CASSANDRA-10060)
 * Validate gc_grace_seconds for batchlog writes and MVs (CASSANDRA-9917)
 * Fix sstablerepairedset (CASSANDRA-10132)
Merged from 2.2:
 * Cancel transaction for sstables we wont redistribute index summary
   for (CASSANDRA-10270)
 * Retry snapshot deletion after compaction and gc on Windows (CASSANDRA-10222)
 * Fix failure to start with space in directory path on Windows (CASSANDRA-10239)
 * Fix repair hang when snapshot failed (CASSANDRA-10057)
 * Fall back to 1/4 commitlog volume for commitlog_total_space on small disks
   (CASSANDRA-10199)
Merged from 2.1:
 * Added configurable warning threshold for GC duration (CASSANDRA-8907)
 * Fix handling of streaming EOF (CASSANDRA-10206)
 * Only check KeyCache when it is enabled
 * Change streaming_socket_timeout_in_ms default to 1 hour (CASSANDRA-8611)
 * (cqlsh) update list of CQL keywords (CASSANDRA-9232)
 * Add nodetool gettraceprobability command (CASSANDRA-10234)
Merged from 2.0:
 * Fix rare race where older gossip states can be shadowed (CASSANDRA-10366)
 * Fix consolidating racks violating the RF contract (CASSANDRA-10238)
 * Disallow decommission when node is in drained state (CASSANDRA-8741)


2.2.1
 * Fix race during construction of commit log (CASSANDRA-10049)
 * Fix LeveledCompactionStrategyTest (CASSANDRA-9757)
 * Fix broken UnbufferedDataOutputStreamPlus.writeUTF (CASSANDRA-10203)
 * (cqlsh) default load-from-file encoding to utf-8 (CASSANDRA-9898)
 * Avoid returning Permission.NONE when failing to query users table (CASSANDRA-10168)
 * (cqlsh) add CLEAR command (CASSANDRA-10086)
 * Support string literals as Role names for compatibility (CASSANDRA-10135)
Merged from 2.1:
 * Only check KeyCache when it is enabled
 * Change streaming_socket_timeout_in_ms default to 1 hour (CASSANDRA-8611)
 * (cqlsh) update list of CQL keywords (CASSANDRA-9232)


3.0.0-beta1
 * Redesign secondary index API (CASSANDRA-9459, 7771, 9041)
 * Fix throwing ReadFailure instead of ReadTimeout on range queries (CASSANDRA-10125)
 * Rewrite hinted handoff (CASSANDRA-6230)
 * Fix query on static compact tables (CASSANDRA-10093)
 * Fix race during construction of commit log (CASSANDRA-10049)
 * Add option to only purge repaired tombstones (CASSANDRA-6434)
 * Change authorization handling for MVs (CASSANDRA-9927)
 * Add custom JMX enabled executor for UDF sandbox (CASSANDRA-10026)
 * Fix row deletion bug for Materialized Views (CASSANDRA-10014)
 * Support mixed-version clusters with Cassandra 2.1 and 2.2 (CASSANDRA-9704)
 * Fix multiple slices on RowSearchers (CASSANDRA-10002)
 * Fix bug in merging of collections (CASSANDRA-10001)
 * Optimize batchlog replay to avoid full scans (CASSANDRA-7237)
 * Repair improvements when using vnodes (CASSANDRA-5220)
 * Disable scripted UDFs by default (CASSANDRA-9889)
 * Bytecode inspection for Java-UDFs (CASSANDRA-9890)
 * Use byte to serialize MT hash length (CASSANDRA-9792)
 * Replace usage of Adler32 with CRC32 (CASSANDRA-8684)
 * Fix migration to new format from 2.1 SSTable (CASSANDRA-10006)
 * SequentialWriter should extend BufferedDataOutputStreamPlus (CASSANDRA-9500)
 * Use the same repairedAt timestamp within incremental repair session (CASSANDRA-9111)
Merged from 2.2:
 * Allow count(*) and count(1) to be use as normal aggregation (CASSANDRA-10114)
 * An NPE is thrown if the column name is unknown for an IN relation (CASSANDRA-10043)
 * Apply commit_failure_policy to more errors on startup (CASSANDRA-9749)
 * Fix histogram overflow exception (CASSANDRA-9973)
 * Route gossip messages over dedicated socket (CASSANDRA-9237)
 * Add checksum to saved cache files (CASSANDRA-9265)
 * Log warning when using an aggregate without partition key (CASSANDRA-9737)
Merged from 2.1:
 * (cqlsh) Allow encoding to be set through command line (CASSANDRA-10004)
 * Add new JMX methods to change local compaction strategy (CASSANDRA-9965)
 * Write hints for paxos commits (CASSANDRA-7342)
 * (cqlsh) Fix timestamps before 1970 on Windows, always
   use UTC for timestamp display (CASSANDRA-10000)
 * (cqlsh) Avoid overwriting new config file with old config
   when both exist (CASSANDRA-9777)
 * Release snapshot selfRef when doing snapshot repair (CASSANDRA-9998)
 * Cannot replace token does not exist - DN node removed as Fat Client (CASSANDRA-9871)
Merged from 2.0:
 * Don't cast expected bf size to an int (CASSANDRA-9959)
 * Make getFullyExpiredSSTables less expensive (CASSANDRA-9882)


3.0.0-alpha1
 * Implement proper sandboxing for UDFs (CASSANDRA-9402)
 * Simplify (and unify) cleanup of compaction leftovers (CASSANDRA-7066)
 * Allow extra schema definitions in cassandra-stress yaml (CASSANDRA-9850)
 * Metrics should use up to date nomenclature (CASSANDRA-9448)
 * Change CREATE/ALTER TABLE syntax for compression (CASSANDRA-8384)
 * Cleanup crc and adler code for java 8 (CASSANDRA-9650)
 * Storage engine refactor (CASSANDRA-8099, 9743, 9746, 9759, 9781, 9808, 9825,
   9848, 9705, 9859, 9867, 9874, 9828, 9801)
 * Update Guava to 18.0 (CASSANDRA-9653)
 * Bloom filter false positive ratio is not honoured (CASSANDRA-8413)
 * New option for cassandra-stress to leave a ratio of columns null (CASSANDRA-9522)
 * Change hinted_handoff_enabled yaml setting, JMX (CASSANDRA-9035)
 * Add algorithmic token allocation (CASSANDRA-7032)
 * Add nodetool command to replay batchlog (CASSANDRA-9547)
 * Make file buffer cache independent of paths being read (CASSANDRA-8897)
 * Remove deprecated legacy Hadoop code (CASSANDRA-9353)
 * Decommissioned nodes will not rejoin the cluster (CASSANDRA-8801)
 * Change gossip stabilization to use endpoit size (CASSANDRA-9401)
 * Change default garbage collector to G1 (CASSANDRA-7486)
 * Populate TokenMetadata early during startup (CASSANDRA-9317)
 * Undeprecate cache recentHitRate (CASSANDRA-6591)
 * Add support for selectively varint encoding fields (CASSANDRA-9499, 9865)
 * Materialized Views (CASSANDRA-6477)
Merged from 2.2:
 * Avoid grouping sstables for anticompaction with DTCS (CASSANDRA-9900)
 * UDF / UDA execution time in trace (CASSANDRA-9723)
 * Fix broken internode SSL (CASSANDRA-9884)
Merged from 2.1:
 * Add new JMX methods to change local compaction strategy (CASSANDRA-9965)
 * Fix handling of enable/disable autocompaction (CASSANDRA-9899)
 * Add consistency level to tracing ouput (CASSANDRA-9827)
 * Remove repair snapshot leftover on startup (CASSANDRA-7357)
 * Use random nodes for batch log when only 2 racks (CASSANDRA-8735)
 * Ensure atomicity inside thrift and stream session (CASSANDRA-7757)
 * Fix nodetool info error when the node is not joined (CASSANDRA-9031)
Merged from 2.0:
 * Log when messages are dropped due to cross_node_timeout (CASSANDRA-9793)
 * Don't track hotness when opening from snapshot for validation (CASSANDRA-9382)


2.2.0
 * Allow the selection of columns together with aggregates (CASSANDRA-9767)
 * Fix cqlsh copy methods and other windows specific issues (CASSANDRA-9795)
 * Don't wrap byte arrays in SequentialWriter (CASSANDRA-9797)
 * sum() and avg() functions missing for smallint and tinyint types (CASSANDRA-9671)
 * Revert CASSANDRA-9542 (allow native functions in UDA) (CASSANDRA-9771)
Merged from 2.1:
 * Fix MarshalException when upgrading superColumn family (CASSANDRA-9582)
 * Fix broken logging for "empty" flushes in Memtable (CASSANDRA-9837)
 * Handle corrupt files on startup (CASSANDRA-9686)
 * Fix clientutil jar and tests (CASSANDRA-9760)
 * (cqlsh) Allow the SSL protocol version to be specified through the
    config file or environment variables (CASSANDRA-9544)
Merged from 2.0:
 * Add tool to find why expired sstables are not getting dropped (CASSANDRA-10015)
 * Remove erroneous pending HH tasks from tpstats/jmx (CASSANDRA-9129)
 * Don't cast expected bf size to an int (CASSANDRA-9959)
 * checkForEndpointCollision fails for legitimate collisions (CASSANDRA-9765)
 * Complete CASSANDRA-8448 fix (CASSANDRA-9519)
 * Don't include auth credentials in debug log (CASSANDRA-9682)
 * Can't transition from write survey to normal mode (CASSANDRA-9740)
 * Scrub (recover) sstables even when -Index.db is missing (CASSANDRA-9591)
 * Fix growing pending background compaction (CASSANDRA-9662)


2.2.0-rc2
 * Re-enable memory-mapped I/O on Windows (CASSANDRA-9658)
 * Warn when an extra-large partition is compacted (CASSANDRA-9643)
 * (cqlsh) Allow setting the initial connection timeout (CASSANDRA-9601)
 * BulkLoader has --transport-factory option but does not use it (CASSANDRA-9675)
 * Allow JMX over SSL directly from nodetool (CASSANDRA-9090)
 * Update cqlsh for UDFs (CASSANDRA-7556)
 * Change Windows kernel default timer resolution (CASSANDRA-9634)
 * Deprected sstable2json and json2sstable (CASSANDRA-9618)
 * Allow native functions in user-defined aggregates (CASSANDRA-9542)
 * Don't repair system_distributed by default (CASSANDRA-9621)
 * Fix mixing min, max, and count aggregates for blob type (CASSANRA-9622)
 * Rename class for DATE type in Java driver (CASSANDRA-9563)
 * Duplicate compilation of UDFs on coordinator (CASSANDRA-9475)
 * Fix connection leak in CqlRecordWriter (CASSANDRA-9576)
 * Mlockall before opening system sstables & remove boot_without_jna option (CASSANDRA-9573)
 * Add functions to convert timeuuid to date or time, deprecate dateOf and unixTimestampOf (CASSANDRA-9229)
 * Make sure we cancel non-compacting sstables from LifecycleTransaction (CASSANDRA-9566)
 * Fix deprecated repair JMX API (CASSANDRA-9570)
 * Add logback metrics (CASSANDRA-9378)
 * Update and refactor ant test/test-compression to run the tests in parallel (CASSANDRA-9583)
 * Fix upgrading to new directory for secondary index (CASSANDRA-9687)
Merged from 2.1:
 * (cqlsh) Fix bad check for CQL compatibility when DESCRIBE'ing
   COMPACT STORAGE tables with no clustering columns
 * Eliminate strong self-reference chains in sstable ref tidiers (CASSANDRA-9656)
 * Ensure StreamSession uses canonical sstable reader instances (CASSANDRA-9700) 
 * Ensure memtable book keeping is not corrupted in the event we shrink usage (CASSANDRA-9681)
 * Update internal python driver for cqlsh (CASSANDRA-9064)
 * Fix IndexOutOfBoundsException when inserting tuple with too many
   elements using the string literal notation (CASSANDRA-9559)
 * Enable describe on indices (CASSANDRA-7814)
 * Fix incorrect result for IN queries where column not found (CASSANDRA-9540)
 * ColumnFamilyStore.selectAndReference may block during compaction (CASSANDRA-9637)
 * Fix bug in cardinality check when compacting (CASSANDRA-9580)
 * Fix memory leak in Ref due to ConcurrentLinkedQueue.remove() behaviour (CASSANDRA-9549)
 * Make rebuild only run one at a time (CASSANDRA-9119)
Merged from 2.0:
 * Avoid NPE in AuthSuccess#decode (CASSANDRA-9727)
 * Add listen_address to system.local (CASSANDRA-9603)
 * Bug fixes to resultset metadata construction (CASSANDRA-9636)
 * Fix setting 'durable_writes' in ALTER KEYSPACE (CASSANDRA-9560)
 * Avoids ballot clash in Paxos (CASSANDRA-9649)
 * Improve trace messages for RR (CASSANDRA-9479)
 * Fix suboptimal secondary index selection when restricted
   clustering column is also indexed (CASSANDRA-9631)
 * (cqlsh) Add min_threshold to DTCS option autocomplete (CASSANDRA-9385)
 * Fix error message when attempting to create an index on a column
   in a COMPACT STORAGE table with clustering columns (CASSANDRA-9527)
 * 'WITH WITH' in alter keyspace statements causes NPE (CASSANDRA-9565)
 * Expose some internals of SelectStatement for inspection (CASSANDRA-9532)
 * ArrivalWindow should use primitives (CASSANDRA-9496)
 * Periodically submit background compaction tasks (CASSANDRA-9592)
 * Set HAS_MORE_PAGES flag to false when PagingState is null (CASSANDRA-9571)


2.2.0-rc1
 * Compressed commit log should measure compressed space used (CASSANDRA-9095)
 * Fix comparison bug in CassandraRoleManager#collectRoles (CASSANDRA-9551)
 * Add tinyint,smallint,time,date support for UDFs (CASSANDRA-9400)
 * Deprecates SSTableSimpleWriter and SSTableSimpleUnsortedWriter (CASSANDRA-9546)
 * Empty INITCOND treated as null in aggregate (CASSANDRA-9457)
 * Remove use of Cell in Thrift MapReduce classes (CASSANDRA-8609)
 * Integrate pre-release Java Driver 2.2-rc1, custom build (CASSANDRA-9493)
 * Clean up gossiper logic for old versions (CASSANDRA-9370)
 * Fix custom payload coding/decoding to match the spec (CASSANDRA-9515)
 * ant test-all results incomplete when parsed (CASSANDRA-9463)
 * Disallow frozen<> types in function arguments and return types for
   clarity (CASSANDRA-9411)
 * Static Analysis to warn on unsafe use of Autocloseable instances (CASSANDRA-9431)
 * Update commitlog archiving examples now that commitlog segments are
   not recycled (CASSANDRA-9350)
 * Extend Transactional API to sstable lifecycle management (CASSANDRA-8568)
 * (cqlsh) Add support for native protocol 4 (CASSANDRA-9399)
 * Ensure that UDF and UDAs are keyspace-isolated (CASSANDRA-9409)
 * Revert CASSANDRA-7807 (tracing completion client notifications) (CASSANDRA-9429)
 * Add ability to stop compaction by ID (CASSANDRA-7207)
 * Let CassandraVersion handle SNAPSHOT version (CASSANDRA-9438)
Merged from 2.1:
 * (cqlsh) Fix using COPY through SOURCE or -f (CASSANDRA-9083)
 * Fix occasional lack of `system` keyspace in schema tables (CASSANDRA-8487)
 * Use ProtocolError code instead of ServerError code for native protocol
   error responses to unsupported protocol versions (CASSANDRA-9451)
 * Default commitlog_sync_batch_window_in_ms changed to 2ms (CASSANDRA-9504)
 * Fix empty partition assertion in unsorted sstable writing tools (CASSANDRA-9071)
 * Ensure truncate without snapshot cannot produce corrupt responses (CASSANDRA-9388) 
 * Consistent error message when a table mixes counter and non-counter
   columns (CASSANDRA-9492)
 * Avoid getting unreadable keys during anticompaction (CASSANDRA-9508)
 * (cqlsh) Better float precision by default (CASSANDRA-9224)
 * Improve estimated row count (CASSANDRA-9107)
 * Optimize range tombstone memory footprint (CASSANDRA-8603)
 * Use configured gcgs in anticompaction (CASSANDRA-9397)
Merged from 2.0:
 * Don't accumulate more range than necessary in RangeTombstone.Tracker (CASSANDRA-9486)
 * Add broadcast and rpc addresses to system.local (CASSANDRA-9436)
 * Always mark sstable suspect when corrupted (CASSANDRA-9478)
 * Add database users and permissions to CQL3 documentation (CASSANDRA-7558)
 * Allow JVM_OPTS to be passed to standalone tools (CASSANDRA-5969)
 * Fix bad condition in RangeTombstoneList (CASSANDRA-9485)
 * Fix potential StackOverflow when setting CrcCheckChance over JMX (CASSANDRA-9488)
 * Fix null static columns in pages after the first, paged reversed
   queries (CASSANDRA-8502)
 * Fix counting cache serialization in request metrics (CASSANDRA-9466)
 * Add option not to validate atoms during scrub (CASSANDRA-9406)


2.2.0-beta1
 * Introduce Transactional API for internal state changes (CASSANDRA-8984)
 * Add a flag in cassandra.yaml to enable UDFs (CASSANDRA-9404)
 * Better support of null for UDF (CASSANDRA-8374)
 * Use ecj instead of javassist for UDFs (CASSANDRA-8241)
 * faster async logback configuration for tests (CASSANDRA-9376)
 * Add `smallint` and `tinyint` data types (CASSANDRA-8951)
 * Avoid thrift schema creation when native driver is used in stress tool (CASSANDRA-9374)
 * Make Functions.declared thread-safe
 * Add client warnings to native protocol v4 (CASSANDRA-8930)
 * Allow roles cache to be invalidated (CASSANDRA-8967)
 * Upgrade Snappy (CASSANDRA-9063)
 * Don't start Thrift rpc by default (CASSANDRA-9319)
 * Only stream from unrepaired sstables with incremental repair (CASSANDRA-8267)
 * Aggregate UDFs allow SFUNC return type to differ from STYPE if FFUNC specified (CASSANDRA-9321)
 * Remove Thrift dependencies in bundled tools (CASSANDRA-8358)
 * Disable memory mapping of hsperfdata file for JVM statistics (CASSANDRA-9242)
 * Add pre-startup checks to detect potential incompatibilities (CASSANDRA-8049)
 * Distinguish between null and unset in protocol v4 (CASSANDRA-7304)
 * Add user/role permissions for user-defined functions (CASSANDRA-7557)
 * Allow cassandra config to be updated to restart daemon without unloading classes (CASSANDRA-9046)
 * Don't initialize compaction writer before checking if iter is empty (CASSANDRA-9117)
 * Don't execute any functions at prepare-time (CASSANDRA-9037)
 * Share file handles between all instances of a SegmentedFile (CASSANDRA-8893)
 * Make it possible to major compact LCS (CASSANDRA-7272)
 * Make FunctionExecutionException extend RequestExecutionException
   (CASSANDRA-9055)
 * Add support for SELECT JSON, INSERT JSON syntax and new toJson(), fromJson()
   functions (CASSANDRA-7970)
 * Optimise max purgeable timestamp calculation in compaction (CASSANDRA-8920)
 * Constrain internode message buffer sizes, and improve IO class hierarchy (CASSANDRA-8670) 
 * New tool added to validate all sstables in a node (CASSANDRA-5791)
 * Push notification when tracing completes for an operation (CASSANDRA-7807)
 * Delay "node up" and "node added" notifications until native protocol server is started (CASSANDRA-8236)
 * Compressed Commit Log (CASSANDRA-6809)
 * Optimise IntervalTree (CASSANDRA-8988)
 * Add a key-value payload for third party usage (CASSANDRA-8553, 9212)
 * Bump metrics-reporter-config dependency for metrics 3.0 (CASSANDRA-8149)
 * Partition intra-cluster message streams by size, not type (CASSANDRA-8789)
 * Add WriteFailureException to native protocol, notify coordinator of
   write failures (CASSANDRA-8592)
 * Convert SequentialWriter to nio (CASSANDRA-8709)
 * Add role based access control (CASSANDRA-7653, 8650, 7216, 8760, 8849, 8761, 8850)
 * Record client ip address in tracing sessions (CASSANDRA-8162)
 * Indicate partition key columns in response metadata for prepared
   statements (CASSANDRA-7660)
 * Merge UUIDType and TimeUUIDType parse logic (CASSANDRA-8759)
 * Avoid memory allocation when searching index summary (CASSANDRA-8793)
 * Optimise (Time)?UUIDType Comparisons (CASSANDRA-8730)
 * Make CRC32Ex into a separate maven dependency (CASSANDRA-8836)
 * Use preloaded jemalloc w/ Unsafe (CASSANDRA-8714, 9197)
 * Avoid accessing partitioner through StorageProxy (CASSANDRA-8244, 8268)
 * Upgrade Metrics library and remove depricated metrics (CASSANDRA-5657)
 * Serializing Row cache alternative, fully off heap (CASSANDRA-7438)
 * Duplicate rows returned when in clause has repeated values (CASSANDRA-6706)
 * Make CassandraException unchecked, extend RuntimeException (CASSANDRA-8560)
 * Support direct buffer decompression for reads (CASSANDRA-8464)
 * DirectByteBuffer compatible LZ4 methods (CASSANDRA-7039)
 * Group sstables for anticompaction correctly (CASSANDRA-8578)
 * Add ReadFailureException to native protocol, respond
   immediately when replicas encounter errors while handling
   a read request (CASSANDRA-7886)
 * Switch CommitLogSegment from RandomAccessFile to nio (CASSANDRA-8308)
 * Allow mixing token and partition key restrictions (CASSANDRA-7016)
 * Support index key/value entries on map collections (CASSANDRA-8473)
 * Modernize schema tables (CASSANDRA-8261)
 * Support for user-defined aggregation functions (CASSANDRA-8053)
 * Fix NPE in SelectStatement with empty IN values (CASSANDRA-8419)
 * Refactor SelectStatement, return IN results in natural order instead
   of IN value list order and ignore duplicate values in partition key IN restrictions (CASSANDRA-7981)
 * Support UDTs, tuples, and collections in user-defined
   functions (CASSANDRA-7563)
 * Fix aggregate fn results on empty selection, result column name,
   and cqlsh parsing (CASSANDRA-8229)
 * Mark sstables as repaired after full repair (CASSANDRA-7586)
 * Extend Descriptor to include a format value and refactor reader/writer
   APIs (CASSANDRA-7443)
 * Integrate JMH for microbenchmarks (CASSANDRA-8151)
 * Keep sstable levels when bootstrapping (CASSANDRA-7460)
 * Add Sigar library and perform basic OS settings check on startup (CASSANDRA-7838)
 * Support for aggregation functions (CASSANDRA-4914)
 * Remove cassandra-cli (CASSANDRA-7920)
 * Accept dollar quoted strings in CQL (CASSANDRA-7769)
 * Make assassinate a first class command (CASSANDRA-7935)
 * Support IN clause on any partition key column (CASSANDRA-7855)
 * Support IN clause on any clustering column (CASSANDRA-4762)
 * Improve compaction logging (CASSANDRA-7818)
 * Remove YamlFileNetworkTopologySnitch (CASSANDRA-7917)
 * Do anticompaction in groups (CASSANDRA-6851)
 * Support user-defined functions (CASSANDRA-7395, 7526, 7562, 7740, 7781, 7929,
   7924, 7812, 8063, 7813, 7708)
 * Permit configurable timestamps with cassandra-stress (CASSANDRA-7416)
 * Move sstable RandomAccessReader to nio2, which allows using the
   FILE_SHARE_DELETE flag on Windows (CASSANDRA-4050)
 * Remove CQL2 (CASSANDRA-5918)
 * Optimize fetching multiple cells by name (CASSANDRA-6933)
 * Allow compilation in java 8 (CASSANDRA-7028)
 * Make incremental repair default (CASSANDRA-7250)
 * Enable code coverage thru JaCoCo (CASSANDRA-7226)
 * Switch external naming of 'column families' to 'tables' (CASSANDRA-4369) 
 * Shorten SSTable path (CASSANDRA-6962)
 * Use unsafe mutations for most unit tests (CASSANDRA-6969)
 * Fix race condition during calculation of pending ranges (CASSANDRA-7390)
 * Fail on very large batch sizes (CASSANDRA-8011)
 * Improve concurrency of repair (CASSANDRA-6455, 8208, 9145)
 * Select optimal CRC32 implementation at runtime (CASSANDRA-8614)
 * Evaluate MurmurHash of Token once per query (CASSANDRA-7096)
 * Generalize progress reporting (CASSANDRA-8901)
 * Resumable bootstrap streaming (CASSANDRA-8838, CASSANDRA-8942)
 * Allow scrub for secondary index (CASSANDRA-5174)
 * Save repair data to system table (CASSANDRA-5839)
 * fix nodetool names that reference column families (CASSANDRA-8872)
 Merged from 2.1:
 * Warn on misuse of unlogged batches (CASSANDRA-9282)
 * Failure detector detects and ignores local pauses (CASSANDRA-9183)
 * Add utility class to support for rate limiting a given log statement (CASSANDRA-9029)
 * Add missing consistency levels to cassandra-stess (CASSANDRA-9361)
 * Fix commitlog getCompletedTasks to not increment (CASSANDRA-9339)
 * Fix for harmless exceptions logged as ERROR (CASSANDRA-8564)
 * Delete processed sstables in sstablesplit/sstableupgrade (CASSANDRA-8606)
 * Improve sstable exclusion from partition tombstones (CASSANDRA-9298)
 * Validate the indexed column rather than the cell's contents for 2i (CASSANDRA-9057)
 * Add support for top-k custom 2i queries (CASSANDRA-8717)
 * Fix error when dropping table during compaction (CASSANDRA-9251)
 * cassandra-stress supports validation operations over user profiles (CASSANDRA-8773)
 * Add support for rate limiting log messages (CASSANDRA-9029)
 * Log the partition key with tombstone warnings (CASSANDRA-8561)
 * Reduce runWithCompactionsDisabled poll interval to 1ms (CASSANDRA-9271)
 * Fix PITR commitlog replay (CASSANDRA-9195)
 * GCInspector logs very different times (CASSANDRA-9124)
 * Fix deleting from an empty list (CASSANDRA-9198)
 * Update tuple and collection types that use a user-defined type when that UDT
   is modified (CASSANDRA-9148, CASSANDRA-9192)
 * Use higher timeout for prepair and snapshot in repair (CASSANDRA-9261)
 * Fix anticompaction blocking ANTI_ENTROPY stage (CASSANDRA-9151)
 * Repair waits for anticompaction to finish (CASSANDRA-9097)
 * Fix streaming not holding ref when stream error (CASSANDRA-9295)
 * Fix canonical view returning early opened SSTables (CASSANDRA-9396)
Merged from 2.0:
 * (cqlsh) Add LOGIN command to switch users (CASSANDRA-7212)
 * Clone SliceQueryFilter in AbstractReadCommand implementations (CASSANDRA-8940)
 * Push correct protocol notification for DROP INDEX (CASSANDRA-9310)
 * token-generator - generated tokens too long (CASSANDRA-9300)
 * Fix counting of tombstones for TombstoneOverwhelmingException (CASSANDRA-9299)
 * Fix ReconnectableSnitch reconnecting to peers during upgrade (CASSANDRA-6702)
 * Include keyspace and table name in error log for collections over the size
   limit (CASSANDRA-9286)
 * Avoid potential overlap in LCS with single-partition sstables (CASSANDRA-9322)
 * Log warning message when a table is queried before the schema has fully
   propagated (CASSANDRA-9136)
 * Overload SecondaryIndex#indexes to accept the column definition (CASSANDRA-9314)
 * (cqlsh) Add SERIAL and LOCAL_SERIAL consistency levels (CASSANDRA-8051)
 * Fix index selection during rebuild with certain table layouts (CASSANDRA-9281)
 * Fix partition-level-delete-only workload accounting (CASSANDRA-9194)
 * Allow scrub to handle corrupted compressed chunks (CASSANDRA-9140)
 * Fix assertion error when resetlocalschema is run during repair (CASSANDRA-9249)
 * Disable single sstable tombstone compactions for DTCS by default (CASSANDRA-9234)
 * IncomingTcpConnection thread is not named (CASSANDRA-9262)
 * Close incoming connections when MessagingService is stopped (CASSANDRA-9238)
 * Fix streaming hang when retrying (CASSANDRA-9132)


2.1.5
 * Re-add deprecated cold_reads_to_omit param for backwards compat (CASSANDRA-9203)
 * Make anticompaction visible in compactionstats (CASSANDRA-9098)
 * Improve nodetool getendpoints documentation about the partition
   key parameter (CASSANDRA-6458)
 * Don't check other keyspaces for schema changes when an user-defined
   type is altered (CASSANDRA-9187)
 * Add generate-idea-files target to build.xml (CASSANDRA-9123)
 * Allow takeColumnFamilySnapshot to take a list of tables (CASSANDRA-8348)
 * Limit major sstable operations to their canonical representation (CASSANDRA-8669)
 * cqlsh: Add tests for INSERT and UPDATE tab completion (CASSANDRA-9125)
 * cqlsh: quote column names when needed in COPY FROM inserts (CASSANDRA-9080)
 * Do not load read meter for offline operations (CASSANDRA-9082)
 * cqlsh: Make CompositeType data readable (CASSANDRA-8919)
 * cqlsh: Fix display of triggers (CASSANDRA-9081)
 * Fix NullPointerException when deleting or setting an element by index on
   a null list collection (CASSANDRA-9077)
 * Buffer bloom filter serialization (CASSANDRA-9066)
 * Fix anti-compaction target bloom filter size (CASSANDRA-9060)
 * Make FROZEN and TUPLE unreserved keywords in CQL (CASSANDRA-9047)
 * Prevent AssertionError from SizeEstimatesRecorder (CASSANDRA-9034)
 * Avoid overwriting index summaries for sstables with an older format that
   does not support downsampling; rebuild summaries on startup when this
   is detected (CASSANDRA-8993)
 * Fix potential data loss in CompressedSequentialWriter (CASSANDRA-8949)
 * Make PasswordAuthenticator number of hashing rounds configurable (CASSANDRA-8085)
 * Fix AssertionError when binding nested collections in DELETE (CASSANDRA-8900)
 * Check for overlap with non-early sstables in LCS (CASSANDRA-8739)
 * Only calculate max purgable timestamp if we have to (CASSANDRA-8914)
 * (cqlsh) Greatly improve performance of COPY FROM (CASSANDRA-8225)
 * IndexSummary effectiveIndexInterval is now a guideline, not a rule (CASSANDRA-8993)
 * Use correct bounds for page cache eviction of compressed files (CASSANDRA-8746)
 * SSTableScanner enforces its bounds (CASSANDRA-8946)
 * Cleanup cell equality (CASSANDRA-8947)
 * Introduce intra-cluster message coalescing (CASSANDRA-8692)
 * DatabaseDescriptor throws NPE when rpc_interface is used (CASSANDRA-8839)
 * Don't check if an sstable is live for offline compactions (CASSANDRA-8841)
 * Don't set clientMode in SSTableLoader (CASSANDRA-8238)
 * Fix SSTableRewriter with disabled early open (CASSANDRA-8535)
 * Fix cassandra-stress so it respects the CL passed in user mode (CASSANDRA-8948)
 * Fix rare NPE in ColumnDefinition#hasIndexOption() (CASSANDRA-8786)
 * cassandra-stress reports per-operation statistics, plus misc (CASSANDRA-8769)
 * Add SimpleDate (cql date) and Time (cql time) types (CASSANDRA-7523)
 * Use long for key count in cfstats (CASSANDRA-8913)
 * Make SSTableRewriter.abort() more robust to failure (CASSANDRA-8832)
 * Remove cold_reads_to_omit from STCS (CASSANDRA-8860)
 * Make EstimatedHistogram#percentile() use ceil instead of floor (CASSANDRA-8883)
 * Fix top partitions reporting wrong cardinality (CASSANDRA-8834)
 * Fix rare NPE in KeyCacheSerializer (CASSANDRA-8067)
 * Pick sstables for validation as late as possible inc repairs (CASSANDRA-8366)
 * Fix commitlog getPendingTasks to not increment (CASSANDRA-8862)
 * Fix parallelism adjustment in range and secondary index queries
   when the first fetch does not satisfy the limit (CASSANDRA-8856)
 * Check if the filtered sstables is non-empty in STCS (CASSANDRA-8843)
 * Upgrade java-driver used for cassandra-stress (CASSANDRA-8842)
 * Fix CommitLog.forceRecycleAllSegments() memory access error (CASSANDRA-8812)
 * Improve assertions in Memory (CASSANDRA-8792)
 * Fix SSTableRewriter cleanup (CASSANDRA-8802)
 * Introduce SafeMemory for CompressionMetadata.Writer (CASSANDRA-8758)
 * 'nodetool info' prints exception against older node (CASSANDRA-8796)
 * Ensure SSTableReader.last corresponds exactly with the file end (CASSANDRA-8750)
 * Make SSTableWriter.openEarly more robust and obvious (CASSANDRA-8747)
 * Enforce SSTableReader.first/last (CASSANDRA-8744)
 * Cleanup SegmentedFile API (CASSANDRA-8749)
 * Avoid overlap with early compaction replacement (CASSANDRA-8683)
 * Safer Resource Management++ (CASSANDRA-8707)
 * Write partition size estimates into a system table (CASSANDRA-7688)
 * cqlsh: Fix keys() and full() collection indexes in DESCRIBE output
   (CASSANDRA-8154)
 * Show progress of streaming in nodetool netstats (CASSANDRA-8886)
 * IndexSummaryBuilder utilises offheap memory, and shares data between
   each IndexSummary opened from it (CASSANDRA-8757)
 * markCompacting only succeeds if the exact SSTableReader instances being 
   marked are in the live set (CASSANDRA-8689)
 * cassandra-stress support for varint (CASSANDRA-8882)
 * Fix Adler32 digest for compressed sstables (CASSANDRA-8778)
 * Add nodetool statushandoff/statusbackup (CASSANDRA-8912)
 * Use stdout for progress and stats in sstableloader (CASSANDRA-8982)
 * Correctly identify 2i datadir from older versions (CASSANDRA-9116)
Merged from 2.0:
 * Ignore gossip SYNs after shutdown (CASSANDRA-9238)
 * Avoid overflow when calculating max sstable size in LCS (CASSANDRA-9235)
 * Make sstable blacklisting work with compression (CASSANDRA-9138)
 * Do not attempt to rebuild indexes if no index accepts any column (CASSANDRA-9196)
 * Don't initiate snitch reconnection for dead states (CASSANDRA-7292)
 * Fix ArrayIndexOutOfBoundsException in CQLSSTableWriter (CASSANDRA-8978)
 * Add shutdown gossip state to prevent timeouts during rolling restarts (CASSANDRA-8336)
 * Fix running with java.net.preferIPv6Addresses=true (CASSANDRA-9137)
 * Fix failed bootstrap/replace attempts being persisted in system.peers (CASSANDRA-9180)
 * Flush system.IndexInfo after marking index built (CASSANDRA-9128)
 * Fix updates to min/max_compaction_threshold through cassandra-cli
   (CASSANDRA-8102)
 * Don't include tmp files when doing offline relevel (CASSANDRA-9088)
 * Use the proper CAS WriteType when finishing a previous round during Paxos
   preparation (CASSANDRA-8672)
 * Avoid race in cancelling compactions (CASSANDRA-9070)
 * More aggressive check for expired sstables in DTCS (CASSANDRA-8359)
 * Fix ignored index_interval change in ALTER TABLE statements (CASSANDRA-7976)
 * Do more aggressive compaction in old time windows in DTCS (CASSANDRA-8360)
 * java.lang.AssertionError when reading saved cache (CASSANDRA-8740)
 * "disk full" when running cleanup (CASSANDRA-9036)
 * Lower logging level from ERROR to DEBUG when a scheduled schema pull
   cannot be completed due to a node being down (CASSANDRA-9032)
 * Fix MOVED_NODE client event (CASSANDRA-8516)
 * Allow overriding MAX_OUTSTANDING_REPLAY_COUNT (CASSANDRA-7533)
 * Fix malformed JMX ObjectName containing IPv6 addresses (CASSANDRA-9027)
 * (cqlsh) Allow increasing CSV field size limit through
   cqlshrc config option (CASSANDRA-8934)
 * Stop logging range tombstones when exceeding the threshold
   (CASSANDRA-8559)
 * Fix NullPointerException when nodetool getendpoints is run
   against invalid keyspaces or tables (CASSANDRA-8950)
 * Allow specifying the tmp dir (CASSANDRA-7712)
 * Improve compaction estimated tasks estimation (CASSANDRA-8904)
 * Fix duplicate up/down messages sent to native clients (CASSANDRA-7816)
 * Expose commit log archive status via JMX (CASSANDRA-8734)
 * Provide better exceptions for invalid replication strategy parameters
   (CASSANDRA-8909)
 * Fix regression in mixed single and multi-column relation support for
   SELECT statements (CASSANDRA-8613)
 * Add ability to limit number of native connections (CASSANDRA-8086)
 * Fix CQLSSTableWriter throwing exception and spawning threads
   (CASSANDRA-8808)
 * Fix MT mismatch between empty and GC-able data (CASSANDRA-8979)
 * Fix incorrect validation when snapshotting single table (CASSANDRA-8056)
 * Add offline tool to relevel sstables (CASSANDRA-8301)
 * Preserve stream ID for more protocol errors (CASSANDRA-8848)
 * Fix combining token() function with multi-column relations on
   clustering columns (CASSANDRA-8797)
 * Make CFS.markReferenced() resistant to bad refcounting (CASSANDRA-8829)
 * Fix StreamTransferTask abort/complete bad refcounting (CASSANDRA-8815)
 * Fix AssertionError when querying a DESC clustering ordered
   table with ASC ordering and paging (CASSANDRA-8767)
 * AssertionError: "Memory was freed" when running cleanup (CASSANDRA-8716)
 * Make it possible to set max_sstable_age to fractional days (CASSANDRA-8406)
 * Fix some multi-column relations with indexes on some clustering
   columns (CASSANDRA-8275)
 * Fix memory leak in SSTableSimple*Writer and SSTableReader.validate()
   (CASSANDRA-8748)
 * Throw OOM if allocating memory fails to return a valid pointer (CASSANDRA-8726)
 * Fix SSTableSimpleUnsortedWriter ConcurrentModificationException (CASSANDRA-8619)
 * 'nodetool info' prints exception against older node (CASSANDRA-8796)
 * Ensure SSTableSimpleUnsortedWriter.close() terminates if
   disk writer has crashed (CASSANDRA-8807)


2.1.4
 * Bind JMX to localhost unless explicitly configured otherwise (CASSANDRA-9085)


2.1.3
 * Fix HSHA/offheap_objects corruption (CASSANDRA-8719)
 * Upgrade libthrift to 0.9.2 (CASSANDRA-8685)
 * Don't use the shared ref in sstableloader (CASSANDRA-8704)
 * Purge internal prepared statements if related tables or
   keyspaces are dropped (CASSANDRA-8693)
 * (cqlsh) Handle unicode BOM at start of files (CASSANDRA-8638)
 * Stop compactions before exiting offline tools (CASSANDRA-8623)
 * Update tools/stress/README.txt to match current behaviour (CASSANDRA-7933)
 * Fix schema from Thrift conversion with empty metadata (CASSANDRA-8695)
 * Safer Resource Management (CASSANDRA-7705)
 * Make sure we compact highly overlapping cold sstables with
   STCS (CASSANDRA-8635)
 * rpc_interface and listen_interface generate NPE on startup when specified
   interface doesn't exist (CASSANDRA-8677)
 * Fix ArrayIndexOutOfBoundsException in nodetool cfhistograms (CASSANDRA-8514)
 * Switch from yammer metrics for nodetool cf/proxy histograms (CASSANDRA-8662)
 * Make sure we don't add tmplink files to the compaction
   strategy (CASSANDRA-8580)
 * (cqlsh) Handle maps with blob keys (CASSANDRA-8372)
 * (cqlsh) Handle DynamicCompositeType schemas correctly (CASSANDRA-8563)
 * Duplicate rows returned when in clause has repeated values (CASSANDRA-6706)
 * Add tooling to detect hot partitions (CASSANDRA-7974)
 * Fix cassandra-stress user-mode truncation of partition generation (CASSANDRA-8608)
 * Only stream from unrepaired sstables during inc repair (CASSANDRA-8267)
 * Don't allow starting multiple inc repairs on the same sstables (CASSANDRA-8316)
 * Invalidate prepared BATCH statements when related tables
   or keyspaces are dropped (CASSANDRA-8652)
 * Fix missing results in secondary index queries on collections
   with ALLOW FILTERING (CASSANDRA-8421)
 * Expose EstimatedHistogram metrics for range slices (CASSANDRA-8627)
 * (cqlsh) Escape clqshrc passwords properly (CASSANDRA-8618)
 * Fix NPE when passing wrong argument in ALTER TABLE statement (CASSANDRA-8355)
 * Pig: Refactor and deprecate CqlStorage (CASSANDRA-8599)
 * Don't reuse the same cleanup strategy for all sstables (CASSANDRA-8537)
 * Fix case-sensitivity of index name on CREATE and DROP INDEX
   statements (CASSANDRA-8365)
 * Better detection/logging for corruption in compressed sstables (CASSANDRA-8192)
 * Use the correct repairedAt value when closing writer (CASSANDRA-8570)
 * (cqlsh) Handle a schema mismatch being detected on startup (CASSANDRA-8512)
 * Properly calculate expected write size during compaction (CASSANDRA-8532)
 * Invalidate affected prepared statements when a table's columns
   are altered (CASSANDRA-7910)
 * Stress - user defined writes should populate sequentally (CASSANDRA-8524)
 * Fix regression in SSTableRewriter causing some rows to become unreadable 
   during compaction (CASSANDRA-8429)
 * Run major compactions for repaired/unrepaired in parallel (CASSANDRA-8510)
 * (cqlsh) Fix compression options in DESCRIBE TABLE output when compression
   is disabled (CASSANDRA-8288)
 * (cqlsh) Fix DESCRIBE output after keyspaces are altered (CASSANDRA-7623)
 * Make sure we set lastCompactedKey correctly (CASSANDRA-8463)
 * (cqlsh) Fix output of CONSISTENCY command (CASSANDRA-8507)
 * (cqlsh) Fixed the handling of LIST statements (CASSANDRA-8370)
 * Make sstablescrub check leveled manifest again (CASSANDRA-8432)
 * Check first/last keys in sstable when giving out positions (CASSANDRA-8458)
 * Disable mmap on Windows (CASSANDRA-6993)
 * Add missing ConsistencyLevels to cassandra-stress (CASSANDRA-8253)
 * Add auth support to cassandra-stress (CASSANDRA-7985)
 * Fix ArrayIndexOutOfBoundsException when generating error message
   for some CQL syntax errors (CASSANDRA-8455)
 * Scale memtable slab allocation logarithmically (CASSANDRA-7882)
 * cassandra-stress simultaneous inserts over same seed (CASSANDRA-7964)
 * Reduce cassandra-stress sampling memory requirements (CASSANDRA-7926)
 * Ensure memtable flush cannot expire commit log entries from its future (CASSANDRA-8383)
 * Make read "defrag" async to reclaim memtables (CASSANDRA-8459)
 * Remove tmplink files for offline compactions (CASSANDRA-8321)
 * Reduce maxHintsInProgress (CASSANDRA-8415)
 * BTree updates may call provided update function twice (CASSANDRA-8018)
 * Release sstable references after anticompaction (CASSANDRA-8386)
 * Handle abort() in SSTableRewriter properly (CASSANDRA-8320)
 * Centralize shared executors (CASSANDRA-8055)
 * Fix filtering for CONTAINS (KEY) relations on frozen collection
   clustering columns when the query is restricted to a single
   partition (CASSANDRA-8203)
 * Do more aggressive entire-sstable TTL expiry checks (CASSANDRA-8243)
 * Add more log info if readMeter is null (CASSANDRA-8238)
 * add check of the system wall clock time at startup (CASSANDRA-8305)
 * Support for frozen collections (CASSANDRA-7859)
 * Fix overflow on histogram computation (CASSANDRA-8028)
 * Have paxos reuse the timestamp generation of normal queries (CASSANDRA-7801)
 * Fix incremental repair not remove parent session on remote (CASSANDRA-8291)
 * Improve JBOD disk utilization (CASSANDRA-7386)
 * Log failed host when preparing incremental repair (CASSANDRA-8228)
 * Force config client mode in CQLSSTableWriter (CASSANDRA-8281)
 * Fix sstableupgrade throws exception (CASSANDRA-8688)
 * Fix hang when repairing empty keyspace (CASSANDRA-8694)
Merged from 2.0:
 * Fix IllegalArgumentException in dynamic snitch (CASSANDRA-8448)
 * Add support for UPDATE ... IF EXISTS (CASSANDRA-8610)
 * Fix reversal of list prepends (CASSANDRA-8733)
 * Prevent non-zero default_time_to_live on tables with counters
   (CASSANDRA-8678)
 * Fix SSTableSimpleUnsortedWriter ConcurrentModificationException
   (CASSANDRA-8619)
 * Round up time deltas lower than 1ms in BulkLoader (CASSANDRA-8645)
 * Add batch remove iterator to ABSC (CASSANDRA-8414, 8666)
 * Round up time deltas lower than 1ms in BulkLoader (CASSANDRA-8645)
 * Fix isClientMode check in Keyspace (CASSANDRA-8687)
 * Use more efficient slice size for querying internal secondary
   index tables (CASSANDRA-8550)
 * Fix potentially returning deleted rows with range tombstone (CASSANDRA-8558)
 * Check for available disk space before starting a compaction (CASSANDRA-8562)
 * Fix DISTINCT queries with LIMITs or paging when some partitions
   contain only tombstones (CASSANDRA-8490)
 * Introduce background cache refreshing to permissions cache
   (CASSANDRA-8194)
 * Fix race condition in StreamTransferTask that could lead to
   infinite loops and premature sstable deletion (CASSANDRA-7704)
 * Add an extra version check to MigrationTask (CASSANDRA-8462)
 * Ensure SSTableWriter cleans up properly after failure (CASSANDRA-8499)
 * Increase bf true positive count on key cache hit (CASSANDRA-8525)
 * Move MeteredFlusher to its own thread (CASSANDRA-8485)
 * Fix non-distinct results in DISTNCT queries on static columns when
   paging is enabled (CASSANDRA-8087)
 * Move all hints related tasks to hints internal executor (CASSANDRA-8285)
 * Fix paging for multi-partition IN queries (CASSANDRA-8408)
 * Fix MOVED_NODE topology event never being emitted when a node
   moves its token (CASSANDRA-8373)
 * Fix validation of indexes in COMPACT tables (CASSANDRA-8156)
 * Avoid StackOverflowError when a large list of IN values
   is used for a clustering column (CASSANDRA-8410)
 * Fix NPE when writetime() or ttl() calls are wrapped by
   another function call (CASSANDRA-8451)
 * Fix NPE after dropping a keyspace (CASSANDRA-8332)
 * Fix error message on read repair timeouts (CASSANDRA-7947)
 * Default DTCS base_time_seconds changed to 60 (CASSANDRA-8417)
 * Refuse Paxos operation with more than one pending endpoint (CASSANDRA-8346, 8640)
 * Throw correct exception when trying to bind a keyspace or table
   name (CASSANDRA-6952)
 * Make HHOM.compact synchronized (CASSANDRA-8416)
 * cancel latency-sampling task when CF is dropped (CASSANDRA-8401)
 * don't block SocketThread for MessagingService (CASSANDRA-8188)
 * Increase quarantine delay on replacement (CASSANDRA-8260)
 * Expose off-heap memory usage stats (CASSANDRA-7897)
 * Ignore Paxos commits for truncated tables (CASSANDRA-7538)
 * Validate size of indexed column values (CASSANDRA-8280)
 * Make LCS split compaction results over all data directories (CASSANDRA-8329)
 * Fix some failing queries that use multi-column relations
   on COMPACT STORAGE tables (CASSANDRA-8264)
 * Fix InvalidRequestException with ORDER BY (CASSANDRA-8286)
 * Disable SSLv3 for POODLE (CASSANDRA-8265)
 * Fix millisecond timestamps in Tracing (CASSANDRA-8297)
 * Include keyspace name in error message when there are insufficient
   live nodes to stream from (CASSANDRA-8221)
 * Avoid overlap in L1 when L0 contains many nonoverlapping
   sstables (CASSANDRA-8211)
 * Improve PropertyFileSnitch logging (CASSANDRA-8183)
 * Add DC-aware sequential repair (CASSANDRA-8193)
 * Use live sstables in snapshot repair if possible (CASSANDRA-8312)
 * Fix hints serialized size calculation (CASSANDRA-8587)


2.1.2
 * (cqlsh) parse_for_table_meta errors out on queries with undefined
   grammars (CASSANDRA-8262)
 * (cqlsh) Fix SELECT ... TOKEN() function broken in C* 2.1.1 (CASSANDRA-8258)
 * Fix Cassandra crash when running on JDK8 update 40 (CASSANDRA-8209)
 * Optimize partitioner tokens (CASSANDRA-8230)
 * Improve compaction of repaired/unrepaired sstables (CASSANDRA-8004)
 * Make cache serializers pluggable (CASSANDRA-8096)
 * Fix issues with CONTAINS (KEY) queries on secondary indexes
   (CASSANDRA-8147)
 * Fix read-rate tracking of sstables for some queries (CASSANDRA-8239)
 * Fix default timestamp in QueryOptions (CASSANDRA-8246)
 * Set socket timeout when reading remote version (CASSANDRA-8188)
 * Refactor how we track live size (CASSANDRA-7852)
 * Make sure unfinished compaction files are removed (CASSANDRA-8124)
 * Fix shutdown when run as Windows service (CASSANDRA-8136)
 * Fix DESCRIBE TABLE with custom indexes (CASSANDRA-8031)
 * Fix race in RecoveryManagerTest (CASSANDRA-8176)
 * Avoid IllegalArgumentException while sorting sstables in
   IndexSummaryManager (CASSANDRA-8182)
 * Shutdown JVM on file descriptor exhaustion (CASSANDRA-7579)
 * Add 'die' policy for commit log and disk failure (CASSANDRA-7927)
 * Fix installing as service on Windows (CASSANDRA-8115)
 * Fix CREATE TABLE for CQL2 (CASSANDRA-8144)
 * Avoid boxing in ColumnStats min/max trackers (CASSANDRA-8109)
Merged from 2.0:
 * Correctly handle non-text column names in cql3 (CASSANDRA-8178)
 * Fix deletion for indexes on primary key columns (CASSANDRA-8206)
 * Add 'nodetool statusgossip' (CASSANDRA-8125)
 * Improve client notification that nodes are ready for requests (CASSANDRA-7510)
 * Handle negative timestamp in writetime method (CASSANDRA-8139)
 * Pig: Remove errant LIMIT clause in CqlNativeStorage (CASSANDRA-8166)
 * Throw ConfigurationException when hsha is used with the default
   rpc_max_threads setting of 'unlimited' (CASSANDRA-8116)
 * Allow concurrent writing of the same table in the same JVM using
   CQLSSTableWriter (CASSANDRA-7463)
 * Fix totalDiskSpaceUsed calculation (CASSANDRA-8205)


2.1.1
 * Fix spin loop in AtomicSortedColumns (CASSANDRA-7546)
 * Dont notify when replacing tmplink files (CASSANDRA-8157)
 * Fix validation with multiple CONTAINS clause (CASSANDRA-8131)
 * Fix validation of collections in TriggerExecutor (CASSANDRA-8146)
 * Fix IllegalArgumentException when a list of IN values containing tuples
   is passed as a single arg to a prepared statement with the v1 or v2
   protocol (CASSANDRA-8062)
 * Fix ClassCastException in DISTINCT query on static columns with
   query paging (CASSANDRA-8108)
 * Fix NPE on null nested UDT inside a set (CASSANDRA-8105)
 * Fix exception when querying secondary index on set items or map keys
   when some clustering columns are specified (CASSANDRA-8073)
 * Send proper error response when there is an error during native
   protocol message decode (CASSANDRA-8118)
 * Gossip should ignore generation numbers too far in the future (CASSANDRA-8113)
 * Fix NPE when creating a table with frozen sets, lists (CASSANDRA-8104)
 * Fix high memory use due to tracking reads on incrementally opened sstable
   readers (CASSANDRA-8066)
 * Fix EXECUTE request with skipMetadata=false returning no metadata
   (CASSANDRA-8054)
 * Allow concurrent use of CQLBulkOutputFormat (CASSANDRA-7776)
 * Shutdown JVM on OOM (CASSANDRA-7507)
 * Upgrade netty version and enable epoll event loop (CASSANDRA-7761)
 * Don't duplicate sstables smaller than split size when using
   the sstablesplitter tool (CASSANDRA-7616)
 * Avoid re-parsing already prepared statements (CASSANDRA-7923)
 * Fix some Thrift slice deletions and updates of COMPACT STORAGE
   tables with some clustering columns omitted (CASSANDRA-7990)
 * Fix filtering for CONTAINS on sets (CASSANDRA-8033)
 * Properly track added size (CASSANDRA-7239)
 * Allow compilation in java 8 (CASSANDRA-7208)
 * Fix Assertion error on RangeTombstoneList diff (CASSANDRA-8013)
 * Release references to overlapping sstables during compaction (CASSANDRA-7819)
 * Send notification when opening compaction results early (CASSANDRA-8034)
 * Make native server start block until properly bound (CASSANDRA-7885)
 * (cqlsh) Fix IPv6 support (CASSANDRA-7988)
 * Ignore fat clients when checking for endpoint collision (CASSANDRA-7939)
 * Make sstablerepairedset take a list of files (CASSANDRA-7995)
 * (cqlsh) Tab completeion for indexes on map keys (CASSANDRA-7972)
 * (cqlsh) Fix UDT field selection in select clause (CASSANDRA-7891)
 * Fix resource leak in event of corrupt sstable
 * (cqlsh) Add command line option for cqlshrc file path (CASSANDRA-7131)
 * Provide visibility into prepared statements churn (CASSANDRA-7921, CASSANDRA-7930)
 * Invalidate prepared statements when their keyspace or table is
   dropped (CASSANDRA-7566)
 * cassandra-stress: fix support for NetworkTopologyStrategy (CASSANDRA-7945)
 * Fix saving caches when a table is dropped (CASSANDRA-7784)
 * Add better error checking of new stress profile (CASSANDRA-7716)
 * Use ThreadLocalRandom and remove FBUtilities.threadLocalRandom (CASSANDRA-7934)
 * Prevent operator mistakes due to simultaneous bootstrap (CASSANDRA-7069)
 * cassandra-stress supports whitelist mode for node config (CASSANDRA-7658)
 * GCInspector more closely tracks GC; cassandra-stress and nodetool report it (CASSANDRA-7916)
 * nodetool won't output bogus ownership info without a keyspace (CASSANDRA-7173)
 * Add human readable option to nodetool commands (CASSANDRA-5433)
 * Don't try to set repairedAt on old sstables (CASSANDRA-7913)
 * Add metrics for tracking PreparedStatement use (CASSANDRA-7719)
 * (cqlsh) tab-completion for triggers (CASSANDRA-7824)
 * (cqlsh) Support for query paging (CASSANDRA-7514)
 * (cqlsh) Show progress of COPY operations (CASSANDRA-7789)
 * Add syntax to remove multiple elements from a map (CASSANDRA-6599)
 * Support non-equals conditions in lightweight transactions (CASSANDRA-6839)
 * Add IF [NOT] EXISTS to create/drop triggers (CASSANDRA-7606)
 * (cqlsh) Display the current logged-in user (CASSANDRA-7785)
 * (cqlsh) Don't ignore CTRL-C during COPY FROM execution (CASSANDRA-7815)
 * (cqlsh) Order UDTs according to cross-type dependencies in DESCRIBE
   output (CASSANDRA-7659)
 * (cqlsh) Fix handling of CAS statement results (CASSANDRA-7671)
 * (cqlsh) COPY TO/FROM improvements (CASSANDRA-7405)
 * Support list index operations with conditions (CASSANDRA-7499)
 * Add max live/tombstoned cells to nodetool cfstats output (CASSANDRA-7731)
 * Validate IPv6 wildcard addresses properly (CASSANDRA-7680)
 * (cqlsh) Error when tracing query (CASSANDRA-7613)
 * Avoid IOOBE when building SyntaxError message snippet (CASSANDRA-7569)
 * SSTableExport uses correct validator to create string representation of partition
   keys (CASSANDRA-7498)
 * Avoid NPEs when receiving type changes for an unknown keyspace (CASSANDRA-7689)
 * Add support for custom 2i validation (CASSANDRA-7575)
 * Pig support for hadoop CqlInputFormat (CASSANDRA-6454)
 * Add duration mode to cassandra-stress (CASSANDRA-7468)
 * Add listen_interface and rpc_interface options (CASSANDRA-7417)
 * Improve schema merge performance (CASSANDRA-7444)
 * Adjust MT depth based on # of partition validating (CASSANDRA-5263)
 * Optimise NativeCell comparisons (CASSANDRA-6755)
 * Configurable client timeout for cqlsh (CASSANDRA-7516)
 * Include snippet of CQL query near syntax error in messages (CASSANDRA-7111)
 * Make repair -pr work with -local (CASSANDRA-7450)
 * Fix error in sstableloader with -cph > 1 (CASSANDRA-8007)
 * Fix snapshot repair error on indexed tables (CASSANDRA-8020)
 * Do not exit nodetool repair when receiving JMX NOTIF_LOST (CASSANDRA-7909)
 * Stream to private IP when available (CASSANDRA-8084)
Merged from 2.0:
 * Reject conditions on DELETE unless full PK is given (CASSANDRA-6430)
 * Properly reject the token function DELETE (CASSANDRA-7747)
 * Force batchlog replay before decommissioning a node (CASSANDRA-7446)
 * Fix hint replay with many accumulated expired hints (CASSANDRA-6998)
 * Fix duplicate results in DISTINCT queries on static columns with query
   paging (CASSANDRA-8108)
 * Add DateTieredCompactionStrategy (CASSANDRA-6602)
 * Properly validate ascii and utf8 string literals in CQL queries (CASSANDRA-8101)
 * (cqlsh) Fix autocompletion for alter keyspace (CASSANDRA-8021)
 * Create backup directories for commitlog archiving during startup (CASSANDRA-8111)
 * Reduce totalBlockFor() for LOCAL_* consistency levels (CASSANDRA-8058)
 * Fix merging schemas with re-dropped keyspaces (CASSANDRA-7256)
 * Fix counters in supercolumns during live upgrades from 1.2 (CASSANDRA-7188)
 * Notify DT subscribers when a column family is truncated (CASSANDRA-8088)
 * Add sanity check of $JAVA on startup (CASSANDRA-7676)
 * Schedule fat client schema pull on join (CASSANDRA-7993)
 * Don't reset nodes' versions when closing IncomingTcpConnections
   (CASSANDRA-7734)
 * Record the real messaging version in all cases in OutboundTcpConnection
   (CASSANDRA-8057)
 * SSL does not work in cassandra-cli (CASSANDRA-7899)
 * Fix potential exception when using ReversedType in DynamicCompositeType
   (CASSANDRA-7898)
 * Better validation of collection values (CASSANDRA-7833)
 * Track min/max timestamps correctly (CASSANDRA-7969)
 * Fix possible overflow while sorting CL segments for replay (CASSANDRA-7992)
 * Increase nodetool Xmx (CASSANDRA-7956)
 * Archive any commitlog segments present at startup (CASSANDRA-6904)
 * CrcCheckChance should adjust based on live CFMetadata not 
   sstable metadata (CASSANDRA-7978)
 * token() should only accept columns in the partitioning
   key order (CASSANDRA-6075)
 * Add method to invalidate permission cache via JMX (CASSANDRA-7977)
 * Allow propagating multiple gossip states atomically (CASSANDRA-6125)
 * Log exceptions related to unclean native protocol client disconnects
   at DEBUG or INFO (CASSANDRA-7849)
 * Allow permissions cache to be set via JMX (CASSANDRA-7698)
 * Include schema_triggers CF in readable system resources (CASSANDRA-7967)
 * Fix RowIndexEntry to report correct serializedSize (CASSANDRA-7948)
 * Make CQLSSTableWriter sync within partitions (CASSANDRA-7360)
 * Potentially use non-local replicas in CqlConfigHelper (CASSANDRA-7906)
 * Explicitly disallow mixing multi-column and single-column
   relations on clustering columns (CASSANDRA-7711)
 * Better error message when condition is set on PK column (CASSANDRA-7804)
 * Don't send schema change responses and events for no-op DDL
   statements (CASSANDRA-7600)
 * (Hadoop) fix cluster initialisation for a split fetching (CASSANDRA-7774)
 * Throw InvalidRequestException when queries contain relations on entire
   collection columns (CASSANDRA-7506)
 * (cqlsh) enable CTRL-R history search with libedit (CASSANDRA-7577)
 * (Hadoop) allow ACFRW to limit nodes to local DC (CASSANDRA-7252)
 * (cqlsh) cqlsh should automatically disable tracing when selecting
   from system_traces (CASSANDRA-7641)
 * (Hadoop) Add CqlOutputFormat (CASSANDRA-6927)
 * Don't depend on cassandra config for nodetool ring (CASSANDRA-7508)
 * (cqlsh) Fix failing cqlsh formatting tests (CASSANDRA-7703)
 * Fix IncompatibleClassChangeError from hadoop2 (CASSANDRA-7229)
 * Add 'nodetool sethintedhandoffthrottlekb' (CASSANDRA-7635)
 * (cqlsh) Add tab-completion for CREATE/DROP USER IF [NOT] EXISTS (CASSANDRA-7611)
 * Catch errors when the JVM pulls the rug out from GCInspector (CASSANDRA-5345)
 * cqlsh fails when version number parts are not int (CASSANDRA-7524)
 * Fix NPE when table dropped during streaming (CASSANDRA-7946)
 * Fix wrong progress when streaming uncompressed (CASSANDRA-7878)
 * Fix possible infinite loop in creating repair range (CASSANDRA-7983)
 * Fix unit in nodetool for streaming throughput (CASSANDRA-7375)
Merged from 1.2:
 * Don't index tombstones (CASSANDRA-7828)
 * Improve PasswordAuthenticator default super user setup (CASSANDRA-7788)


2.1.0
 * (cqlsh) Removed "ALTER TYPE <name> RENAME TO <name>" from tab-completion
   (CASSANDRA-7895)
 * Fixed IllegalStateException in anticompaction (CASSANDRA-7892)
 * cqlsh: DESCRIBE support for frozen UDTs, tuples (CASSANDRA-7863)
 * Avoid exposing internal classes over JMX (CASSANDRA-7879)
 * Add null check for keys when freezing collection (CASSANDRA-7869)
 * Improve stress workload realism (CASSANDRA-7519)
Merged from 2.0:
 * Configure system.paxos with LeveledCompactionStrategy (CASSANDRA-7753)
 * Fix ALTER clustering column type from DateType to TimestampType when
   using DESC clustering order (CASSANRDA-7797)
 * Throw EOFException if we run out of chunks in compressed datafile
   (CASSANDRA-7664)
 * Fix PRSI handling of CQL3 row markers for row cleanup (CASSANDRA-7787)
 * Fix dropping collection when it's the last regular column (CASSANDRA-7744)
 * Make StreamReceiveTask thread safe and gc friendly (CASSANDRA-7795)
 * Validate empty cell names from counter updates (CASSANDRA-7798)
Merged from 1.2:
 * Don't allow compacted sstables to be marked as compacting (CASSANDRA-7145)
 * Track expired tombstones (CASSANDRA-7810)


2.1.0-rc7
 * Add frozen keyword and require UDT to be frozen (CASSANDRA-7857)
 * Track added sstable size correctly (CASSANDRA-7239)
 * (cqlsh) Fix case insensitivity (CASSANDRA-7834)
 * Fix failure to stream ranges when moving (CASSANDRA-7836)
 * Correctly remove tmplink files (CASSANDRA-7803)
 * (cqlsh) Fix column name formatting for functions, CAS operations,
   and UDT field selections (CASSANDRA-7806)
 * (cqlsh) Fix COPY FROM handling of null/empty primary key
   values (CASSANDRA-7792)
 * Fix ordering of static cells (CASSANDRA-7763)
Merged from 2.0:
 * Forbid re-adding dropped counter columns (CASSANDRA-7831)
 * Fix CFMetaData#isThriftCompatible() for PK-only tables (CASSANDRA-7832)
 * Always reject inequality on the partition key without token()
   (CASSANDRA-7722)
 * Always send Paxos commit to all replicas (CASSANDRA-7479)
 * Make disruptor_thrift_server invocation pool configurable (CASSANDRA-7594)
 * Make repair no-op when RF=1 (CASSANDRA-7864)


2.1.0-rc6
 * Fix OOM issue from netty caching over time (CASSANDRA-7743)
 * json2sstable couldn't import JSON for CQL table (CASSANDRA-7477)
 * Invalidate all caches on table drop (CASSANDRA-7561)
 * Skip strict endpoint selection for ranges if RF == nodes (CASSANRA-7765)
 * Fix Thrift range filtering without 2ary index lookups (CASSANDRA-7741)
 * Add tracing entries about concurrent range requests (CASSANDRA-7599)
 * (cqlsh) Fix DESCRIBE for NTS keyspaces (CASSANDRA-7729)
 * Remove netty buffer ref-counting (CASSANDRA-7735)
 * Pass mutated cf to index updater for use by PRSI (CASSANDRA-7742)
 * Include stress yaml example in release and deb (CASSANDRA-7717)
 * workaround for netty issue causing corrupted data off the wire (CASSANDRA-7695)
 * cqlsh DESC CLUSTER fails retrieving ring information (CASSANDRA-7687)
 * Fix binding null values inside UDT (CASSANDRA-7685)
 * Fix UDT field selection with empty fields (CASSANDRA-7670)
 * Bogus deserialization of static cells from sstable (CASSANDRA-7684)
 * Fix NPE on compaction leftover cleanup for dropped table (CASSANDRA-7770)
Merged from 2.0:
 * Fix race condition in StreamTransferTask that could lead to
   infinite loops and premature sstable deletion (CASSANDRA-7704)
 * (cqlsh) Wait up to 10 sec for a tracing session (CASSANDRA-7222)
 * Fix NPE in FileCacheService.sizeInBytes (CASSANDRA-7756)
 * Remove duplicates from StorageService.getJoiningNodes (CASSANDRA-7478)
 * Clone token map outside of hot gossip loops (CASSANDRA-7758)
 * Fix MS expiring map timeout for Paxos messages (CASSANDRA-7752)
 * Do not flush on truncate if durable_writes is false (CASSANDRA-7750)
 * Give CRR a default input_cql Statement (CASSANDRA-7226)
 * Better error message when adding a collection with the same name
   than a previously dropped one (CASSANDRA-6276)
 * Fix validation when adding static columns (CASSANDRA-7730)
 * (Thrift) fix range deletion of supercolumns (CASSANDRA-7733)
 * Fix potential AssertionError in RangeTombstoneList (CASSANDRA-7700)
 * Validate arguments of blobAs* functions (CASSANDRA-7707)
 * Fix potential AssertionError with 2ndary indexes (CASSANDRA-6612)
 * Avoid logging CompactionInterrupted at ERROR (CASSANDRA-7694)
 * Minor leak in sstable2jon (CASSANDRA-7709)
 * Add cassandra.auto_bootstrap system property (CASSANDRA-7650)
 * Update java driver (for hadoop) (CASSANDRA-7618)
 * Remove CqlPagingRecordReader/CqlPagingInputFormat (CASSANDRA-7570)
 * Support connecting to ipv6 jmx with nodetool (CASSANDRA-7669)


2.1.0-rc5
 * Reject counters inside user types (CASSANDRA-7672)
 * Switch to notification-based GCInspector (CASSANDRA-7638)
 * (cqlsh) Handle nulls in UDTs and tuples correctly (CASSANDRA-7656)
 * Don't use strict consistency when replacing (CASSANDRA-7568)
 * Fix min/max cell name collection on 2.0 SSTables with range
   tombstones (CASSANDRA-7593)
 * Tolerate min/max cell names of different lengths (CASSANDRA-7651)
 * Filter cached results correctly (CASSANDRA-7636)
 * Fix tracing on the new SEPExecutor (CASSANDRA-7644)
 * Remove shuffle and taketoken (CASSANDRA-7601)
 * Clean up Windows batch scripts (CASSANDRA-7619)
 * Fix native protocol drop user type notification (CASSANDRA-7571)
 * Give read access to system.schema_usertypes to all authenticated users
   (CASSANDRA-7578)
 * (cqlsh) Fix cqlsh display when zero rows are returned (CASSANDRA-7580)
 * Get java version correctly when JAVA_TOOL_OPTIONS is set (CASSANDRA-7572)
 * Fix NPE when dropping index from non-existent keyspace, AssertionError when
   dropping non-existent index with IF EXISTS (CASSANDRA-7590)
 * Fix sstablelevelresetter hang (CASSANDRA-7614)
 * (cqlsh) Fix deserialization of blobs (CASSANDRA-7603)
 * Use "keyspace updated" schema change message for UDT changes in v1 and
   v2 protocols (CASSANDRA-7617)
 * Fix tracing of range slices and secondary index lookups that are local
   to the coordinator (CASSANDRA-7599)
 * Set -Dcassandra.storagedir for all tool shell scripts (CASSANDRA-7587)
 * Don't swap max/min col names when mutating sstable metadata (CASSANDRA-7596)
 * (cqlsh) Correctly handle paged result sets (CASSANDRA-7625)
 * (cqlsh) Improve waiting for a trace to complete (CASSANDRA-7626)
 * Fix tracing of concurrent range slices and 2ary index queries (CASSANDRA-7626)
 * Fix scrub against collection type (CASSANDRA-7665)
Merged from 2.0:
 * Set gc_grace_seconds to seven days for system schema tables (CASSANDRA-7668)
 * SimpleSeedProvider no longer caches seeds forever (CASSANDRA-7663)
 * Always flush on truncate (CASSANDRA-7511)
 * Fix ReversedType(DateType) mapping to native protocol (CASSANDRA-7576)
 * Always merge ranges owned by a single node (CASSANDRA-6930)
 * Track max/min timestamps for range tombstones (CASSANDRA-7647)
 * Fix NPE when listing saved caches dir (CASSANDRA-7632)


2.1.0-rc4
 * Fix word count hadoop example (CASSANDRA-7200)
 * Updated memtable_cleanup_threshold and memtable_flush_writers defaults 
   (CASSANDRA-7551)
 * (Windows) fix startup when WMI memory query fails (CASSANDRA-7505)
 * Anti-compaction proceeds if any part of the repair failed (CASSANDRA-7521)
 * Add missing table name to DROP INDEX responses and notifications (CASSANDRA-7539)
 * Bump CQL version to 3.2.0 and update CQL documentation (CASSANDRA-7527)
 * Fix configuration error message when running nodetool ring (CASSANDRA-7508)
 * Support conditional updates, tuple type, and the v3 protocol in cqlsh (CASSANDRA-7509)
 * Handle queries on multiple secondary index types (CASSANDRA-7525)
 * Fix cqlsh authentication with v3 native protocol (CASSANDRA-7564)
 * Fix NPE when unknown prepared statement ID is used (CASSANDRA-7454)
Merged from 2.0:
 * (Windows) force range-based repair to non-sequential mode (CASSANDRA-7541)
 * Fix range merging when DES scores are zero (CASSANDRA-7535)
 * Warn when SSL certificates have expired (CASSANDRA-7528)
 * Fix error when doing reversed queries with static columns (CASSANDRA-7490)
Merged from 1.2:
 * Set correct stream ID on responses when non-Exception Throwables
   are thrown while handling native protocol messages (CASSANDRA-7470)


2.1.0-rc3
 * Consider expiry when reconciling otherwise equal cells (CASSANDRA-7403)
 * Introduce CQL support for stress tool (CASSANDRA-6146)
 * Fix ClassCastException processing expired messages (CASSANDRA-7496)
 * Fix prepared marker for collections inside UDT (CASSANDRA-7472)
 * Remove left-over populate_io_cache_on_flush and replicate_on_write
   uses (CASSANDRA-7493)
 * (Windows) handle spaces in path names (CASSANDRA-7451)
 * Ensure writes have completed after dropping a table, before recycling
   commit log segments (CASSANDRA-7437)
 * Remove left-over rows_per_partition_to_cache (CASSANDRA-7493)
 * Fix error when CONTAINS is used with a bind marker (CASSANDRA-7502)
 * Properly reject unknown UDT field (CASSANDRA-7484)
Merged from 2.0:
 * Fix CC#collectTimeOrderedData() tombstone optimisations (CASSANDRA-7394)
 * Support DISTINCT for static columns and fix behaviour when DISTINC is
   not use (CASSANDRA-7305).
 * Workaround JVM NPE on JMX bind failure (CASSANDRA-7254)
 * Fix race in FileCacheService RemovalListener (CASSANDRA-7278)
 * Fix inconsistent use of consistencyForCommit that allowed LOCAL_QUORUM
   operations to incorrect become full QUORUM (CASSANDRA-7345)
 * Properly handle unrecognized opcodes and flags (CASSANDRA-7440)
 * (Hadoop) close CqlRecordWriter clients when finished (CASSANDRA-7459)
 * Commit disk failure policy (CASSANDRA-7429)
 * Make sure high level sstables get compacted (CASSANDRA-7414)
 * Fix AssertionError when using empty clustering columns and static columns
   (CASSANDRA-7455)
 * Add option to disable STCS in L0 (CASSANDRA-6621)
 * Upgrade to snappy-java 1.0.5.2 (CASSANDRA-7476)


2.1.0-rc2
 * Fix heap size calculation for CompoundSparseCellName and 
   CompoundSparseCellName.WithCollection (CASSANDRA-7421)
 * Allow counter mutations in UNLOGGED batches (CASSANDRA-7351)
 * Modify reconcile logic to always pick a tombstone over a counter cell
   (CASSANDRA-7346)
 * Avoid incremental compaction on Windows (CASSANDRA-7365)
 * Fix exception when querying a composite-keyed table with a collection index
   (CASSANDRA-7372)
 * Use node's host id in place of counter ids (CASSANDRA-7366)
 * Fix error when doing reversed queries with static columns (CASSANDRA-7490)
 * Backport CASSANDRA-6747 (CASSANDRA-7560)
 * Track max/min timestamps for range tombstones (CASSANDRA-7647)
 * Fix NPE when listing saved caches dir (CASSANDRA-7632)
 * Fix sstableloader unable to connect encrypted node (CASSANDRA-7585)
Merged from 1.2:
 * Clone token map outside of hot gossip loops (CASSANDRA-7758)
 * Add stop method to EmbeddedCassandraService (CASSANDRA-7595)
 * Support connecting to ipv6 jmx with nodetool (CASSANDRA-7669)
 * Set gc_grace_seconds to seven days for system schema tables (CASSANDRA-7668)
 * SimpleSeedProvider no longer caches seeds forever (CASSANDRA-7663)
 * Set correct stream ID on responses when non-Exception Throwables
   are thrown while handling native protocol messages (CASSANDRA-7470)
 * Fix row size miscalculation in LazilyCompactedRow (CASSANDRA-7543)
 * Fix race in background compaction check (CASSANDRA-7745)
 * Don't clear out range tombstones during compaction (CASSANDRA-7808)


2.1.0-rc1
 * Revert flush directory (CASSANDRA-6357)
 * More efficient executor service for fast operations (CASSANDRA-4718)
 * Move less common tools into a new cassandra-tools package (CASSANDRA-7160)
 * Support more concurrent requests in native protocol (CASSANDRA-7231)
 * Add tab-completion to debian nodetool packaging (CASSANDRA-6421)
 * Change concurrent_compactors defaults (CASSANDRA-7139)
 * Add PowerShell Windows launch scripts (CASSANDRA-7001)
 * Make commitlog archive+restore more robust (CASSANDRA-6974)
 * Fix marking commitlogsegments clean (CASSANDRA-6959)
 * Add snapshot "manifest" describing files included (CASSANDRA-6326)
 * Parallel streaming for sstableloader (CASSANDRA-3668)
 * Fix bugs in supercolumns handling (CASSANDRA-7138)
 * Fix ClassClassException on composite dense tables (CASSANDRA-7112)
 * Cleanup and optimize collation and slice iterators (CASSANDRA-7107)
 * Upgrade NBHM lib (CASSANDRA-7128)
 * Optimize netty server (CASSANDRA-6861)
 * Fix repair hang when given CF does not exist (CASSANDRA-7189)
 * Allow c* to be shutdown in an embedded mode (CASSANDRA-5635)
 * Add server side batching to native transport (CASSANDRA-5663)
 * Make batchlog replay asynchronous (CASSANDRA-6134)
 * remove unused classes (CASSANDRA-7197)
 * Limit user types to the keyspace they are defined in (CASSANDRA-6643)
 * Add validate method to CollectionType (CASSANDRA-7208)
 * New serialization format for UDT values (CASSANDRA-7209, CASSANDRA-7261)
 * Fix nodetool netstats (CASSANDRA-7270)
 * Fix potential ClassCastException in HintedHandoffManager (CASSANDRA-7284)
 * Use prepared statements internally (CASSANDRA-6975)
 * Fix broken paging state with prepared statement (CASSANDRA-7120)
 * Fix IllegalArgumentException in CqlStorage (CASSANDRA-7287)
 * Allow nulls/non-existant fields in UDT (CASSANDRA-7206)
 * Add Thrift MultiSliceRequest (CASSANDRA-6757, CASSANDRA-7027)
 * Handle overlapping MultiSlices (CASSANDRA-7279)
 * Fix DataOutputTest on Windows (CASSANDRA-7265)
 * Embedded sets in user defined data-types are not updating (CASSANDRA-7267)
 * Add tuple type to CQL/native protocol (CASSANDRA-7248)
 * Fix CqlPagingRecordReader on tables with few rows (CASSANDRA-7322)
Merged from 2.0:
 * Copy compaction options to make sure they are reloaded (CASSANDRA-7290)
 * Add option to do more aggressive tombstone compactions (CASSANDRA-6563)
 * Don't try to compact already-compacting files in HHOM (CASSANDRA-7288)
 * Always reallocate buffers in HSHA (CASSANDRA-6285)
 * (Hadoop) support authentication in CqlRecordReader (CASSANDRA-7221)
 * (Hadoop) Close java driver Cluster in CQLRR.close (CASSANDRA-7228)
 * Warn when 'USING TIMESTAMP' is used on a CAS BATCH (CASSANDRA-7067)
 * return all cpu values from BackgroundActivityMonitor.readAndCompute (CASSANDRA-7183)
 * Correctly delete scheduled range xfers (CASSANDRA-7143)
 * return all cpu values from BackgroundActivityMonitor.readAndCompute (CASSANDRA-7183)  
 * reduce garbage creation in calculatePendingRanges (CASSANDRA-7191)
 * fix c* launch issues on Russian os's due to output of linux 'free' cmd (CASSANDRA-6162)
 * Fix disabling autocompaction (CASSANDRA-7187)
 * Fix potential NumberFormatException when deserializing IntegerType (CASSANDRA-7088)
 * cqlsh can't tab-complete disabling compaction (CASSANDRA-7185)
 * cqlsh: Accept and execute CQL statement(s) from command-line parameter (CASSANDRA-7172)
 * Fix IllegalStateException in CqlPagingRecordReader (CASSANDRA-7198)
 * Fix the InvertedIndex trigger example (CASSANDRA-7211)
 * Add --resolve-ip option to 'nodetool ring' (CASSANDRA-7210)
 * reduce garbage on codec flag deserialization (CASSANDRA-7244) 
 * Fix duplicated error messages on directory creation error at startup (CASSANDRA-5818)
 * Proper null handle for IF with map element access (CASSANDRA-7155)
 * Improve compaction visibility (CASSANDRA-7242)
 * Correctly delete scheduled range xfers (CASSANDRA-7143)
 * Make batchlog replica selection rack-aware (CASSANDRA-6551)
 * Fix CFMetaData#getColumnDefinitionFromColumnName() (CASSANDRA-7074)
 * Fix writetime/ttl functions for static columns (CASSANDRA-7081)
 * Suggest CTRL-C or semicolon after three blank lines in cqlsh (CASSANDRA-7142)
 * Fix 2ndary index queries with DESC clustering order (CASSANDRA-6950)
 * Invalid key cache entries on DROP (CASSANDRA-6525)
 * Fix flapping RecoveryManagerTest (CASSANDRA-7084)
 * Add missing iso8601 patterns for date strings (CASSANDRA-6973)
 * Support selecting multiple rows in a partition using IN (CASSANDRA-6875)
 * Add authentication support to shuffle (CASSANDRA-6484)
 * Swap local and global default read repair chances (CASSANDRA-7320)
 * Add conditional CREATE/DROP USER support (CASSANDRA-7264)
 * Cqlsh counts non-empty lines for "Blank lines" warning (CASSANDRA-7325)
Merged from 1.2:
 * Add Cloudstack snitch (CASSANDRA-7147)
 * Update system.peers correctly when relocating tokens (CASSANDRA-7126)
 * Add Google Compute Engine snitch (CASSANDRA-7132)
 * remove duplicate query for local tokens (CASSANDRA-7182)
 * exit CQLSH with error status code if script fails (CASSANDRA-6344)
 * Fix bug with some IN queries missig results (CASSANDRA-7105)
 * Fix availability validation for LOCAL_ONE CL (CASSANDRA-7319)
 * Hint streaming can cause decommission to fail (CASSANDRA-7219)


2.1.0-beta2
 * Increase default CL space to 8GB (CASSANDRA-7031)
 * Add range tombstones to read repair digests (CASSANDRA-6863)
 * Fix BTree.clear for large updates (CASSANDRA-6943)
 * Fail write instead of logging a warning when unable to append to CL
   (CASSANDRA-6764)
 * Eliminate possibility of CL segment appearing twice in active list 
   (CASSANDRA-6557)
 * Apply DONTNEED fadvise to commitlog segments (CASSANDRA-6759)
 * Switch CRC component to Adler and include it for compressed sstables 
   (CASSANDRA-4165)
 * Allow cassandra-stress to set compaction strategy options (CASSANDRA-6451)
 * Add broadcast_rpc_address option to cassandra.yaml (CASSANDRA-5899)
 * Auto reload GossipingPropertyFileSnitch config (CASSANDRA-5897)
 * Fix overflow of memtable_total_space_in_mb (CASSANDRA-6573)
 * Fix ABTC NPE and apply update function correctly (CASSANDRA-6692)
 * Allow nodetool to use a file or prompt for password (CASSANDRA-6660)
 * Fix AIOOBE when concurrently accessing ABSC (CASSANDRA-6742)
 * Fix assertion error in ALTER TYPE RENAME (CASSANDRA-6705)
 * Scrub should not always clear out repaired status (CASSANDRA-5351)
 * Improve handling of range tombstone for wide partitions (CASSANDRA-6446)
 * Fix ClassCastException for compact table with composites (CASSANDRA-6738)
 * Fix potentially repairing with wrong nodes (CASSANDRA-6808)
 * Change caching option syntax (CASSANDRA-6745)
 * Fix stress to do proper counter reads (CASSANDRA-6835)
 * Fix help message for stress counter_write (CASSANDRA-6824)
 * Fix stress smart Thrift client to pick servers correctly (CASSANDRA-6848)
 * Add logging levels (minimal, normal or verbose) to stress tool (CASSANDRA-6849)
 * Fix race condition in Batch CLE (CASSANDRA-6860)
 * Improve cleanup/scrub/upgradesstables failure handling (CASSANDRA-6774)
 * ByteBuffer write() methods for serializing sstables (CASSANDRA-6781)
 * Proper compare function for CollectionType (CASSANDRA-6783)
 * Update native server to Netty 4 (CASSANDRA-6236)
 * Fix off-by-one error in stress (CASSANDRA-6883)
 * Make OpOrder AutoCloseable (CASSANDRA-6901)
 * Remove sync repair JMX interface (CASSANDRA-6900)
 * Add multiple memory allocation options for memtables (CASSANDRA-6689, 6694)
 * Remove adjusted op rate from stress output (CASSANDRA-6921)
 * Add optimized CF.hasColumns() implementations (CASSANDRA-6941)
 * Serialize batchlog mutations with the version of the target node
   (CASSANDRA-6931)
 * Optimize CounterColumn#reconcile() (CASSANDRA-6953)
 * Properly remove 1.2 sstable support in 2.1 (CASSANDRA-6869)
 * Lock counter cells, not partitions (CASSANDRA-6880)
 * Track presence of legacy counter shards in sstables (CASSANDRA-6888)
 * Ensure safe resource cleanup when replacing sstables (CASSANDRA-6912)
 * Add failure handler to async callback (CASSANDRA-6747)
 * Fix AE when closing SSTable without releasing reference (CASSANDRA-7000)
 * Clean up IndexInfo on keyspace/table drops (CASSANDRA-6924)
 * Only snapshot relative SSTables when sequential repair (CASSANDRA-7024)
 * Require nodetool rebuild_index to specify index names (CASSANDRA-7038)
 * fix cassandra stress errors on reads with native protocol (CASSANDRA-7033)
 * Use OpOrder to guard sstable references for reads (CASSANDRA-6919)
 * Preemptive opening of compaction result (CASSANDRA-6916)
 * Multi-threaded scrub/cleanup/upgradesstables (CASSANDRA-5547)
 * Optimize cellname comparison (CASSANDRA-6934)
 * Native protocol v3 (CASSANDRA-6855)
 * Optimize Cell liveness checks and clean up Cell (CASSANDRA-7119)
 * Support consistent range movements (CASSANDRA-2434)
 * Display min timestamp in sstablemetadata viewer (CASSANDRA-6767)
Merged from 2.0:
 * Avoid race-prone second "scrub" of system keyspace (CASSANDRA-6797)
 * Pool CqlRecordWriter clients by inetaddress rather than Range
   (CASSANDRA-6665)
 * Fix compaction_history timestamps (CASSANDRA-6784)
 * Compare scores of full replica ordering in DES (CASSANDRA-6683)
 * fix CME in SessionInfo updateProgress affecting netstats (CASSANDRA-6577)
 * Allow repairing between specific replicas (CASSANDRA-6440)
 * Allow per-dc enabling of hints (CASSANDRA-6157)
 * Add compatibility for Hadoop 0.2.x (CASSANDRA-5201)
 * Fix EstimatedHistogram races (CASSANDRA-6682)
 * Failure detector correctly converts initial value to nanos (CASSANDRA-6658)
 * Add nodetool taketoken to relocate vnodes (CASSANDRA-4445)
 * Expose bulk loading progress over JMX (CASSANDRA-4757)
 * Correctly handle null with IF conditions and TTL (CASSANDRA-6623)
 * Account for range/row tombstones in tombstone drop
   time histogram (CASSANDRA-6522)
 * Stop CommitLogSegment.close() from calling sync() (CASSANDRA-6652)
 * Make commitlog failure handling configurable (CASSANDRA-6364)
 * Avoid overlaps in LCS (CASSANDRA-6688)
 * Improve support for paginating over composites (CASSANDRA-4851)
 * Fix count(*) queries in a mixed cluster (CASSANDRA-6707)
 * Improve repair tasks(snapshot, differencing) concurrency (CASSANDRA-6566)
 * Fix replaying pre-2.0 commit logs (CASSANDRA-6714)
 * Add static columns to CQL3 (CASSANDRA-6561)
 * Optimize single partition batch statements (CASSANDRA-6737)
 * Disallow post-query re-ordering when paging (CASSANDRA-6722)
 * Fix potential paging bug with deleted columns (CASSANDRA-6748)
 * Fix NPE on BulkLoader caused by losing StreamEvent (CASSANDRA-6636)
 * Fix truncating compression metadata (CASSANDRA-6791)
 * Add CMSClassUnloadingEnabled JVM option (CASSANDRA-6541)
 * Catch memtable flush exceptions during shutdown (CASSANDRA-6735)
 * Fix upgradesstables NPE for non-CF-based indexes (CASSANDRA-6645)
 * Fix UPDATE updating PRIMARY KEY columns implicitly (CASSANDRA-6782)
 * Fix IllegalArgumentException when updating from 1.2 with SuperColumns
   (CASSANDRA-6733)
 * FBUtilities.singleton() should use the CF comparator (CASSANDRA-6778)
 * Fix CQLSStableWriter.addRow(Map<String, Object>) (CASSANDRA-6526)
 * Fix HSHA server introducing corrupt data (CASSANDRA-6285)
 * Fix CAS conditions for COMPACT STORAGE tables (CASSANDRA-6813)
 * Starting threads in OutboundTcpConnectionPool constructor causes race conditions (CASSANDRA-7177)
 * Allow overriding cassandra-rackdc.properties file (CASSANDRA-7072)
 * Set JMX RMI port to 7199 (CASSANDRA-7087)
 * Use LOCAL_QUORUM for data reads at LOCAL_SERIAL (CASSANDRA-6939)
 * Log a warning for large batches (CASSANDRA-6487)
 * Put nodes in hibernate when join_ring is false (CASSANDRA-6961)
 * Avoid early loading of non-system keyspaces before compaction-leftovers 
   cleanup at startup (CASSANDRA-6913)
 * Restrict Windows to parallel repairs (CASSANDRA-6907)
 * (Hadoop) Allow manually specifying start/end tokens in CFIF (CASSANDRA-6436)
 * Fix NPE in MeteredFlusher (CASSANDRA-6820)
 * Fix race processing range scan responses (CASSANDRA-6820)
 * Allow deleting snapshots from dropped keyspaces (CASSANDRA-6821)
 * Add uuid() function (CASSANDRA-6473)
 * Omit tombstones from schema digests (CASSANDRA-6862)
 * Include correct consistencyLevel in LWT timeout (CASSANDRA-6884)
 * Lower chances for losing new SSTables during nodetool refresh and
   ColumnFamilyStore.loadNewSSTables (CASSANDRA-6514)
 * Add support for DELETE ... IF EXISTS to CQL3 (CASSANDRA-5708)
 * Update hadoop_cql3_word_count example (CASSANDRA-6793)
 * Fix handling of RejectedExecution in sync Thrift server (CASSANDRA-6788)
 * Log more information when exceeding tombstone_warn_threshold (CASSANDRA-6865)
 * Fix truncate to not abort due to unreachable fat clients (CASSANDRA-6864)
 * Fix schema concurrency exceptions (CASSANDRA-6841)
 * Fix leaking validator FH in StreamWriter (CASSANDRA-6832)
 * Fix saving triggers to schema (CASSANDRA-6789)
 * Fix trigger mutations when base mutation list is immutable (CASSANDRA-6790)
 * Fix accounting in FileCacheService to allow re-using RAR (CASSANDRA-6838)
 * Fix static counter columns (CASSANDRA-6827)
 * Restore expiring->deleted (cell) compaction optimization (CASSANDRA-6844)
 * Fix CompactionManager.needsCleanup (CASSANDRA-6845)
 * Correctly compare BooleanType values other than 0 and 1 (CASSANDRA-6779)
 * Read message id as string from earlier versions (CASSANDRA-6840)
 * Properly use the Paxos consistency for (non-protocol) batch (CASSANDRA-6837)
 * Add paranoid disk failure option (CASSANDRA-6646)
 * Improve PerRowSecondaryIndex performance (CASSANDRA-6876)
 * Extend triggers to support CAS updates (CASSANDRA-6882)
 * Static columns with IF NOT EXISTS don't always work as expected (CASSANDRA-6873)
 * Fix paging with SELECT DISTINCT (CASSANDRA-6857)
 * Fix UnsupportedOperationException on CAS timeout (CASSANDRA-6923)
 * Improve MeteredFlusher handling of MF-unaffected column families
   (CASSANDRA-6867)
 * Add CqlRecordReader using native pagination (CASSANDRA-6311)
 * Add QueryHandler interface (CASSANDRA-6659)
 * Track liveRatio per-memtable, not per-CF (CASSANDRA-6945)
 * Make sure upgradesstables keeps sstable level (CASSANDRA-6958)
 * Fix LIMIT with static columns (CASSANDRA-6956)
 * Fix clash with CQL column name in thrift validation (CASSANDRA-6892)
 * Fix error with super columns in mixed 1.2-2.0 clusters (CASSANDRA-6966)
 * Fix bad skip of sstables on slice query with composite start/finish (CASSANDRA-6825)
 * Fix unintended update with conditional statement (CASSANDRA-6893)
 * Fix map element access in IF (CASSANDRA-6914)
 * Avoid costly range calculations for range queries on system keyspaces
   (CASSANDRA-6906)
 * Fix SSTable not released if stream session fails (CASSANDRA-6818)
 * Avoid build failure due to ANTLR timeout (CASSANDRA-6991)
 * Queries on compact tables can return more rows that requested (CASSANDRA-7052)
 * USING TIMESTAMP for batches does not work (CASSANDRA-7053)
 * Fix performance regression from CASSANDRA-5614 (CASSANDRA-6949)
 * Ensure that batchlog and hint timeouts do not produce hints (CASSANDRA-7058)
 * Merge groupable mutations in TriggerExecutor#execute() (CASSANDRA-7047)
 * Plug holes in resource release when wiring up StreamSession (CASSANDRA-7073)
 * Re-add parameter columns to tracing session (CASSANDRA-6942)
 * Preserves CQL metadata when updating table from thrift (CASSANDRA-6831)
Merged from 1.2:
 * Fix nodetool display with vnodes (CASSANDRA-7082)
 * Add UNLOGGED, COUNTER options to BATCH documentation (CASSANDRA-6816)
 * add extra SSL cipher suites (CASSANDRA-6613)
 * fix nodetool getsstables for blob PK (CASSANDRA-6803)
 * Fix BatchlogManager#deleteBatch() use of millisecond timestamps
   (CASSANDRA-6822)
 * Continue assassinating even if the endpoint vanishes (CASSANDRA-6787)
 * Schedule schema pulls on change (CASSANDRA-6971)
 * Non-droppable verbs shouldn't be dropped from OTC (CASSANDRA-6980)
 * Shutdown batchlog executor in SS#drain() (CASSANDRA-7025)
 * Fix batchlog to account for CF truncation records (CASSANDRA-6999)
 * Fix CQLSH parsing of functions and BLOB literals (CASSANDRA-7018)
 * Properly load trustore in the native protocol (CASSANDRA-6847)
 * Always clean up references in SerializingCache (CASSANDRA-6994)
 * Don't shut MessagingService down when replacing a node (CASSANDRA-6476)
 * fix npe when doing -Dcassandra.fd_initial_value_ms (CASSANDRA-6751)


2.1.0-beta1
 * Add flush directory distinct from compaction directories (CASSANDRA-6357)
 * Require JNA by default (CASSANDRA-6575)
 * add listsnapshots command to nodetool (CASSANDRA-5742)
 * Introduce AtomicBTreeColumns (CASSANDRA-6271, 6692)
 * Multithreaded commitlog (CASSANDRA-3578)
 * allocate fixed index summary memory pool and resample cold index summaries 
   to use less memory (CASSANDRA-5519)
 * Removed multithreaded compaction (CASSANDRA-6142)
 * Parallelize fetching rows for low-cardinality indexes (CASSANDRA-1337)
 * change logging from log4j to logback (CASSANDRA-5883)
 * switch to LZ4 compression for internode communication (CASSANDRA-5887)
 * Stop using Thrift-generated Index* classes internally (CASSANDRA-5971)
 * Remove 1.2 network compatibility code (CASSANDRA-5960)
 * Remove leveled json manifest migration code (CASSANDRA-5996)
 * Remove CFDefinition (CASSANDRA-6253)
 * Use AtomicIntegerFieldUpdater in RefCountedMemory (CASSANDRA-6278)
 * User-defined types for CQL3 (CASSANDRA-5590)
 * Use of o.a.c.metrics in nodetool (CASSANDRA-5871, 6406)
 * Batch read from OTC's queue and cleanup (CASSANDRA-1632)
 * Secondary index support for collections (CASSANDRA-4511, 6383)
 * SSTable metadata(Stats.db) format change (CASSANDRA-6356)
 * Push composites support in the storage engine
   (CASSANDRA-5417, CASSANDRA-6520)
 * Add snapshot space used to cfstats (CASSANDRA-6231)
 * Add cardinality estimator for key count estimation (CASSANDRA-5906)
 * CF id is changed to be non-deterministic. Data dir/key cache are created
   uniquely for CF id (CASSANDRA-5202)
 * New counters implementation (CASSANDRA-6504)
 * Replace UnsortedColumns, EmptyColumns, TreeMapBackedSortedColumns with new
   ArrayBackedSortedColumns (CASSANDRA-6630, CASSANDRA-6662, CASSANDRA-6690)
 * Add option to use row cache with a given amount of rows (CASSANDRA-5357)
 * Avoid repairing already repaired data (CASSANDRA-5351)
 * Reject counter updates with USING TTL/TIMESTAMP (CASSANDRA-6649)
 * Replace index_interval with min/max_index_interval (CASSANDRA-6379)
 * Lift limitation that order by columns must be selected for IN queries (CASSANDRA-4911)


2.0.5
 * Reduce garbage generated by bloom filter lookups (CASSANDRA-6609)
 * Add ks.cf names to tombstone logging (CASSANDRA-6597)
 * Use LOCAL_QUORUM for LWT operations at LOCAL_SERIAL (CASSANDRA-6495)
 * Wait for gossip to settle before accepting client connections (CASSANDRA-4288)
 * Delete unfinished compaction incrementally (CASSANDRA-6086)
 * Allow specifying custom secondary index options in CQL3 (CASSANDRA-6480)
 * Improve replica pinning for cache efficiency in DES (CASSANDRA-6485)
 * Fix LOCAL_SERIAL from thrift (CASSANDRA-6584)
 * Don't special case received counts in CAS timeout exceptions (CASSANDRA-6595)
 * Add support for 2.1 global counter shards (CASSANDRA-6505)
 * Fix NPE when streaming connection is not yet established (CASSANDRA-6210)
 * Avoid rare duplicate read repair triggering (CASSANDRA-6606)
 * Fix paging discardFirst (CASSANDRA-6555)
 * Fix ArrayIndexOutOfBoundsException in 2ndary index query (CASSANDRA-6470)
 * Release sstables upon rebuilding 2i (CASSANDRA-6635)
 * Add AbstractCompactionStrategy.startup() method (CASSANDRA-6637)
 * SSTableScanner may skip rows during cleanup (CASSANDRA-6638)
 * sstables from stalled repair sessions can resurrect deleted data (CASSANDRA-6503)
 * Switch stress to use ITransportFactory (CASSANDRA-6641)
 * Fix IllegalArgumentException during prepare (CASSANDRA-6592)
 * Fix possible loss of 2ndary index entries during compaction (CASSANDRA-6517)
 * Fix direct Memory on architectures that do not support unaligned long access
   (CASSANDRA-6628)
 * Let scrub optionally skip broken counter partitions (CASSANDRA-5930)
Merged from 1.2:
 * fsync compression metadata (CASSANDRA-6531)
 * Validate CF existence on execution for prepared statement (CASSANDRA-6535)
 * Add ability to throttle batchlog replay (CASSANDRA-6550)
 * Fix executing LOCAL_QUORUM with SimpleStrategy (CASSANDRA-6545)
 * Avoid StackOverflow when using large IN queries (CASSANDRA-6567)
 * Nodetool upgradesstables includes secondary indexes (CASSANDRA-6598)
 * Paginate batchlog replay (CASSANDRA-6569)
 * skip blocking on streaming during drain (CASSANDRA-6603)
 * Improve error message when schema doesn't match loaded sstable (CASSANDRA-6262)
 * Add properties to adjust FD initial value and max interval (CASSANDRA-4375)
 * Fix preparing with batch and delete from collection (CASSANDRA-6607)
 * Fix ABSC reverse iterator's remove() method (CASSANDRA-6629)
 * Handle host ID conflicts properly (CASSANDRA-6615)
 * Move handling of migration event source to solve bootstrap race. (CASSANDRA-6648)
 * Make sure compaction throughput value doesn't overflow with int math (CASSANDRA-6647)


2.0.4
 * Allow removing snapshots of no-longer-existing CFs (CASSANDRA-6418)
 * add StorageService.stopDaemon() (CASSANDRA-4268)
 * add IRE for invalid CF supplied to get_count (CASSANDRA-5701)
 * add client encryption support to sstableloader (CASSANDRA-6378)
 * Fix accept() loop for SSL sockets post-shutdown (CASSANDRA-6468)
 * Fix size-tiered compaction in LCS L0 (CASSANDRA-6496)
 * Fix assertion failure in filterColdSSTables (CASSANDRA-6483)
 * Fix row tombstones in larger-than-memory compactions (CASSANDRA-6008)
 * Fix cleanup ClassCastException (CASSANDRA-6462)
 * Reduce gossip memory use by interning VersionedValue strings (CASSANDRA-6410)
 * Allow specifying datacenters to participate in a repair (CASSANDRA-6218)
 * Fix divide-by-zero in PCI (CASSANDRA-6403)
 * Fix setting last compacted key in the wrong level for LCS (CASSANDRA-6284)
 * Add millisecond precision formats to the timestamp parser (CASSANDRA-6395)
 * Expose a total memtable size metric for a CF (CASSANDRA-6391)
 * cqlsh: handle symlinks properly (CASSANDRA-6425)
 * Fix potential infinite loop when paging query with IN (CASSANDRA-6464)
 * Fix assertion error in AbstractQueryPager.discardFirst (CASSANDRA-6447)
 * Fix streaming older SSTable yields unnecessary tombstones (CASSANDRA-6527)
Merged from 1.2:
 * Improved error message on bad properties in DDL queries (CASSANDRA-6453)
 * Randomize batchlog candidates selection (CASSANDRA-6481)
 * Fix thundering herd on endpoint cache invalidation (CASSANDRA-6345, 6485)
 * Improve batchlog write performance with vnodes (CASSANDRA-6488)
 * cqlsh: quote single quotes in strings inside collections (CASSANDRA-6172)
 * Improve gossip performance for typical messages (CASSANDRA-6409)
 * Throw IRE if a prepared statement has more markers than supported 
   (CASSANDRA-5598)
 * Expose Thread metrics for the native protocol server (CASSANDRA-6234)
 * Change snapshot response message verb to INTERNAL to avoid dropping it 
   (CASSANDRA-6415)
 * Warn when collection read has > 65K elements (CASSANDRA-5428)
 * Fix cache persistence when both row and key cache are enabled 
   (CASSANDRA-6413)
 * (Hadoop) add describe_local_ring (CASSANDRA-6268)
 * Fix handling of concurrent directory creation failure (CASSANDRA-6459)
 * Allow executing CREATE statements multiple times (CASSANDRA-6471)
 * Don't send confusing info with timeouts (CASSANDRA-6491)
 * Don't resubmit counter mutation runnables internally (CASSANDRA-6427)
 * Don't drop local mutations without a hint (CASSANDRA-6510)
 * Don't allow null max_hint_window_in_ms (CASSANDRA-6419)
 * Validate SliceRange start and finish lengths (CASSANDRA-6521)


2.0.3
 * Fix FD leak on slice read path (CASSANDRA-6275)
 * Cancel read meter task when closing SSTR (CASSANDRA-6358)
 * free off-heap IndexSummary during bulk (CASSANDRA-6359)
 * Recover from IOException in accept() thread (CASSANDRA-6349)
 * Improve Gossip tolerance of abnormally slow tasks (CASSANDRA-6338)
 * Fix trying to hint timed out counter writes (CASSANDRA-6322)
 * Allow restoring specific columnfamilies from archived CL (CASSANDRA-4809)
 * Avoid flushing compaction_history after each operation (CASSANDRA-6287)
 * Fix repair assertion error when tombstones expire (CASSANDRA-6277)
 * Skip loading corrupt key cache (CASSANDRA-6260)
 * Fixes for compacting larger-than-memory rows (CASSANDRA-6274)
 * Compact hottest sstables first and optionally omit coldest from
   compaction entirely (CASSANDRA-6109)
 * Fix modifying column_metadata from thrift (CASSANDRA-6182)
 * cqlsh: fix LIST USERS output (CASSANDRA-6242)
 * Add IRequestSink interface (CASSANDRA-6248)
 * Update memtable size while flushing (CASSANDRA-6249)
 * Provide hooks around CQL2/CQL3 statement execution (CASSANDRA-6252)
 * Require Permission.SELECT for CAS updates (CASSANDRA-6247)
 * New CQL-aware SSTableWriter (CASSANDRA-5894)
 * Reject CAS operation when the protocol v1 is used (CASSANDRA-6270)
 * Correctly throw error when frame too large (CASSANDRA-5981)
 * Fix serialization bug in PagedRange with 2ndary indexes (CASSANDRA-6299)
 * Fix CQL3 table validation in Thrift (CASSANDRA-6140)
 * Fix bug missing results with IN clauses (CASSANDRA-6327)
 * Fix paging with reversed slices (CASSANDRA-6343)
 * Set minTimestamp correctly to be able to drop expired sstables (CASSANDRA-6337)
 * Support NaN and Infinity as float literals (CASSANDRA-6003)
 * Remove RF from nodetool ring output (CASSANDRA-6289)
 * Fix attempting to flush empty rows (CASSANDRA-6374)
 * Fix potential out of bounds exception when paging (CASSANDRA-6333)
Merged from 1.2:
 * Optimize FD phi calculation (CASSANDRA-6386)
 * Improve initial FD phi estimate when starting up (CASSANDRA-6385)
 * Don't list CQL3 table in CLI describe even if named explicitely 
   (CASSANDRA-5750)
 * Invalidate row cache when dropping CF (CASSANDRA-6351)
 * add non-jamm path for cached statements (CASSANDRA-6293)
 * add windows bat files for shell commands (CASSANDRA-6145)
 * Require logging in for Thrift CQL2/3 statement preparation (CASSANDRA-6254)
 * restrict max_num_tokens to 1536 (CASSANDRA-6267)
 * Nodetool gets default JMX port from cassandra-env.sh (CASSANDRA-6273)
 * make calculatePendingRanges asynchronous (CASSANDRA-6244)
 * Remove blocking flushes in gossip thread (CASSANDRA-6297)
 * Fix potential socket leak in connectionpool creation (CASSANDRA-6308)
 * Allow LOCAL_ONE/LOCAL_QUORUM to work with SimpleStrategy (CASSANDRA-6238)
 * cqlsh: handle 'null' as session duration (CASSANDRA-6317)
 * Fix json2sstable handling of range tombstones (CASSANDRA-6316)
 * Fix missing one row in reverse query (CASSANDRA-6330)
 * Fix reading expired row value from row cache (CASSANDRA-6325)
 * Fix AssertionError when doing set element deletion (CASSANDRA-6341)
 * Make CL code for the native protocol match the one in C* 2.0
   (CASSANDRA-6347)
 * Disallow altering CQL3 table from thrift (CASSANDRA-6370)
 * Fix size computation of prepared statement (CASSANDRA-6369)


2.0.2
 * Update FailureDetector to use nanontime (CASSANDRA-4925)
 * Fix FileCacheService regressions (CASSANDRA-6149)
 * Never return WriteTimeout for CL.ANY (CASSANDRA-6132)
 * Fix race conditions in bulk loader (CASSANDRA-6129)
 * Add configurable metrics reporting (CASSANDRA-4430)
 * drop queries exceeding a configurable number of tombstones (CASSANDRA-6117)
 * Track and persist sstable read activity (CASSANDRA-5515)
 * Fixes for speculative retry (CASSANDRA-5932, CASSANDRA-6194)
 * Improve memory usage of metadata min/max column names (CASSANDRA-6077)
 * Fix thrift validation refusing row markers on CQL3 tables (CASSANDRA-6081)
 * Fix insertion of collections with CAS (CASSANDRA-6069)
 * Correctly send metadata on SELECT COUNT (CASSANDRA-6080)
 * Track clients' remote addresses in ClientState (CASSANDRA-6070)
 * Create snapshot dir if it does not exist when migrating
   leveled manifest (CASSANDRA-6093)
 * make sequential nodetool repair the default (CASSANDRA-5950)
 * Add more hooks for compaction strategy implementations (CASSANDRA-6111)
 * Fix potential NPE on composite 2ndary indexes (CASSANDRA-6098)
 * Delete can potentially be skipped in batch (CASSANDRA-6115)
 * Allow alter keyspace on system_traces (CASSANDRA-6016)
 * Disallow empty column names in cql (CASSANDRA-6136)
 * Use Java7 file-handling APIs and fix file moving on Windows (CASSANDRA-5383)
 * Save compaction history to system keyspace (CASSANDRA-5078)
 * Fix NPE if StorageService.getOperationMode() is executed before full startup (CASSANDRA-6166)
 * CQL3: support pre-epoch longs for TimestampType (CASSANDRA-6212)
 * Add reloadtriggers command to nodetool (CASSANDRA-4949)
 * cqlsh: ignore empty 'value alias' in DESCRIBE (CASSANDRA-6139)
 * Fix sstable loader (CASSANDRA-6205)
 * Reject bootstrapping if the node already exists in gossip (CASSANDRA-5571)
 * Fix NPE while loading paxos state (CASSANDRA-6211)
 * cqlsh: add SHOW SESSION <tracing-session> command (CASSANDRA-6228)
Merged from 1.2:
 * (Hadoop) Require CFRR batchSize to be at least 2 (CASSANDRA-6114)
 * Add a warning for small LCS sstable size (CASSANDRA-6191)
 * Add ability to list specific KS/CF combinations in nodetool cfstats (CASSANDRA-4191)
 * Mark CF clean if a mutation raced the drop and got it marked dirty (CASSANDRA-5946)
 * Add a LOCAL_ONE consistency level (CASSANDRA-6202)
 * Limit CQL prepared statement cache by size instead of count (CASSANDRA-6107)
 * Tracing should log write failure rather than raw exceptions (CASSANDRA-6133)
 * lock access to TM.endpointToHostIdMap (CASSANDRA-6103)
 * Allow estimated memtable size to exceed slab allocator size (CASSANDRA-6078)
 * Start MeteredFlusher earlier to prevent OOM during CL replay (CASSANDRA-6087)
 * Avoid sending Truncate command to fat clients (CASSANDRA-6088)
 * Allow where clause conditions to be in parenthesis (CASSANDRA-6037)
 * Do not open non-ssl storage port if encryption option is all (CASSANDRA-3916)
 * Move batchlog replay to its own executor (CASSANDRA-6079)
 * Add tombstone debug threshold and histogram (CASSANDRA-6042, 6057)
 * Enable tcp keepalive on incoming connections (CASSANDRA-4053)
 * Fix fat client schema pull NPE (CASSANDRA-6089)
 * Fix memtable flushing for indexed tables (CASSANDRA-6112)
 * Fix skipping columns with multiple slices (CASSANDRA-6119)
 * Expose connected thrift + native client counts (CASSANDRA-5084)
 * Optimize auth setup (CASSANDRA-6122)
 * Trace index selection (CASSANDRA-6001)
 * Update sstablesPerReadHistogram to use biased sampling (CASSANDRA-6164)
 * Log UnknownColumnfamilyException when closing socket (CASSANDRA-5725)
 * Properly error out on CREATE INDEX for counters table (CASSANDRA-6160)
 * Handle JMX notification failure for repair (CASSANDRA-6097)
 * (Hadoop) Fetch no more than 128 splits in parallel (CASSANDRA-6169)
 * stress: add username/password authentication support (CASSANDRA-6068)
 * Fix indexed queries with row cache enabled on parent table (CASSANDRA-5732)
 * Fix compaction race during columnfamily drop (CASSANDRA-5957)
 * Fix validation of empty column names for compact tables (CASSANDRA-6152)
 * Skip replaying mutations that pass CRC but fail to deserialize (CASSANDRA-6183)
 * Rework token replacement to use replace_address (CASSANDRA-5916)
 * Fix altering column types (CASSANDRA-6185)
 * cqlsh: fix CREATE/ALTER WITH completion (CASSANDRA-6196)
 * add windows bat files for shell commands (CASSANDRA-6145)
 * Fix potential stack overflow during range tombstones insertion (CASSANDRA-6181)
 * (Hadoop) Make LOCAL_ONE the default consistency level (CASSANDRA-6214)


2.0.1
 * Fix bug that could allow reading deleted data temporarily (CASSANDRA-6025)
 * Improve memory use defaults (CASSANDRA-6059)
 * Make ThriftServer more easlly extensible (CASSANDRA-6058)
 * Remove Hadoop dependency from ITransportFactory (CASSANDRA-6062)
 * add file_cache_size_in_mb setting (CASSANDRA-5661)
 * Improve error message when yaml contains invalid properties (CASSANDRA-5958)
 * Improve leveled compaction's ability to find non-overlapping L0 compactions
   to work on concurrently (CASSANDRA-5921)
 * Notify indexer of columns shadowed by range tombstones (CASSANDRA-5614)
 * Log Merkle tree stats (CASSANDRA-2698)
 * Switch from crc32 to adler32 for compressed sstable checksums (CASSANDRA-5862)
 * Improve offheap memcpy performance (CASSANDRA-5884)
 * Use a range aware scanner for cleanup (CASSANDRA-2524)
 * Cleanup doesn't need to inspect sstables that contain only local data
   (CASSANDRA-5722)
 * Add ability for CQL3 to list partition keys (CASSANDRA-4536)
 * Improve native protocol serialization (CASSANDRA-5664)
 * Upgrade Thrift to 0.9.1 (CASSANDRA-5923)
 * Require superuser status for adding triggers (CASSANDRA-5963)
 * Make standalone scrubber handle old and new style leveled manifest
   (CASSANDRA-6005)
 * Fix paxos bugs (CASSANDRA-6012, 6013, 6023)
 * Fix paged ranges with multiple replicas (CASSANDRA-6004)
 * Fix potential AssertionError during tracing (CASSANDRA-6041)
 * Fix NPE in sstablesplit (CASSANDRA-6027)
 * Migrate pre-2.0 key/value/column aliases to system.schema_columns
   (CASSANDRA-6009)
 * Paging filter empty rows too agressively (CASSANDRA-6040)
 * Support variadic parameters for IN clauses (CASSANDRA-4210)
 * cqlsh: return the result of CAS writes (CASSANDRA-5796)
 * Fix validation of IN clauses with 2ndary indexes (CASSANDRA-6050)
 * Support named bind variables in CQL (CASSANDRA-6033)
Merged from 1.2:
 * Allow cache-keys-to-save to be set at runtime (CASSANDRA-5980)
 * Avoid second-guessing out-of-space state (CASSANDRA-5605)
 * Tuning knobs for dealing with large blobs and many CFs (CASSANDRA-5982)
 * (Hadoop) Fix CQLRW for thrift tables (CASSANDRA-6002)
 * Fix possible divide-by-zero in HHOM (CASSANDRA-5990)
 * Allow local batchlog writes for CL.ANY (CASSANDRA-5967)
 * Upgrade metrics-core to version 2.2.0 (CASSANDRA-5947)
 * Fix CqlRecordWriter with composite keys (CASSANDRA-5949)
 * Add snitch, schema version, cluster, partitioner to JMX (CASSANDRA-5881)
 * Allow disabling SlabAllocator (CASSANDRA-5935)
 * Make user-defined compaction JMX blocking (CASSANDRA-4952)
 * Fix streaming does not transfer wrapped range (CASSANDRA-5948)
 * Fix loading index summary containing empty key (CASSANDRA-5965)
 * Correctly handle limits in CompositesSearcher (CASSANDRA-5975)
 * Pig: handle CQL collections (CASSANDRA-5867)
 * Pass the updated cf to the PRSI index() method (CASSANDRA-5999)
 * Allow empty CQL3 batches (as no-op) (CASSANDRA-5994)
 * Support null in CQL3 functions (CASSANDRA-5910)
 * Replace the deprecated MapMaker with CacheLoader (CASSANDRA-6007)
 * Add SSTableDeletingNotification to DataTracker (CASSANDRA-6010)
 * Fix snapshots in use get deleted during snapshot repair (CASSANDRA-6011)
 * Move hints and exception count to o.a.c.metrics (CASSANDRA-6017)
 * Fix memory leak in snapshot repair (CASSANDRA-6047)
 * Fix sstable2sjon for CQL3 tables (CASSANDRA-5852)


2.0.0
 * Fix thrift validation when inserting into CQL3 tables (CASSANDRA-5138)
 * Fix periodic memtable flushing behavior with clean memtables (CASSANDRA-5931)
 * Fix dateOf() function for pre-2.0 timestamp columns (CASSANDRA-5928)
 * Fix SSTable unintentionally loads BF when opened for batch (CASSANDRA-5938)
 * Add stream session progress to JMX (CASSANDRA-4757)
 * Fix NPE during CAS operation (CASSANDRA-5925)
Merged from 1.2:
 * Fix getBloomFilterDiskSpaceUsed for AlwaysPresentFilter (CASSANDRA-5900)
 * Don't announce schema version until we've loaded the changes locally
   (CASSANDRA-5904)
 * Fix to support off heap bloom filters size greater than 2 GB (CASSANDRA-5903)
 * Properly handle parsing huge map and set literals (CASSANDRA-5893)


2.0.0-rc2
 * enable vnodes by default (CASSANDRA-5869)
 * fix CAS contention timeout (CASSANDRA-5830)
 * fix HsHa to respect max frame size (CASSANDRA-4573)
 * Fix (some) 2i on composite components omissions (CASSANDRA-5851)
 * cqlsh: add DESCRIBE FULL SCHEMA variant (CASSANDRA-5880)
Merged from 1.2:
 * Correctly validate sparse composite cells in scrub (CASSANDRA-5855)
 * Add KeyCacheHitRate metric to CF metrics (CASSANDRA-5868)
 * cqlsh: add support for multiline comments (CASSANDRA-5798)
 * Handle CQL3 SELECT duplicate IN restrictions on clustering columns
   (CASSANDRA-5856)


2.0.0-rc1
 * improve DecimalSerializer performance (CASSANDRA-5837)
 * fix potential spurious wakeup in AsyncOneResponse (CASSANDRA-5690)
 * fix schema-related trigger issues (CASSANDRA-5774)
 * Better validation when accessing CQL3 table from thrift (CASSANDRA-5138)
 * Fix assertion error during repair (CASSANDRA-5801)
 * Fix range tombstone bug (CASSANDRA-5805)
 * DC-local CAS (CASSANDRA-5797)
 * Add a native_protocol_version column to the system.local table (CASSANRDA-5819)
 * Use index_interval from cassandra.yaml when upgraded (CASSANDRA-5822)
 * Fix buffer underflow on socket close (CASSANDRA-5792)
Merged from 1.2:
 * Fix reading DeletionTime from 1.1-format sstables (CASSANDRA-5814)
 * cqlsh: add collections support to COPY (CASSANDRA-5698)
 * retry important messages for any IOException (CASSANDRA-5804)
 * Allow empty IN relations in SELECT/UPDATE/DELETE statements (CASSANDRA-5626)
 * cqlsh: fix crashing on Windows due to libedit detection (CASSANDRA-5812)
 * fix bulk-loading compressed sstables (CASSANDRA-5820)
 * (Hadoop) fix quoting in CqlPagingRecordReader and CqlRecordWriter 
   (CASSANDRA-5824)
 * update default LCS sstable size to 160MB (CASSANDRA-5727)
 * Allow compacting 2Is via nodetool (CASSANDRA-5670)
 * Hex-encode non-String keys in OPP (CASSANDRA-5793)
 * nodetool history logging (CASSANDRA-5823)
 * (Hadoop) fix support for Thrift tables in CqlPagingRecordReader 
   (CASSANDRA-5752)
 * add "all time blocked" to StatusLogger output (CASSANDRA-5825)
 * Future-proof inter-major-version schema migrations (CASSANDRA-5845)
 * (Hadoop) add CqlPagingRecordReader support for ReversedType in Thrift table
   (CASSANDRA-5718)
 * Add -no-snapshot option to scrub (CASSANDRA-5891)
 * Fix to support off heap bloom filters size greater than 2 GB (CASSANDRA-5903)
 * Properly handle parsing huge map and set literals (CASSANDRA-5893)
 * Fix LCS L0 compaction may overlap in L1 (CASSANDRA-5907)
 * New sstablesplit tool to split large sstables offline (CASSANDRA-4766)
 * Fix potential deadlock in native protocol server (CASSANDRA-5926)
 * Disallow incompatible type change in CQL3 (CASSANDRA-5882)
Merged from 1.1:
 * Correctly validate sparse composite cells in scrub (CASSANDRA-5855)


2.0.0-beta2
 * Replace countPendingHints with Hints Created metric (CASSANDRA-5746)
 * Allow nodetool with no args, and with help to run without a server (CASSANDRA-5734)
 * Cleanup AbstractType/TypeSerializer classes (CASSANDRA-5744)
 * Remove unimplemented cli option schema-mwt (CASSANDRA-5754)
 * Support range tombstones in thrift (CASSANDRA-5435)
 * Normalize table-manipulating CQL3 statements' class names (CASSANDRA-5759)
 * cqlsh: add missing table options to DESCRIBE output (CASSANDRA-5749)
 * Fix assertion error during repair (CASSANDRA-5757)
 * Fix bulkloader (CASSANDRA-5542)
 * Add LZ4 compression to the native protocol (CASSANDRA-5765)
 * Fix bugs in the native protocol v2 (CASSANDRA-5770)
 * CAS on 'primary key only' table (CASSANDRA-5715)
 * Support streaming SSTables of old versions (CASSANDRA-5772)
 * Always respect protocol version in native protocol (CASSANDRA-5778)
 * Fix ConcurrentModificationException during streaming (CASSANDRA-5782)
 * Update deletion timestamp in Commit#updatesWithPaxosTime (CASSANDRA-5787)
 * Thrift cas() method crashes if input columns are not sorted (CASSANDRA-5786)
 * Order columns names correctly when querying for CAS (CASSANDRA-5788)
 * Fix streaming retry (CASSANDRA-5775)
Merged from 1.2:
 * if no seeds can be a reached a node won't start in a ring by itself (CASSANDRA-5768)
 * add cassandra.unsafesystem property (CASSANDRA-5704)
 * (Hadoop) quote identifiers in CqlPagingRecordReader (CASSANDRA-5763)
 * Add replace_node functionality for vnodes (CASSANDRA-5337)
 * Add timeout events to query traces (CASSANDRA-5520)
 * Fix serialization of the LEFT gossip value (CASSANDRA-5696)
 * Pig: support for cql3 tables (CASSANDRA-5234)
 * Fix skipping range tombstones with reverse queries (CASSANDRA-5712)
 * Expire entries out of ThriftSessionManager (CASSANDRA-5719)
 * Don't keep ancestor information in memory (CASSANDRA-5342)
 * Expose native protocol server status in nodetool info (CASSANDRA-5735)
 * Fix pathetic performance of range tombstones (CASSANDRA-5677)
 * Fix querying with an empty (impossible) range (CASSANDRA-5573)
 * cqlsh: handle CUSTOM 2i in DESCRIBE output (CASSANDRA-5760)
 * Fix minor bug in Range.intersects(Bound) (CASSANDRA-5771)
 * cqlsh: handle disabled compression in DESCRIBE output (CASSANDRA-5766)
 * Ensure all UP events are notified on the native protocol (CASSANDRA-5769)
 * Fix formatting of sstable2json with multiple -k arguments (CASSANDRA-5781)
 * Don't rely on row marker for queries in general to hide lost markers
   after TTL expires (CASSANDRA-5762)
 * Sort nodetool help output (CASSANDRA-5776)
 * Fix column expiring during 2 phases compaction (CASSANDRA-5799)
 * now() is being rejected in INSERTs when inside collections (CASSANDRA-5795)


2.0.0-beta1
 * Add support for indexing clustered columns (CASSANDRA-5125)
 * Removed on-heap row cache (CASSANDRA-5348)
 * use nanotime consistently for node-local timeouts (CASSANDRA-5581)
 * Avoid unnecessary second pass on name-based queries (CASSANDRA-5577)
 * Experimental triggers (CASSANDRA-1311)
 * JEMalloc support for off-heap allocation (CASSANDRA-3997)
 * Single-pass compaction (CASSANDRA-4180)
 * Removed token range bisection (CASSANDRA-5518)
 * Removed compatibility with pre-1.2.5 sstables and network messages
   (CASSANDRA-5511)
 * removed PBSPredictor (CASSANDRA-5455)
 * CAS support (CASSANDRA-5062, 5441, 5442, 5443, 5619, 5667)
 * Leveled compaction performs size-tiered compactions in L0 
   (CASSANDRA-5371, 5439)
 * Add yaml network topology snitch for mixed ec2/other envs (CASSANDRA-5339)
 * Log when a node is down longer than the hint window (CASSANDRA-4554)
 * Optimize tombstone creation for ExpiringColumns (CASSANDRA-4917)
 * Improve LeveledScanner work estimation (CASSANDRA-5250, 5407)
 * Replace compaction lock with runWithCompactionsDisabled (CASSANDRA-3430)
 * Change Message IDs to ints (CASSANDRA-5307)
 * Move sstable level information into the Stats component, removing the
   need for a separate Manifest file (CASSANDRA-4872)
 * avoid serializing to byte[] on commitlog append (CASSANDRA-5199)
 * make index_interval configurable per columnfamily (CASSANDRA-3961, CASSANDRA-5650)
 * add default_time_to_live (CASSANDRA-3974)
 * add memtable_flush_period_in_ms (CASSANDRA-4237)
 * replace supercolumns internally by composites (CASSANDRA-3237, 5123)
 * upgrade thrift to 0.9.0 (CASSANDRA-3719)
 * drop unnecessary keyspace parameter from user-defined compaction API 
   (CASSANDRA-5139)
 * more robust solution to incomplete compactions + counters (CASSANDRA-5151)
 * Change order of directory searching for c*.in.sh (CASSANDRA-3983)
 * Add tool to reset SSTable compaction level for LCS (CASSANDRA-5271)
 * Allow custom configuration loader (CASSANDRA-5045)
 * Remove memory emergency pressure valve logic (CASSANDRA-3534)
 * Reduce request latency with eager retry (CASSANDRA-4705)
 * cqlsh: Remove ASSUME command (CASSANDRA-5331)
 * Rebuild BF when loading sstables if bloom_filter_fp_chance
   has changed since compaction (CASSANDRA-5015)
 * remove row-level bloom filters (CASSANDRA-4885)
 * Change Kernel Page Cache skipping into row preheating (disabled by default)
   (CASSANDRA-4937)
 * Improve repair by deciding on a gcBefore before sending
   out TreeRequests (CASSANDRA-4932)
 * Add an official way to disable compactions (CASSANDRA-5074)
 * Reenable ALTER TABLE DROP with new semantics (CASSANDRA-3919)
 * Add binary protocol versioning (CASSANDRA-5436)
 * Swap THshaServer for TThreadedSelectorServer (CASSANDRA-5530)
 * Add alias support to SELECT statement (CASSANDRA-5075)
 * Don't create empty RowMutations in CommitLogReplayer (CASSANDRA-5541)
 * Use range tombstones when dropping cfs/columns from schema (CASSANDRA-5579)
 * cqlsh: drop CQL2/CQL3-beta support (CASSANDRA-5585)
 * Track max/min column names in sstables to be able to optimize slice
   queries (CASSANDRA-5514, CASSANDRA-5595, CASSANDRA-5600)
 * Binary protocol: allow batching already prepared statements (CASSANDRA-4693)
 * Allow preparing timestamp, ttl and limit in CQL3 queries (CASSANDRA-4450)
 * Support native link w/o JNA in Java7 (CASSANDRA-3734)
 * Use SASL authentication in binary protocol v2 (CASSANDRA-5545)
 * Replace Thrift HsHa with LMAX Disruptor based implementation (CASSANDRA-5582)
 * cqlsh: Add row count to SELECT output (CASSANDRA-5636)
 * Include a timestamp with all read commands to determine column expiration
   (CASSANDRA-5149)
 * Streaming 2.0 (CASSANDRA-5286, 5699)
 * Conditional create/drop ks/table/index statements in CQL3 (CASSANDRA-2737)
 * more pre-table creation property validation (CASSANDRA-5693)
 * Redesign repair messages (CASSANDRA-5426)
 * Fix ALTER RENAME post-5125 (CASSANDRA-5702)
 * Disallow renaming a 2ndary indexed column (CASSANDRA-5705)
 * Rename Table to Keyspace (CASSANDRA-5613)
 * Ensure changing column_index_size_in_kb on different nodes don't corrupt the
   sstable (CASSANDRA-5454)
 * Move resultset type information into prepare, not execute (CASSANDRA-5649)
 * Auto paging in binary protocol (CASSANDRA-4415, 5714)
 * Don't tie client side use of AbstractType to JDBC (CASSANDRA-4495)
 * Adds new TimestampType to replace DateType (CASSANDRA-5723, CASSANDRA-5729)
Merged from 1.2:
 * make starting native protocol server idempotent (CASSANDRA-5728)
 * Fix loading key cache when a saved entry is no longer valid (CASSANDRA-5706)
 * Fix serialization of the LEFT gossip value (CASSANDRA-5696)
 * cqlsh: Don't show 'null' in place of empty values (CASSANDRA-5675)
 * Race condition in detecting version on a mixed 1.1/1.2 cluster
   (CASSANDRA-5692)
 * Fix skipping range tombstones with reverse queries (CASSANDRA-5712)
 * Expire entries out of ThriftSessionManager (CASSANRDA-5719)
 * Don't keep ancestor information in memory (CASSANDRA-5342)
 * cqlsh: fix handling of semicolons inside BATCH queries (CASSANDRA-5697)


1.2.6
 * Fix tracing when operation completes before all responses arrive 
   (CASSANDRA-5668)
 * Fix cross-DC mutation forwarding (CASSANDRA-5632)
 * Reduce SSTableLoader memory usage (CASSANDRA-5555)
 * Scale hinted_handoff_throttle_in_kb to cluster size (CASSANDRA-5272)
 * (Hadoop) Add CQL3 input/output formats (CASSANDRA-4421, 5622)
 * (Hadoop) Fix InputKeyRange in CFIF (CASSANDRA-5536)
 * Fix dealing with ridiculously large max sstable sizes in LCS (CASSANDRA-5589)
 * Ignore pre-truncate hints (CASSANDRA-4655)
 * Move System.exit on OOM into a separate thread (CASSANDRA-5273)
 * Write row markers when serializing schema (CASSANDRA-5572)
 * Check only SSTables for the requested range when streaming (CASSANDRA-5569)
 * Improve batchlog replay behavior and hint ttl handling (CASSANDRA-5314)
 * Exclude localTimestamp from validation for tombstones (CASSANDRA-5398)
 * cqlsh: add custom prompt support (CASSANDRA-5539)
 * Reuse prepared statements in hot auth queries (CASSANDRA-5594)
 * cqlsh: add vertical output option (see EXPAND) (CASSANDRA-5597)
 * Add a rate limit option to stress (CASSANDRA-5004)
 * have BulkLoader ignore snapshots directories (CASSANDRA-5587) 
 * fix SnitchProperties logging context (CASSANDRA-5602)
 * Expose whether jna is enabled and memory is locked via JMX (CASSANDRA-5508)
 * cqlsh: fix COPY FROM with ReversedType (CASSANDRA-5610)
 * Allow creating CUSTOM indexes on collections (CASSANDRA-5615)
 * Evaluate now() function at execution time (CASSANDRA-5616)
 * Expose detailed read repair metrics (CASSANDRA-5618)
 * Correct blob literal + ReversedType parsing (CASSANDRA-5629)
 * Allow GPFS to prefer the internal IP like EC2MRS (CASSANDRA-5630)
 * fix help text for -tspw cassandra-cli (CASSANDRA-5643)
 * don't throw away initial causes exceptions for internode encryption issues 
   (CASSANDRA-5644)
 * Fix message spelling errors for cql select statements (CASSANDRA-5647)
 * Suppress custom exceptions thru jmx (CASSANDRA-5652)
 * Update CREATE CUSTOM INDEX syntax (CASSANDRA-5639)
 * Fix PermissionDetails.equals() method (CASSANDRA-5655)
 * Never allow partition key ranges in CQL3 without token() (CASSANDRA-5666)
 * Gossiper incorrectly drops AppState for an upgrading node (CASSANDRA-5660)
 * Connection thrashing during multi-region ec2 during upgrade, due to 
   messaging version (CASSANDRA-5669)
 * Avoid over reconnecting in EC2MRS (CASSANDRA-5678)
 * Fix ReadResponseSerializer.serializedSize() for digest reads (CASSANDRA-5476)
 * allow sstable2json on 2i CFs (CASSANDRA-5694)
Merged from 1.1:
 * Remove buggy thrift max message length option (CASSANDRA-5529)
 * Fix NPE in Pig's widerow mode (CASSANDRA-5488)
 * Add split size parameter to Pig and disable split combination (CASSANDRA-5544)


1.2.5
 * make BytesToken.toString only return hex bytes (CASSANDRA-5566)
 * Ensure that submitBackground enqueues at least one task (CASSANDRA-5554)
 * fix 2i updates with identical values and timestamps (CASSANDRA-5540)
 * fix compaction throttling bursty-ness (CASSANDRA-4316)
 * reduce memory consumption of IndexSummary (CASSANDRA-5506)
 * remove per-row column name bloom filters (CASSANDRA-5492)
 * Include fatal errors in trace events (CASSANDRA-5447)
 * Ensure that PerRowSecondaryIndex is notified of row-level deletes
   (CASSANDRA-5445)
 * Allow empty blob literals in CQL3 (CASSANDRA-5452)
 * Fix streaming RangeTombstones at column index boundary (CASSANDRA-5418)
 * Fix preparing statements when current keyspace is not set (CASSANDRA-5468)
 * Fix SemanticVersion.isSupportedBy minor/patch handling (CASSANDRA-5496)
 * Don't provide oldCfId for post-1.1 system cfs (CASSANDRA-5490)
 * Fix primary range ignores replication strategy (CASSANDRA-5424)
 * Fix shutdown of binary protocol server (CASSANDRA-5507)
 * Fix repair -snapshot not working (CASSANDRA-5512)
 * Set isRunning flag later in binary protocol server (CASSANDRA-5467)
 * Fix use of CQL3 functions with descending clustering order (CASSANDRA-5472)
 * Disallow renaming columns one at a time for thrift table in CQL3
   (CASSANDRA-5531)
 * cqlsh: add CLUSTERING ORDER BY support to DESCRIBE (CASSANDRA-5528)
 * Add custom secondary index support to CQL3 (CASSANDRA-5484)
 * Fix repair hanging silently on unexpected error (CASSANDRA-5229)
 * Fix Ec2Snitch regression introduced by CASSANDRA-5171 (CASSANDRA-5432)
 * Add nodetool enablebackup/disablebackup (CASSANDRA-5556)
 * cqlsh: fix DESCRIBE after case insensitive USE (CASSANDRA-5567)
Merged from 1.1
 * Add retry mechanism to OTC for non-droppable_verbs (CASSANDRA-5393)
 * Use allocator information to improve memtable memory usage estimate
   (CASSANDRA-5497)
 * Fix trying to load deleted row into row cache on startup (CASSANDRA-4463)
 * fsync leveled manifest to avoid corruption (CASSANDRA-5535)
 * Fix Bound intersection computation (CASSANDRA-5551)
 * sstablescrub now respects max memory size in cassandra.in.sh (CASSANDRA-5562)


1.2.4
 * Ensure that PerRowSecondaryIndex updates see the most recent values
   (CASSANDRA-5397)
 * avoid duplicate index entries ind PrecompactedRow and 
   ParallelCompactionIterable (CASSANDRA-5395)
 * remove the index entry on oldColumn when new column is a tombstone 
   (CASSANDRA-5395)
 * Change default stream throughput from 400 to 200 mbps (CASSANDRA-5036)
 * Gossiper logs DOWN for symmetry with UP (CASSANDRA-5187)
 * Fix mixing prepared statements between keyspaces (CASSANDRA-5352)
 * Fix consistency level during bootstrap - strike 3 (CASSANDRA-5354)
 * Fix transposed arguments in AlreadyExistsException (CASSANDRA-5362)
 * Improve asynchronous hint delivery (CASSANDRA-5179)
 * Fix Guava dependency version (12.0 -> 13.0.1) for Maven (CASSANDRA-5364)
 * Validate that provided CQL3 collection value are < 64K (CASSANDRA-5355)
 * Make upgradeSSTable skip current version sstables by default (CASSANDRA-5366)
 * Optimize min/max timestamp collection (CASSANDRA-5373)
 * Invalid streamId in cql binary protocol when using invalid CL 
   (CASSANDRA-5164)
 * Fix validation for IN where clauses with collections (CASSANDRA-5376)
 * Copy resultSet on count query to avoid ConcurrentModificationException 
   (CASSANDRA-5382)
 * Correctly typecheck in CQL3 even with ReversedType (CASSANDRA-5386)
 * Fix streaming compressed files when using encryption (CASSANDRA-5391)
 * cassandra-all 1.2.0 pom missing netty dependency (CASSANDRA-5392)
 * Fix writetime/ttl functions on null values (CASSANDRA-5341)
 * Fix NPE during cql3 select with token() (CASSANDRA-5404)
 * IndexHelper.skipBloomFilters won't skip non-SHA filters (CASSANDRA-5385)
 * cqlsh: Print maps ordered by key, sort sets (CASSANDRA-5413)
 * Add null syntax support in CQL3 for inserts (CASSANDRA-3783)
 * Allow unauthenticated set_keyspace() calls (CASSANDRA-5423)
 * Fix potential incremental backups race (CASSANDRA-5410)
 * Fix prepared BATCH statements with batch-level timestamps (CASSANDRA-5415)
 * Allow overriding superuser setup delay (CASSANDRA-5430)
 * cassandra-shuffle with JMX usernames and passwords (CASSANDRA-5431)
Merged from 1.1:
 * cli: Quote ks and cf names in schema output when needed (CASSANDRA-5052)
 * Fix bad default for min/max timestamp in SSTableMetadata (CASSANDRA-5372)
 * Fix cf name extraction from manifest in Directories.migrateFile() 
   (CASSANDRA-5242)
 * Support pluggable internode authentication (CASSANDRA-5401)


1.2.3
 * add check for sstable overlap within a level on startup (CASSANDRA-5327)
 * replace ipv6 colons in jmx object names (CASSANDRA-5298, 5328)
 * Avoid allocating SSTableBoundedScanner during repair when the range does 
   not intersect the sstable (CASSANDRA-5249)
 * Don't lowercase property map keys (this breaks NTS) (CASSANDRA-5292)
 * Fix composite comparator with super columns (CASSANDRA-5287)
 * Fix insufficient validation of UPDATE queries against counter cfs
   (CASSANDRA-5300)
 * Fix PropertyFileSnitch default DC/Rack behavior (CASSANDRA-5285)
 * Handle null values when executing prepared statement (CASSANDRA-5081)
 * Add netty to pom dependencies (CASSANDRA-5181)
 * Include type arguments in Thrift CQLPreparedResult (CASSANDRA-5311)
 * Fix compaction not removing columns when bf_fp_ratio is 1 (CASSANDRA-5182)
 * cli: Warn about missing CQL3 tables in schema descriptions (CASSANDRA-5309)
 * Re-enable unknown option in replication/compaction strategies option for
   backward compatibility (CASSANDRA-4795)
 * Add binary protocol support to stress (CASSANDRA-4993)
 * cqlsh: Fix COPY FROM value quoting and null handling (CASSANDRA-5305)
 * Fix repair -pr for vnodes (CASSANDRA-5329)
 * Relax CL for auth queries for non-default users (CASSANDRA-5310)
 * Fix AssertionError during repair (CASSANDRA-5245)
 * Don't announce migrations to pre-1.2 nodes (CASSANDRA-5334)
Merged from 1.1:
 * Update offline scrub for 1.0 -> 1.1 directory structure (CASSANDRA-5195)
 * add tmp flag to Descriptor hashcode (CASSANDRA-4021)
 * fix logging of "Found table data in data directories" when only system tables
   are present (CASSANDRA-5289)
 * cli: Add JMX authentication support (CASSANDRA-5080)
 * nodetool: ability to repair specific range (CASSANDRA-5280)
 * Fix possible assertion triggered in SliceFromReadCommand (CASSANDRA-5284)
 * cqlsh: Add inet type support on Windows (ipv4-only) (CASSANDRA-4801)
 * Fix race when initializing ColumnFamilyStore (CASSANDRA-5350)
 * Add UseTLAB JVM flag (CASSANDRA-5361)


1.2.2
 * fix potential for multiple concurrent compactions of the same sstables
   (CASSANDRA-5256)
 * avoid no-op caching of byte[] on commitlog append (CASSANDRA-5199)
 * fix symlinks under data dir not working (CASSANDRA-5185)
 * fix bug in compact storage metadata handling (CASSANDRA-5189)
 * Validate login for USE queries (CASSANDRA-5207)
 * cli: remove default username and password (CASSANDRA-5208)
 * configure populate_io_cache_on_flush per-CF (CASSANDRA-4694)
 * allow configuration of internode socket buffer (CASSANDRA-3378)
 * Make sstable directory picking blacklist-aware again (CASSANDRA-5193)
 * Correctly expire gossip states for edge cases (CASSANDRA-5216)
 * Improve handling of directory creation failures (CASSANDRA-5196)
 * Expose secondary indicies to the rest of nodetool (CASSANDRA-4464)
 * Binary protocol: avoid sending notification for 0.0.0.0 (CASSANDRA-5227)
 * add UseCondCardMark XX jvm settings on jdk 1.7 (CASSANDRA-4366)
 * CQL3 refactor to allow conversion function (CASSANDRA-5226)
 * Fix drop of sstables in some circumstance (CASSANDRA-5232)
 * Implement caching of authorization results (CASSANDRA-4295)
 * Add support for LZ4 compression (CASSANDRA-5038)
 * Fix missing columns in wide rows queries (CASSANDRA-5225)
 * Simplify auth setup and make system_auth ks alterable (CASSANDRA-5112)
 * Stop compactions from hanging during bootstrap (CASSANDRA-5244)
 * fix compressed streaming sending extra chunk (CASSANDRA-5105)
 * Add CQL3-based implementations of IAuthenticator and IAuthorizer
   (CASSANDRA-4898)
 * Fix timestamp-based tomstone removal logic (CASSANDRA-5248)
 * cli: Add JMX authentication support (CASSANDRA-5080)
 * Fix forceFlush behavior (CASSANDRA-5241)
 * cqlsh: Add username autocompletion (CASSANDRA-5231)
 * Fix CQL3 composite partition key error (CASSANDRA-5240)
 * Allow IN clause on last clustering key (CASSANDRA-5230)
Merged from 1.1:
 * fix start key/end token validation for wide row iteration (CASSANDRA-5168)
 * add ConfigHelper support for Thrift frame and max message sizes (CASSANDRA-5188)
 * fix nodetool repair not fail on node down (CASSANDRA-5203)
 * always collect tombstone hints (CASSANDRA-5068)
 * Fix error when sourcing file in cqlsh (CASSANDRA-5235)


1.2.1
 * stream undelivered hints on decommission (CASSANDRA-5128)
 * GossipingPropertyFileSnitch loads saved dc/rack info if needed (CASSANDRA-5133)
 * drain should flush system CFs too (CASSANDRA-4446)
 * add inter_dc_tcp_nodelay setting (CASSANDRA-5148)
 * re-allow wrapping ranges for start_token/end_token range pairitspwng (CASSANDRA-5106)
 * fix validation compaction of empty rows (CASSANDRA-5136)
 * nodetool methods to enable/disable hint storage/delivery (CASSANDRA-4750)
 * disallow bloom filter false positive chance of 0 (CASSANDRA-5013)
 * add threadpool size adjustment methods to JMXEnabledThreadPoolExecutor and 
   CompactionManagerMBean (CASSANDRA-5044)
 * fix hinting for dropped local writes (CASSANDRA-4753)
 * off-heap cache doesn't need mutable column container (CASSANDRA-5057)
 * apply disk_failure_policy to bad disks on initial directory creation 
   (CASSANDRA-4847)
 * Optimize name-based queries to use ArrayBackedSortedColumns (CASSANDRA-5043)
 * Fall back to old manifest if most recent is unparseable (CASSANDRA-5041)
 * pool [Compressed]RandomAccessReader objects on the partitioned read path
   (CASSANDRA-4942)
 * Add debug logging to list filenames processed by Directories.migrateFile 
   method (CASSANDRA-4939)
 * Expose black-listed directories via JMX (CASSANDRA-4848)
 * Log compaction merge counts (CASSANDRA-4894)
 * Minimize byte array allocation by AbstractData{Input,Output} (CASSANDRA-5090)
 * Add SSL support for the binary protocol (CASSANDRA-5031)
 * Allow non-schema system ks modification for shuffle to work (CASSANDRA-5097)
 * cqlsh: Add default limit to SELECT statements (CASSANDRA-4972)
 * cqlsh: fix DESCRIBE for 1.1 cfs in CQL3 (CASSANDRA-5101)
 * Correctly gossip with nodes >= 1.1.7 (CASSANDRA-5102)
 * Ensure CL guarantees on digest mismatch (CASSANDRA-5113)
 * Validate correctly selects on composite partition key (CASSANDRA-5122)
 * Fix exception when adding collection (CASSANDRA-5117)
 * Handle states for non-vnode clusters correctly (CASSANDRA-5127)
 * Refuse unrecognized replication and compaction strategy options (CASSANDRA-4795)
 * Pick the correct value validator in sstable2json for cql3 tables (CASSANDRA-5134)
 * Validate login for describe_keyspace, describe_keyspaces and set_keyspace
   (CASSANDRA-5144)
 * Fix inserting empty maps (CASSANDRA-5141)
 * Don't remove tokens from System table for node we know (CASSANDRA-5121)
 * fix streaming progress report for compresed files (CASSANDRA-5130)
 * Coverage analysis for low-CL queries (CASSANDRA-4858)
 * Stop interpreting dates as valid timeUUID value (CASSANDRA-4936)
 * Adds E notation for floating point numbers (CASSANDRA-4927)
 * Detect (and warn) unintentional use of the cql2 thrift methods when cql3 was
   intended (CASSANDRA-5172)
 * cli: Quote ks and cf names in schema output when needed (CASSANDRA-5052)
 * Fix cf name extraction from manifest in Directories.migrateFile() (CASSANDRA-5242)
 * Replace mistaken usage of commons-logging with slf4j (CASSANDRA-5464)
 * Ensure Jackson dependency matches lib (CASSANDRA-5126)
 * Expose droppable tombstone ratio stats over JMX (CASSANDRA-5159)
Merged from 1.1:
 * Simplify CompressedRandomAccessReader to work around JDK FD bug (CASSANDRA-5088)
 * Improve handling a changing target throttle rate mid-compaction (CASSANDRA-5087)
 * Pig: correctly decode row keys in widerow mode (CASSANDRA-5098)
 * nodetool repair command now prints progress (CASSANDRA-4767)
 * fix user defined compaction to run against 1.1 data directory (CASSANDRA-5118)
 * Fix CQL3 BATCH authorization caching (CASSANDRA-5145)
 * fix get_count returns incorrect value with TTL (CASSANDRA-5099)
 * better handling for mid-compaction failure (CASSANDRA-5137)
 * convert default marshallers list to map for better readability (CASSANDRA-5109)
 * fix ConcurrentModificationException in getBootstrapSource (CASSANDRA-5170)
 * fix sstable maxtimestamp for row deletes and pre-1.1.1 sstables (CASSANDRA-5153)
 * Fix thread growth on node removal (CASSANDRA-5175)
 * Make Ec2Region's datacenter name configurable (CASSANDRA-5155)


1.2.0
 * Disallow counters in collections (CASSANDRA-5082)
 * cqlsh: add unit tests (CASSANDRA-3920)
 * fix default bloom_filter_fp_chance for LeveledCompactionStrategy (CASSANDRA-5093)
Merged from 1.1:
 * add validation for get_range_slices with start_key and end_token (CASSANDRA-5089)


1.2.0-rc2
 * fix nodetool ownership display with vnodes (CASSANDRA-5065)
 * cqlsh: add DESCRIBE KEYSPACES command (CASSANDRA-5060)
 * Fix potential infinite loop when reloading CFS (CASSANDRA-5064)
 * Fix SimpleAuthorizer example (CASSANDRA-5072)
 * cqlsh: force CL.ONE for tracing and system.schema* queries (CASSANDRA-5070)
 * Includes cassandra-shuffle in the debian package (CASSANDRA-5058)
Merged from 1.1:
 * fix multithreaded compaction deadlock (CASSANDRA-4492)
 * fix temporarily missing schema after upgrade from pre-1.1.5 (CASSANDRA-5061)
 * Fix ALTER TABLE overriding compression options with defaults
   (CASSANDRA-4996, 5066)
 * fix specifying and altering crc_check_chance (CASSANDRA-5053)
 * fix Murmur3Partitioner ownership% calculation (CASSANDRA-5076)
 * Don't expire columns sooner than they should in 2ndary indexes (CASSANDRA-5079)


1.2-rc1
 * rename rpc_timeout settings to request_timeout (CASSANDRA-5027)
 * add BF with 0.1 FP to LCS by default (CASSANDRA-5029)
 * Fix preparing insert queries (CASSANDRA-5016)
 * Fix preparing queries with counter increment (CASSANDRA-5022)
 * Fix preparing updates with collections (CASSANDRA-5017)
 * Don't generate UUID based on other node address (CASSANDRA-5002)
 * Fix message when trying to alter a clustering key type (CASSANDRA-5012)
 * Update IAuthenticator to match the new IAuthorizer (CASSANDRA-5003)
 * Fix inserting only a key in CQL3 (CASSANDRA-5040)
 * Fix CQL3 token() function when used with strings (CASSANDRA-5050)
Merged from 1.1:
 * reduce log spam from invalid counter shards (CASSANDRA-5026)
 * Improve schema propagation performance (CASSANDRA-5025)
 * Fix for IndexHelper.IndexFor throws OOB Exception (CASSANDRA-5030)
 * cqlsh: make it possible to describe thrift CFs (CASSANDRA-4827)
 * cqlsh: fix timestamp formatting on some platforms (CASSANDRA-5046)


1.2-beta3
 * make consistency level configurable in cqlsh (CASSANDRA-4829)
 * fix cqlsh rendering of blob fields (CASSANDRA-4970)
 * fix cqlsh DESCRIBE command (CASSANDRA-4913)
 * save truncation position in system table (CASSANDRA-4906)
 * Move CompressionMetadata off-heap (CASSANDRA-4937)
 * allow CLI to GET cql3 columnfamily data (CASSANDRA-4924)
 * Fix rare race condition in getExpireTimeForEndpoint (CASSANDRA-4402)
 * acquire references to overlapping sstables during compaction so bloom filter
   doesn't get free'd prematurely (CASSANDRA-4934)
 * Don't share slice query filter in CQL3 SelectStatement (CASSANDRA-4928)
 * Separate tracing from Log4J (CASSANDRA-4861)
 * Exclude gcable tombstones from merkle-tree computation (CASSANDRA-4905)
 * Better printing of AbstractBounds for tracing (CASSANDRA-4931)
 * Optimize mostRecentTombstone check in CC.collectAllData (CASSANDRA-4883)
 * Change stream session ID to UUID to avoid collision from same node (CASSANDRA-4813)
 * Use Stats.db when bulk loading if present (CASSANDRA-4957)
 * Skip repair on system_trace and keyspaces with RF=1 (CASSANDRA-4956)
 * (cql3) Remove arbitrary SELECT limit (CASSANDRA-4918)
 * Correctly handle prepared operation on collections (CASSANDRA-4945)
 * Fix CQL3 LIMIT (CASSANDRA-4877)
 * Fix Stress for CQL3 (CASSANDRA-4979)
 * Remove cassandra specific exceptions from JMX interface (CASSANDRA-4893)
 * (CQL3) Force using ALLOW FILTERING on potentially inefficient queries (CASSANDRA-4915)
 * (cql3) Fix adding column when the table has collections (CASSANDRA-4982)
 * (cql3) Fix allowing collections with compact storage (CASSANDRA-4990)
 * (cql3) Refuse ttl/writetime function on collections (CASSANDRA-4992)
 * Replace IAuthority with new IAuthorizer (CASSANDRA-4874)
 * clqsh: fix KEY pseudocolumn escaping when describing Thrift tables
   in CQL3 mode (CASSANDRA-4955)
 * add basic authentication support for Pig CassandraStorage (CASSANDRA-3042)
 * fix CQL2 ALTER TABLE compaction_strategy_class altering (CASSANDRA-4965)
Merged from 1.1:
 * Fall back to old describe_splits if d_s_ex is not available (CASSANDRA-4803)
 * Improve error reporting when streaming ranges fail (CASSANDRA-5009)
 * Fix cqlsh timestamp formatting of timezone info (CASSANDRA-4746)
 * Fix assertion failure with leveled compaction (CASSANDRA-4799)
 * Check for null end_token in get_range_slice (CASSANDRA-4804)
 * Remove all remnants of removed nodes (CASSANDRA-4840)
 * Add aut-reloading of the log4j file in debian package (CASSANDRA-4855)
 * Fix estimated row cache entry size (CASSANDRA-4860)
 * reset getRangeSlice filter after finishing a row for get_paged_slice
   (CASSANDRA-4919)
 * expunge row cache post-truncate (CASSANDRA-4940)
 * Allow static CF definition with compact storage (CASSANDRA-4910)
 * Fix endless loop/compaction of schema_* CFs due to broken timestamps (CASSANDRA-4880)
 * Fix 'wrong class type' assertion in CounterColumn (CASSANDRA-4976)


1.2-beta2
 * fp rate of 1.0 disables BF entirely; LCS defaults to 1.0 (CASSANDRA-4876)
 * off-heap bloom filters for row keys (CASSANDRA_4865)
 * add extension point for sstable components (CASSANDRA-4049)
 * improve tracing output (CASSANDRA-4852, 4862)
 * make TRACE verb droppable (CASSANDRA-4672)
 * fix BulkLoader recognition of CQL3 columnfamilies (CASSANDRA-4755)
 * Sort commitlog segments for replay by id instead of mtime (CASSANDRA-4793)
 * Make hint delivery asynchronous (CASSANDRA-4761)
 * Pluggable Thrift transport factories for CLI and cqlsh (CASSANDRA-4609, 4610)
 * cassandra-cli: allow Double value type to be inserted to a column (CASSANDRA-4661)
 * Add ability to use custom TServerFactory implementations (CASSANDRA-4608)
 * optimize batchlog flushing to skip successful batches (CASSANDRA-4667)
 * include metadata for system keyspace itself in schema tables (CASSANDRA-4416)
 * add check to PropertyFileSnitch to verify presence of location for
   local node (CASSANDRA-4728)
 * add PBSPredictor consistency modeler (CASSANDRA-4261)
 * remove vestiges of Thrift unframed mode (CASSANDRA-4729)
 * optimize single-row PK lookups (CASSANDRA-4710)
 * adjust blockFor calculation to account for pending ranges due to node 
   movement (CASSANDRA-833)
 * Change CQL version to 3.0.0 and stop accepting 3.0.0-beta1 (CASSANDRA-4649)
 * (CQL3) Make prepared statement global instead of per connection 
   (CASSANDRA-4449)
 * Fix scrubbing of CQL3 created tables (CASSANDRA-4685)
 * (CQL3) Fix validation when using counter and regular columns in the same 
   table (CASSANDRA-4706)
 * Fix bug starting Cassandra with simple authentication (CASSANDRA-4648)
 * Add support for batchlog in CQL3 (CASSANDRA-4545, 4738)
 * Add support for multiple column family outputs in CFOF (CASSANDRA-4208)
 * Support repairing only the local DC nodes (CASSANDRA-4747)
 * Use rpc_address for binary protocol and change default port (CASSANDRA-4751)
 * Fix use of collections in prepared statements (CASSANDRA-4739)
 * Store more information into peers table (CASSANDRA-4351, 4814)
 * Configurable bucket size for size tiered compaction (CASSANDRA-4704)
 * Run leveled compaction in parallel (CASSANDRA-4310)
 * Fix potential NPE during CFS reload (CASSANDRA-4786)
 * Composite indexes may miss results (CASSANDRA-4796)
 * Move consistency level to the protocol level (CASSANDRA-4734, 4824)
 * Fix Subcolumn slice ends not respected (CASSANDRA-4826)
 * Fix Assertion error in cql3 select (CASSANDRA-4783)
 * Fix list prepend logic (CQL3) (CASSANDRA-4835)
 * Add booleans as literals in CQL3 (CASSANDRA-4776)
 * Allow renaming PK columns in CQL3 (CASSANDRA-4822)
 * Fix binary protocol NEW_NODE event (CASSANDRA-4679)
 * Fix potential infinite loop in tombstone compaction (CASSANDRA-4781)
 * Remove system tables accounting from schema (CASSANDRA-4850)
 * (cql3) Force provided columns in clustering key order in 
   'CLUSTERING ORDER BY' (CASSANDRA-4881)
 * Fix composite index bug (CASSANDRA-4884)
 * Fix short read protection for CQL3 (CASSANDRA-4882)
 * Add tracing support to the binary protocol (CASSANDRA-4699)
 * (cql3) Don't allow prepared marker inside collections (CASSANDRA-4890)
 * Re-allow order by on non-selected columns (CASSANDRA-4645)
 * Bug when composite index is created in a table having collections (CASSANDRA-4909)
 * log index scan subject in CompositesSearcher (CASSANDRA-4904)
Merged from 1.1:
 * add get[Row|Key]CacheEntries to CacheServiceMBean (CASSANDRA-4859)
 * fix get_paged_slice to wrap to next row correctly (CASSANDRA-4816)
 * fix indexing empty column values (CASSANDRA-4832)
 * allow JdbcDate to compose null Date objects (CASSANDRA-4830)
 * fix possible stackoverflow when compacting 1000s of sstables
   (CASSANDRA-4765)
 * fix wrong leveled compaction progress calculation (CASSANDRA-4807)
 * add a close() method to CRAR to prevent leaking file descriptors (CASSANDRA-4820)
 * fix potential infinite loop in get_count (CASSANDRA-4833)
 * fix compositeType.{get/from}String methods (CASSANDRA-4842)
 * (CQL) fix CREATE COLUMNFAMILY permissions check (CASSANDRA-4864)
 * Fix DynamicCompositeType same type comparison (CASSANDRA-4711)
 * Fix duplicate SSTable reference when stream session failed (CASSANDRA-3306)
 * Allow static CF definition with compact storage (CASSANDRA-4910)
 * Fix endless loop/compaction of schema_* CFs due to broken timestamps (CASSANDRA-4880)
 * Fix 'wrong class type' assertion in CounterColumn (CASSANDRA-4976)


1.2-beta1
 * add atomic_batch_mutate (CASSANDRA-4542, -4635)
 * increase default max_hint_window_in_ms to 3h (CASSANDRA-4632)
 * include message initiation time to replicas so they can more
   accurately drop timed-out requests (CASSANDRA-2858)
 * fix clientutil.jar dependencies (CASSANDRA-4566)
 * optimize WriteResponse (CASSANDRA-4548)
 * new metrics (CASSANDRA-4009)
 * redesign KEYS indexes to avoid read-before-write (CASSANDRA-2897)
 * debug tracing (CASSANDRA-1123)
 * parallelize row cache loading (CASSANDRA-4282)
 * Make compaction, flush JBOD-aware (CASSANDRA-4292)
 * run local range scans on the read stage (CASSANDRA-3687)
 * clean up ioexceptions (CASSANDRA-2116)
 * add disk_failure_policy (CASSANDRA-2118)
 * Introduce new json format with row level deletion (CASSANDRA-4054)
 * remove redundant "name" column from schema_keyspaces (CASSANDRA-4433)
 * improve "nodetool ring" handling of multi-dc clusters (CASSANDRA-3047)
 * update NTS calculateNaturalEndpoints to be O(N log N) (CASSANDRA-3881)
 * split up rpc timeout by operation type (CASSANDRA-2819)
 * rewrite key cache save/load to use only sequential i/o (CASSANDRA-3762)
 * update MS protocol with a version handshake + broadcast address id
   (CASSANDRA-4311)
 * multithreaded hint replay (CASSANDRA-4189)
 * add inter-node message compression (CASSANDRA-3127)
 * remove COPP (CASSANDRA-2479)
 * Track tombstone expiration and compact when tombstone content is
   higher than a configurable threshold, default 20% (CASSANDRA-3442, 4234)
 * update MurmurHash to version 3 (CASSANDRA-2975)
 * (CLI) track elapsed time for `delete' operation (CASSANDRA-4060)
 * (CLI) jline version is bumped to 1.0 to properly  support
   'delete' key function (CASSANDRA-4132)
 * Save IndexSummary into new SSTable 'Summary' component (CASSANDRA-2392, 4289)
 * Add support for range tombstones (CASSANDRA-3708)
 * Improve MessagingService efficiency (CASSANDRA-3617)
 * Avoid ID conflicts from concurrent schema changes (CASSANDRA-3794)
 * Set thrift HSHA server thread limit to unlimited by default (CASSANDRA-4277)
 * Avoids double serialization of CF id in RowMutation messages
   (CASSANDRA-4293)
 * stream compressed sstables directly with java nio (CASSANDRA-4297)
 * Support multiple ranges in SliceQueryFilter (CASSANDRA-3885)
 * Add column metadata to system column families (CASSANDRA-4018)
 * (cql3) Always use composite types by default (CASSANDRA-4329)
 * (cql3) Add support for set, map and list (CASSANDRA-3647)
 * Validate date type correctly (CASSANDRA-4441)
 * (cql3) Allow definitions with only a PK (CASSANDRA-4361)
 * (cql3) Add support for row key composites (CASSANDRA-4179)
 * improve DynamicEndpointSnitch by using reservoir sampling (CASSANDRA-4038)
 * (cql3) Add support for 2ndary indexes (CASSANDRA-3680)
 * (cql3) fix defining more than one PK to be invalid (CASSANDRA-4477)
 * remove schema agreement checking from all external APIs (Thrift, CQL and CQL3) (CASSANDRA-4487)
 * add Murmur3Partitioner and make it default for new installations (CASSANDRA-3772, 4621)
 * (cql3) update pseudo-map syntax to use map syntax (CASSANDRA-4497)
 * Finer grained exceptions hierarchy and provides error code with exceptions (CASSANDRA-3979)
 * Adds events push to binary protocol (CASSANDRA-4480)
 * Rewrite nodetool help (CASSANDRA-2293)
 * Make CQL3 the default for CQL (CASSANDRA-4640)
 * update stress tool to be able to use CQL3 (CASSANDRA-4406)
 * Accept all thrift update on CQL3 cf but don't expose their metadata (CASSANDRA-4377)
 * Replace Throttle with Guava's RateLimiter for HintedHandOff (CASSANDRA-4541)
 * fix counter add/get using CQL2 and CQL3 in stress tool (CASSANDRA-4633)
 * Add sstable count per level to cfstats (CASSANDRA-4537)
 * (cql3) Add ALTER KEYSPACE statement (CASSANDRA-4611)
 * (cql3) Allow defining default consistency levels (CASSANDRA-4448)
 * (cql3) Fix queries using LIMIT missing results (CASSANDRA-4579)
 * fix cross-version gossip messaging (CASSANDRA-4576)
 * added inet data type (CASSANDRA-4627)


1.1.6
 * Wait for writes on synchronous read digest mismatch (CASSANDRA-4792)
 * fix commitlog replay for nanotime-infected sstables (CASSANDRA-4782)
 * preflight check ttl for maximum of 20 years (CASSANDRA-4771)
 * (Pig) fix widerow input with single column rows (CASSANDRA-4789)
 * Fix HH to compact with correct gcBefore, which avoids wiping out
   undelivered hints (CASSANDRA-4772)
 * LCS will merge up to 32 L0 sstables as intended (CASSANDRA-4778)
 * NTS will default unconfigured DC replicas to zero (CASSANDRA-4675)
 * use default consistency level in counter validation if none is
   explicitly provide (CASSANDRA-4700)
 * Improve IAuthority interface by introducing fine-grained
   access permissions and grant/revoke commands (CASSANDRA-4490, 4644)
 * fix assumption error in CLI when updating/describing keyspace 
   (CASSANDRA-4322)
 * Adds offline sstablescrub to debian packaging (CASSANDRA-4642)
 * Automatic fixing of overlapping leveled sstables (CASSANDRA-4644)
 * fix error when using ORDER BY with extended selections (CASSANDRA-4689)
 * (CQL3) Fix validation for IN queries for non-PK cols (CASSANDRA-4709)
 * fix re-created keyspace disappering after 1.1.5 upgrade 
   (CASSANDRA-4698, 4752)
 * (CLI) display elapsed time in 2 fraction digits (CASSANDRA-3460)
 * add authentication support to sstableloader (CASSANDRA-4712)
 * Fix CQL3 'is reversed' logic (CASSANDRA-4716, 4759)
 * (CQL3) Don't return ReversedType in result set metadata (CASSANDRA-4717)
 * Backport adding AlterKeyspace statement (CASSANDRA-4611)
 * (CQL3) Correcty accept upper-case data types (CASSANDRA-4770)
 * Add binary protocol events for schema changes (CASSANDRA-4684)
Merged from 1.0:
 * Switch from NBHM to CHM in MessagingService's callback map, which
   prevents OOM in long-running instances (CASSANDRA-4708)


1.1.5
 * add SecondaryIndex.reload API (CASSANDRA-4581)
 * use millis + atomicint for commitlog segment creation instead of
   nanotime, which has issues under some hypervisors (CASSANDRA-4601)
 * fix FD leak in slice queries (CASSANDRA-4571)
 * avoid recursion in leveled compaction (CASSANDRA-4587)
 * increase stack size under Java7 to 180K
 * Log(info) schema changes (CASSANDRA-4547)
 * Change nodetool setcachecapcity to manipulate global caches (CASSANDRA-4563)
 * (cql3) fix setting compaction strategy (CASSANDRA-4597)
 * fix broken system.schema_* timestamps on system startup (CASSANDRA-4561)
 * fix wrong skip of cache saving (CASSANDRA-4533)
 * Avoid NPE when lost+found is in data dir (CASSANDRA-4572)
 * Respect five-minute flush moratorium after initial CL replay (CASSANDRA-4474)
 * Adds ntp as recommended in debian packaging (CASSANDRA-4606)
 * Configurable transport in CF Record{Reader|Writer} (CASSANDRA-4558)
 * (cql3) fix potential NPE with both equal and unequal restriction (CASSANDRA-4532)
 * (cql3) improves ORDER BY validation (CASSANDRA-4624)
 * Fix potential deadlock during counter writes (CASSANDRA-4578)
 * Fix cql error with ORDER BY when using IN (CASSANDRA-4612)
Merged from 1.0:
 * increase Xss to 160k to accomodate latest 1.6 JVMs (CASSANDRA-4602)
 * fix toString of hint destination tokens (CASSANDRA-4568)
 * Fix multiple values for CurrentLocal NodeID (CASSANDRA-4626)


1.1.4
 * fix offline scrub to catch >= out of order rows (CASSANDRA-4411)
 * fix cassandra-env.sh on RHEL and other non-dash-based systems 
   (CASSANDRA-4494)
Merged from 1.0:
 * (Hadoop) fix setting key length for old-style mapred api (CASSANDRA-4534)
 * (Hadoop) fix iterating through a resultset consisting entirely
   of tombstoned rows (CASSANDRA-4466)


1.1.3
 * (cqlsh) add COPY TO (CASSANDRA-4434)
 * munmap commitlog segments before rename (CASSANDRA-4337)
 * (JMX) rename getRangeKeySample to sampleKeyRange to avoid returning
   multi-MB results as an attribute (CASSANDRA-4452)
 * flush based on data size, not throughput; overwritten columns no 
   longer artificially inflate liveRatio (CASSANDRA-4399)
 * update default commitlog segment size to 32MB and total commitlog
   size to 32/1024 MB for 32/64 bit JVMs, respectively (CASSANDRA-4422)
 * avoid using global partitioner to estimate ranges in index sstables
   (CASSANDRA-4403)
 * restore pre-CASSANDRA-3862 approach to removing expired tombstones
   from row cache during compaction (CASSANDRA-4364)
 * (stress) support for CQL prepared statements (CASSANDRA-3633)
 * Correctly catch exception when Snappy cannot be loaded (CASSANDRA-4400)
 * (cql3) Support ORDER BY when IN condition is given in WHERE clause (CASSANDRA-4327)
 * (cql3) delete "component_index" column on DROP TABLE call (CASSANDRA-4420)
 * change nanoTime() to currentTimeInMillis() in schema related code (CASSANDRA-4432)
 * add a token generation tool (CASSANDRA-3709)
 * Fix LCS bug with sstable containing only 1 row (CASSANDRA-4411)
 * fix "Can't Modify Index Name" problem on CF update (CASSANDRA-4439)
 * Fix assertion error in getOverlappingSSTables during repair (CASSANDRA-4456)
 * fix nodetool's setcompactionthreshold command (CASSANDRA-4455)
 * Ensure compacted files are never used, to avoid counter overcount (CASSANDRA-4436)
Merged from 1.0:
 * Push the validation of secondary index values to the SecondaryIndexManager (CASSANDRA-4240)
 * allow dropping columns shadowed by not-yet-expired supercolumn or row
   tombstones in PrecompactedRow (CASSANDRA-4396)


1.1.2
 * Fix cleanup not deleting index entries (CASSANDRA-4379)
 * Use correct partitioner when saving + loading caches (CASSANDRA-4331)
 * Check schema before trying to export sstable (CASSANDRA-2760)
 * Raise a meaningful exception instead of NPE when PFS encounters
   an unconfigured node + no default (CASSANDRA-4349)
 * fix bug in sstable blacklisting with LCS (CASSANDRA-4343)
 * LCS no longer promotes tiny sstables out of L0 (CASSANDRA-4341)
 * skip tombstones during hint replay (CASSANDRA-4320)
 * fix NPE in compactionstats (CASSANDRA-4318)
 * enforce 1m min keycache for auto (CASSANDRA-4306)
 * Have DeletedColumn.isMFD always return true (CASSANDRA-4307)
 * (cql3) exeption message for ORDER BY constraints said primary filter can be
    an IN clause, which is misleading (CASSANDRA-4319)
 * (cql3) Reject (not yet supported) creation of 2ndardy indexes on tables with
   composite primary keys (CASSANDRA-4328)
 * Set JVM stack size to 160k for java 7 (CASSANDRA-4275)
 * cqlsh: add COPY command to load data from CSV flat files (CASSANDRA-4012)
 * CFMetaData.fromThrift to throw ConfigurationException upon error (CASSANDRA-4353)
 * Use CF comparator to sort indexed columns in SecondaryIndexManager
   (CASSANDRA-4365)
 * add strategy_options to the KSMetaData.toString() output (CASSANDRA-4248)
 * (cql3) fix range queries containing unqueried results (CASSANDRA-4372)
 * (cql3) allow updating column_alias types (CASSANDRA-4041)
 * (cql3) Fix deletion bug (CASSANDRA-4193)
 * Fix computation of overlapping sstable for leveled compaction (CASSANDRA-4321)
 * Improve scrub and allow to run it offline (CASSANDRA-4321)
 * Fix assertionError in StorageService.bulkLoad (CASSANDRA-4368)
 * (cqlsh) add option to authenticate to a keyspace at startup (CASSANDRA-4108)
 * (cqlsh) fix ASSUME functionality (CASSANDRA-4352)
 * Fix ColumnFamilyRecordReader to not return progress > 100% (CASSANDRA-3942)
Merged from 1.0:
 * Set gc_grace on index CF to 0 (CASSANDRA-4314)


1.1.1
 * add populate_io_cache_on_flush option (CASSANDRA-2635)
 * allow larger cache capacities than 2GB (CASSANDRA-4150)
 * add getsstables command to nodetool (CASSANDRA-4199)
 * apply parent CF compaction settings to secondary index CFs (CASSANDRA-4280)
 * preserve commitlog size cap when recycling segments at startup
   (CASSANDRA-4201)
 * (Hadoop) fix split generation regression (CASSANDRA-4259)
 * ignore min/max compactions settings in LCS, while preserving
   behavior that min=max=0 disables autocompaction (CASSANDRA-4233)
 * log number of rows read from saved cache (CASSANDRA-4249)
 * calculate exact size required for cleanup operations (CASSANDRA-1404)
 * avoid blocking additional writes during flush when the commitlog
   gets behind temporarily (CASSANDRA-1991)
 * enable caching on index CFs based on data CF cache setting (CASSANDRA-4197)
 * warn on invalid replication strategy creation options (CASSANDRA-4046)
 * remove [Freeable]Memory finalizers (CASSANDRA-4222)
 * include tombstone size in ColumnFamily.size, which can prevent OOM
   during sudden mass delete operations by yielding a nonzero liveRatio
   (CASSANDRA-3741)
 * Open 1 sstableScanner per level for leveled compaction (CASSANDRA-4142)
 * Optimize reads when row deletion timestamps allow us to restrict
   the set of sstables we check (CASSANDRA-4116)
 * add support for commitlog archiving and point-in-time recovery
   (CASSANDRA-3690)
 * avoid generating redundant compaction tasks during streaming
   (CASSANDRA-4174)
 * add -cf option to nodetool snapshot, and takeColumnFamilySnapshot to
   StorageService mbean (CASSANDRA-556)
 * optimize cleanup to drop entire sstables where possible (CASSANDRA-4079)
 * optimize truncate when autosnapshot is disabled (CASSANDRA-4153)
 * update caches to use byte[] keys to reduce memory overhead (CASSANDRA-3966)
 * add column limit to cli (CASSANDRA-3012, 4098)
 * clean up and optimize DataOutputBuffer, used by CQL compression and
   CompositeType (CASSANDRA-4072)
 * optimize commitlog checksumming (CASSANDRA-3610)
 * identify and blacklist corrupted SSTables from future compactions 
   (CASSANDRA-2261)
 * Move CfDef and KsDef validation out of thrift (CASSANDRA-4037)
 * Expose API to repair a user provided range (CASSANDRA-3912)
 * Add way to force the cassandra-cli to refresh its schema (CASSANDRA-4052)
 * Avoid having replicate on write tasks stacking up at CL.ONE (CASSANDRA-2889)
 * (cql3) Backwards compatibility for composite comparators in non-cql3-aware
   clients (CASSANDRA-4093)
 * (cql3) Fix order by for reversed queries (CASSANDRA-4160)
 * (cql3) Add ReversedType support (CASSANDRA-4004)
 * (cql3) Add timeuuid type (CASSANDRA-4194)
 * (cql3) Minor fixes (CASSANDRA-4185)
 * (cql3) Fix prepared statement in BATCH (CASSANDRA-4202)
 * (cql3) Reduce the list of reserved keywords (CASSANDRA-4186)
 * (cql3) Move max/min compaction thresholds to compaction strategy options
   (CASSANDRA-4187)
 * Fix exception during move when localhost is the only source (CASSANDRA-4200)
 * (cql3) Allow paging through non-ordered partitioner results (CASSANDRA-3771)
 * (cql3) Fix drop index (CASSANDRA-4192)
 * (cql3) Don't return range ghosts anymore (CASSANDRA-3982)
 * fix re-creating Keyspaces/ColumnFamilies with the same name as dropped
   ones (CASSANDRA-4219)
 * fix SecondaryIndex LeveledManifest save upon snapshot (CASSANDRA-4230)
 * fix missing arrayOffset in FBUtilities.hash (CASSANDRA-4250)
 * (cql3) Add name of parameters in CqlResultSet (CASSANDRA-4242)
 * (cql3) Correctly validate order by queries (CASSANDRA-4246)
 * rename stress to cassandra-stress for saner packaging (CASSANDRA-4256)
 * Fix exception on colum metadata with non-string comparator (CASSANDRA-4269)
 * Check for unknown/invalid compression options (CASSANDRA-4266)
 * (cql3) Adds simple access to column timestamp and ttl (CASSANDRA-4217)
 * (cql3) Fix range queries with secondary indexes (CASSANDRA-4257)
 * Better error messages from improper input in cli (CASSANDRA-3865)
 * Try to stop all compaction upon Keyspace or ColumnFamily drop (CASSANDRA-4221)
 * (cql3) Allow keyspace properties to contain hyphens (CASSANDRA-4278)
 * (cql3) Correctly validate keyspace access in create table (CASSANDRA-4296)
 * Avoid deadlock in migration stage (CASSANDRA-3882)
 * Take supercolumn names and deletion info into account in memtable throughput
   (CASSANDRA-4264)
 * Add back backward compatibility for old style replication factor (CASSANDRA-4294)
 * Preserve compatibility with pre-1.1 index queries (CASSANDRA-4262)
Merged from 1.0:
 * Fix super columns bug where cache is not updated (CASSANDRA-4190)
 * fix maxTimestamp to include row tombstones (CASSANDRA-4116)
 * (CLI) properly handle quotes in create/update keyspace commands (CASSANDRA-4129)
 * Avoids possible deadlock during bootstrap (CASSANDRA-4159)
 * fix stress tool that hangs forever on timeout or error (CASSANDRA-4128)
 * stress tool to return appropriate exit code on failure (CASSANDRA-4188)
 * fix compaction NPE when out of disk space and assertions disabled
   (CASSANDRA-3985)
 * synchronize LCS getEstimatedTasks to avoid CME (CASSANDRA-4255)
 * ensure unique streaming session id's (CASSANDRA-4223)
 * kick off background compaction when min/max thresholds change 
   (CASSANDRA-4279)
 * improve ability of STCS.getBuckets to deal with 100s of 1000s of
   sstables, such as when convertinb back from LCS (CASSANDRA-4287)
 * Oversize integer in CQL throws NumberFormatException (CASSANDRA-4291)
 * fix 1.0.x node join to mixed version cluster, other nodes >= 1.1 (CASSANDRA-4195)
 * Fix LCS splitting sstable base on uncompressed size (CASSANDRA-4419)
 * Push the validation of secondary index values to the SecondaryIndexManager (CASSANDRA-4240)
 * Don't purge columns during upgradesstables (CASSANDRA-4462)
 * Make cqlsh work with piping (CASSANDRA-4113)
 * Validate arguments for nodetool decommission (CASSANDRA-4061)
 * Report thrift status in nodetool info (CASSANDRA-4010)


1.1.0-final
 * average a reduced liveRatio estimate with the previous one (CASSANDRA-4065)
 * Allow KS and CF names up to 48 characters (CASSANDRA-4157)
 * fix stress build (CASSANDRA-4140)
 * add time remaining estimate to nodetool compactionstats (CASSANDRA-4167)
 * (cql) fix NPE in cql3 ALTER TABLE (CASSANDRA-4163)
 * (cql) Add support for CL.TWO and CL.THREE in CQL (CASSANDRA-4156)
 * (cql) Fix type in CQL3 ALTER TABLE preventing update (CASSANDRA-4170)
 * (cql) Throw invalid exception from CQL3 on obsolete options (CASSANDRA-4171)
 * (cqlsh) fix recognizing uppercase SELECT keyword (CASSANDRA-4161)
 * Pig: wide row support (CASSANDRA-3909)
Merged from 1.0:
 * avoid streaming empty files with bulk loader if sstablewriter errors out
   (CASSANDRA-3946)


1.1-rc1
 * Include stress tool in binary builds (CASSANDRA-4103)
 * (Hadoop) fix wide row iteration when last row read was deleted
   (CASSANDRA-4154)
 * fix read_repair_chance to really default to 0.1 in the cli (CASSANDRA-4114)
 * Adds caching and bloomFilterFpChange to CQL options (CASSANDRA-4042)
 * Adds posibility to autoconfigure size of the KeyCache (CASSANDRA-4087)
 * fix KEYS index from skipping results (CASSANDRA-3996)
 * Remove sliced_buffer_size_in_kb dead option (CASSANDRA-4076)
 * make loadNewSStable preserve sstable version (CASSANDRA-4077)
 * Respect 1.0 cache settings as much as possible when upgrading 
   (CASSANDRA-4088)
 * relax path length requirement for sstable files when upgrading on 
   non-Windows platforms (CASSANDRA-4110)
 * fix terminination of the stress.java when errors were encountered
   (CASSANDRA-4128)
 * Move CfDef and KsDef validation out of thrift (CASSANDRA-4037)
 * Fix get_paged_slice (CASSANDRA-4136)
 * CQL3: Support slice with exclusive start and stop (CASSANDRA-3785)
Merged from 1.0:
 * support PropertyFileSnitch in bulk loader (CASSANDRA-4145)
 * add auto_snapshot option allowing disabling snapshot before drop/truncate
   (CASSANDRA-3710)
 * allow short snitch names (CASSANDRA-4130)


1.1-beta2
 * rename loaded sstables to avoid conflicts with local snapshots
   (CASSANDRA-3967)
 * start hint replay as soon as FD notifies that the target is back up
   (CASSANDRA-3958)
 * avoid unproductive deserializing of cached rows during compaction
   (CASSANDRA-3921)
 * fix concurrency issues with CQL keyspace creation (CASSANDRA-3903)
 * Show Effective Owership via Nodetool ring <keyspace> (CASSANDRA-3412)
 * Update ORDER BY syntax for CQL3 (CASSANDRA-3925)
 * Fix BulkRecordWriter to not throw NPE if reducer gets no map data from Hadoop (CASSANDRA-3944)
 * Fix bug with counters in super columns (CASSANDRA-3821)
 * Remove deprecated merge_shard_chance (CASSANDRA-3940)
 * add a convenient way to reset a node's schema (CASSANDRA-2963)
 * fix for intermittent SchemaDisagreementException (CASSANDRA-3884)
 * CLI `list <CF>` to limit number of columns and their order (CASSANDRA-3012)
 * ignore deprecated KsDef/CfDef/ColumnDef fields in native schema (CASSANDRA-3963)
 * CLI to report when unsupported column_metadata pair was given (CASSANDRA-3959)
 * reincarnate removed and deprecated KsDef/CfDef attributes (CASSANDRA-3953)
 * Fix race between writes and read for cache (CASSANDRA-3862)
 * perform static initialization of StorageProxy on start-up (CASSANDRA-3797)
 * support trickling fsync() on writes (CASSANDRA-3950)
 * expose counters for unavailable/timeout exceptions given to thrift clients (CASSANDRA-3671)
 * avoid quadratic startup time in LeveledManifest (CASSANDRA-3952)
 * Add type information to new schema_ columnfamilies and remove thrift
   serialization for schema (CASSANDRA-3792)
 * add missing column validator options to the CLI help (CASSANDRA-3926)
 * skip reading saved key cache if CF's caching strategy is NONE or ROWS_ONLY (CASSANDRA-3954)
 * Unify migration code (CASSANDRA-4017)
Merged from 1.0:
 * cqlsh: guess correct version of Python for Arch Linux (CASSANDRA-4090)
 * (CLI) properly handle quotes in create/update keyspace commands (CASSANDRA-4129)
 * Avoids possible deadlock during bootstrap (CASSANDRA-4159)
 * fix stress tool that hangs forever on timeout or error (CASSANDRA-4128)
 * Fix super columns bug where cache is not updated (CASSANDRA-4190)
 * stress tool to return appropriate exit code on failure (CASSANDRA-4188)


1.0.9
 * improve index sampling performance (CASSANDRA-4023)
 * always compact away deleted hints immediately after handoff (CASSANDRA-3955)
 * delete hints from dropped ColumnFamilies on handoff instead of
   erroring out (CASSANDRA-3975)
 * add CompositeType ref to the CLI doc for create/update column family (CASSANDRA-3980)
 * Pig: support Counter ColumnFamilies (CASSANDRA-3973)
 * Pig: Composite column support (CASSANDRA-3684)
 * Avoid NPE during repair when a keyspace has no CFs (CASSANDRA-3988)
 * Fix division-by-zero error on get_slice (CASSANDRA-4000)
 * don't change manifest level for cleanup, scrub, and upgradesstables
   operations under LeveledCompactionStrategy (CASSANDRA-3989, 4112)
 * fix race leading to super columns assertion failure (CASSANDRA-3957)
 * fix NPE on invalid CQL delete command (CASSANDRA-3755)
 * allow custom types in CLI's assume command (CASSANDRA-4081)
 * fix totalBytes count for parallel compactions (CASSANDRA-3758)
 * fix intermittent NPE in get_slice (CASSANDRA-4095)
 * remove unnecessary asserts in native code interfaces (CASSANDRA-4096)
 * Validate blank keys in CQL to avoid assertion errors (CASSANDRA-3612)
 * cqlsh: fix bad decoding of some column names (CASSANDRA-4003)
 * cqlsh: fix incorrect padding with unicode chars (CASSANDRA-4033)
 * Fix EC2 snitch incorrectly reporting region (CASSANDRA-4026)
 * Shut down thrift during decommission (CASSANDRA-4086)
 * Expose nodetool cfhistograms for 2ndary indexes (CASSANDRA-4063)
Merged from 0.8:
 * Fix ConcurrentModificationException in gossiper (CASSANDRA-4019)


1.1-beta1
 * (cqlsh)
   + add SOURCE and CAPTURE commands, and --file option (CASSANDRA-3479)
   + add ALTER COLUMNFAMILY WITH (CASSANDRA-3523)
   + bundle Python dependencies with Cassandra (CASSANDRA-3507)
   + added to Debian package (CASSANDRA-3458)
   + display byte data instead of erroring out on decode failure 
     (CASSANDRA-3874)
 * add nodetool rebuild_index (CASSANDRA-3583)
 * add nodetool rangekeysample (CASSANDRA-2917)
 * Fix streaming too much data during move operations (CASSANDRA-3639)
 * Nodetool and CLI connect to localhost by default (CASSANDRA-3568)
 * Reduce memory used by primary index sample (CASSANDRA-3743)
 * (Hadoop) separate input/output configurations (CASSANDRA-3197, 3765)
 * avoid returning internal Cassandra classes over JMX (CASSANDRA-2805)
 * add row-level isolation via SnapTree (CASSANDRA-2893)
 * Optimize key count estimation when opening sstable on startup
   (CASSANDRA-2988)
 * multi-dc replication optimization supporting CL > ONE (CASSANDRA-3577)
 * add command to stop compactions (CASSANDRA-1740, 3566, 3582)
 * multithreaded streaming (CASSANDRA-3494)
 * removed in-tree redhat spec (CASSANDRA-3567)
 * "defragment" rows for name-based queries under STCS, again (CASSANDRA-2503)
 * Recycle commitlog segments for improved performance 
   (CASSANDRA-3411, 3543, 3557, 3615)
 * update size-tiered compaction to prioritize small tiers (CASSANDRA-2407)
 * add message expiration logic to OutboundTcpConnection (CASSANDRA-3005)
 * off-heap cache to use sun.misc.Unsafe instead of JNA (CASSANDRA-3271)
 * EACH_QUORUM is only supported for writes (CASSANDRA-3272)
 * replace compactionlock use in schema migration by checking CFS.isValid
   (CASSANDRA-3116)
 * recognize that "SELECT first ... *" isn't really "SELECT *" (CASSANDRA-3445)
 * Use faster bytes comparison (CASSANDRA-3434)
 * Bulk loader is no longer a fat client, (HADOOP) bulk load output format
   (CASSANDRA-3045)
 * (Hadoop) add support for KeyRange.filter
 * remove assumption that keys and token are in bijection
   (CASSANDRA-1034, 3574, 3604)
 * always remove endpoints from delevery queue in HH (CASSANDRA-3546)
 * fix race between cf flush and its 2ndary indexes flush (CASSANDRA-3547)
 * fix potential race in AES when a repair fails (CASSANDRA-3548)
 * Remove columns shadowed by a deleted container even when we cannot purge
   (CASSANDRA-3538)
 * Improve memtable slice iteration performance (CASSANDRA-3545)
 * more efficient allocation of small bloom filters (CASSANDRA-3618)
 * Use separate writer thread in SSTableSimpleUnsortedWriter (CASSANDRA-3619)
 * fsync the directory after new sstable or commitlog segment are created (CASSANDRA-3250)
 * fix minor issues reported by FindBugs (CASSANDRA-3658)
 * global key/row caches (CASSANDRA-3143, 3849)
 * optimize memtable iteration during range scan (CASSANDRA-3638)
 * introduce 'crc_check_chance' in CompressionParameters to support
   a checksum percentage checking chance similarly to read-repair (CASSANDRA-3611)
 * a way to deactivate global key/row cache on per-CF basis (CASSANDRA-3667)
 * fix LeveledCompactionStrategy broken because of generation pre-allocation
   in LeveledManifest (CASSANDRA-3691)
 * finer-grained control over data directories (CASSANDRA-2749)
 * Fix ClassCastException during hinted handoff (CASSANDRA-3694)
 * Upgrade Thrift to 0.7 (CASSANDRA-3213)
 * Make stress.java insert operation to use microseconds (CASSANDRA-3725)
 * Allows (internally) doing a range query with a limit of columns instead of
   rows (CASSANDRA-3742)
 * Allow rangeSlice queries to be start/end inclusive/exclusive (CASSANDRA-3749)
 * Fix BulkLoader to support new SSTable layout and add stream
   throttling to prevent an NPE when there is no yaml config (CASSANDRA-3752)
 * Allow concurrent schema migrations (CASSANDRA-1391, 3832)
 * Add SnapshotCommand to trigger snapshot on remote node (CASSANDRA-3721)
 * Make CFMetaData conversions to/from thrift/native schema inverses
   (CASSANDRA_3559)
 * Add initial code for CQL 3.0-beta (CASSANDRA-2474, 3781, 3753)
 * Add wide row support for ColumnFamilyInputFormat (CASSANDRA-3264)
 * Allow extending CompositeType comparator (CASSANDRA-3657)
 * Avoids over-paging during get_count (CASSANDRA-3798)
 * Add new command to rebuild a node without (repair) merkle tree calculations
   (CASSANDRA-3483, 3922)
 * respect not only row cache capacity but caching mode when
   trying to read data (CASSANDRA-3812)
 * fix system tests (CASSANDRA-3827)
 * CQL support for altering row key type in ALTER TABLE (CASSANDRA-3781)
 * turn compression on by default (CASSANDRA-3871)
 * make hexToBytes refuse invalid input (CASSANDRA-2851)
 * Make secondary indexes CF inherit compression and compaction from their
   parent CF (CASSANDRA-3877)
 * Finish cleanup up tombstone purge code (CASSANDRA-3872)
 * Avoid NPE on aboarted stream-out sessions (CASSANDRA-3904)
 * BulkRecordWriter throws NPE for counter columns (CASSANDRA-3906)
 * Support compression using BulkWriter (CASSANDRA-3907)


1.0.8
 * fix race between cleanup and flush on secondary index CFSes (CASSANDRA-3712)
 * avoid including non-queried nodes in rangeslice read repair
   (CASSANDRA-3843)
 * Only snapshot CF being compacted for snapshot_before_compaction 
   (CASSANDRA-3803)
 * Log active compactions in StatusLogger (CASSANDRA-3703)
 * Compute more accurate compaction score per level (CASSANDRA-3790)
 * Return InvalidRequest when using a keyspace that doesn't exist
   (CASSANDRA-3764)
 * disallow user modification of System keyspace (CASSANDRA-3738)
 * allow using sstable2json on secondary index data (CASSANDRA-3738)
 * (cqlsh) add DESCRIBE COLUMNFAMILIES (CASSANDRA-3586)
 * (cqlsh) format blobs correctly and use colors to improve output
   readability (CASSANDRA-3726)
 * synchronize BiMap of bootstrapping tokens (CASSANDRA-3417)
 * show index options in CLI (CASSANDRA-3809)
 * add optional socket timeout for streaming (CASSANDRA-3838)
 * fix truncate not to leave behind non-CFS backed secondary indexes
   (CASSANDRA-3844)
 * make CLI `show schema` to use output stream directly instead
   of StringBuilder (CASSANDRA-3842)
 * remove the wait on hint future during write (CASSANDRA-3870)
 * (cqlsh) ignore missing CfDef opts (CASSANDRA-3933)
 * (cqlsh) look for cqlshlib relative to realpath (CASSANDRA-3767)
 * Fix short read protection (CASSANDRA-3934)
 * Make sure infered and actual schema match (CASSANDRA-3371)
 * Fix NPE during HH delivery (CASSANDRA-3677)
 * Don't put boostrapping node in 'hibernate' status (CASSANDRA-3737)
 * Fix double quotes in windows bat files (CASSANDRA-3744)
 * Fix bad validator lookup (CASSANDRA-3789)
 * Fix soft reset in EC2MultiRegionSnitch (CASSANDRA-3835)
 * Don't leave zombie connections with THSHA thrift server (CASSANDRA-3867)
 * (cqlsh) fix deserialization of data (CASSANDRA-3874)
 * Fix removetoken force causing an inconsistent state (CASSANDRA-3876)
 * Fix ahndling of some types with Pig (CASSANDRA-3886)
 * Don't allow to drop the system keyspace (CASSANDRA-3759)
 * Make Pig deletes disabled by default and configurable (CASSANDRA-3628)
Merged from 0.8:
 * (Pig) fix CassandraStorage to use correct comparator in Super ColumnFamily
   case (CASSANDRA-3251)
 * fix thread safety issues in commitlog replay, primarily affecting
   systems with many (100s) of CF definitions (CASSANDRA-3751)
 * Fix relevant tombstone ignored with super columns (CASSANDRA-3875)


1.0.7
 * fix regression in HH page size calculation (CASSANDRA-3624)
 * retry failed stream on IOException (CASSANDRA-3686)
 * allow configuring bloom_filter_fp_chance (CASSANDRA-3497)
 * attempt hint delivery every ten minutes, or when failure detector
   notifies us that a node is back up, whichever comes first.  hint
   handoff throttle delay default changed to 1ms, from 50 (CASSANDRA-3554)
 * add nodetool setstreamthroughput (CASSANDRA-3571)
 * fix assertion when dropping a columnfamily with no sstables (CASSANDRA-3614)
 * more efficient allocation of small bloom filters (CASSANDRA-3618)
 * CLibrary.createHardLinkWithExec() to check for errors (CASSANDRA-3101)
 * Avoid creating empty and non cleaned writer during compaction (CASSANDRA-3616)
 * stop thrift service in shutdown hook so we can quiesce MessagingService
   (CASSANDRA-3335)
 * (CQL) compaction_strategy_options and compression_parameters for
   CREATE COLUMNFAMILY statement (CASSANDRA-3374)
 * Reset min/max compaction threshold when creating size tiered compaction
   strategy (CASSANDRA-3666)
 * Don't ignore IOException during compaction (CASSANDRA-3655)
 * Fix assertion error for CF with gc_grace=0 (CASSANDRA-3579)
 * Shutdown ParallelCompaction reducer executor after use (CASSANDRA-3711)
 * Avoid < 0 value for pending tasks in leveled compaction (CASSANDRA-3693)
 * (Hadoop) Support TimeUUID in Pig CassandraStorage (CASSANDRA-3327)
 * Check schema is ready before continuing boostrapping (CASSANDRA-3629)
 * Catch overflows during parsing of chunk_length_kb (CASSANDRA-3644)
 * Improve stream protocol mismatch errors (CASSANDRA-3652)
 * Avoid multiple thread doing HH to the same target (CASSANDRA-3681)
 * Add JMX property for rp_timeout_in_ms (CASSANDRA-2940)
 * Allow DynamicCompositeType to compare component of different types
   (CASSANDRA-3625)
 * Flush non-cfs backed secondary indexes (CASSANDRA-3659)
 * Secondary Indexes should report memory consumption (CASSANDRA-3155)
 * fix for SelectStatement start/end key are not set correctly
   when a key alias is involved (CASSANDRA-3700)
 * fix CLI `show schema` command insert of an extra comma in
   column_metadata (CASSANDRA-3714)
Merged from 0.8:
 * avoid logging (harmless) exception when GC takes < 1ms (CASSANDRA-3656)
 * prevent new nodes from thinking down nodes are up forever (CASSANDRA-3626)
 * use correct list of replicas for LOCAL_QUORUM reads when read repair
   is disabled (CASSANDRA-3696)
 * block on flush before compacting hints (may prevent OOM) (CASSANDRA-3733)


1.0.6
 * (CQL) fix cqlsh support for replicate_on_write (CASSANDRA-3596)
 * fix adding to leveled manifest after streaming (CASSANDRA-3536)
 * filter out unavailable cipher suites when using encryption (CASSANDRA-3178)
 * (HADOOP) add old-style api support for CFIF and CFRR (CASSANDRA-2799)
 * Support TimeUUIDType column names in Stress.java tool (CASSANDRA-3541)
 * (CQL) INSERT/UPDATE/DELETE/TRUNCATE commands should allow CF names to
   be qualified by keyspace (CASSANDRA-3419)
 * always remove endpoints from delevery queue in HH (CASSANDRA-3546)
 * fix race between cf flush and its 2ndary indexes flush (CASSANDRA-3547)
 * fix potential race in AES when a repair fails (CASSANDRA-3548)
 * fix default value validation usage in CLI SET command (CASSANDRA-3553)
 * Optimize componentsFor method for compaction and startup time
   (CASSANDRA-3532)
 * (CQL) Proper ColumnFamily metadata validation on CREATE COLUMNFAMILY 
   (CASSANDRA-3565)
 * fix compression "chunk_length_kb" option to set correct kb value for 
   thrift/avro (CASSANDRA-3558)
 * fix missing response during range slice repair (CASSANDRA-3551)
 * 'describe ring' moved from CLI to nodetool and available through JMX (CASSANDRA-3220)
 * add back partitioner to sstable metadata (CASSANDRA-3540)
 * fix NPE in get_count for counters (CASSANDRA-3601)
Merged from 0.8:
 * remove invalid assertion that table was opened before dropping it
   (CASSANDRA-3580)
 * range and index scans now only send requests to enough replicas to
   satisfy requested CL + RR (CASSANDRA-3598)
 * use cannonical host for local node in nodetool info (CASSANDRA-3556)
 * remove nonlocal DC write optimization since it only worked with
   CL.ONE or CL.LOCAL_QUORUM (CASSANDRA-3577, 3585)
 * detect misuses of CounterColumnType (CASSANDRA-3422)
 * turn off string interning in json2sstable, take 2 (CASSANDRA-2189)
 * validate compression parameters on add/update of the ColumnFamily 
   (CASSANDRA-3573)
 * Check for 0.0.0.0 is incorrect in CFIF (CASSANDRA-3584)
 * Increase vm.max_map_count in debian packaging (CASSANDRA-3563)
 * gossiper will never add itself to saved endpoints (CASSANDRA-3485)


1.0.5
 * revert CASSANDRA-3407 (see CASSANDRA-3540)
 * fix assertion error while forwarding writes to local nodes (CASSANDRA-3539)


1.0.4
 * fix self-hinting of timed out read repair updates and make hinted handoff
   less prone to OOMing a coordinator (CASSANDRA-3440)
 * expose bloom filter sizes via JMX (CASSANDRA-3495)
 * enforce RP tokens 0..2**127 (CASSANDRA-3501)
 * canonicalize paths exposed through JMX (CASSANDRA-3504)
 * fix "liveSize" stat when sstables are removed (CASSANDRA-3496)
 * add bloom filter FP rates to nodetool cfstats (CASSANDRA-3347)
 * record partitioner in sstable metadata component (CASSANDRA-3407)
 * add new upgradesstables nodetool command (CASSANDRA-3406)
 * skip --debug requirement to see common exceptions in CLI (CASSANDRA-3508)
 * fix incorrect query results due to invalid max timestamp (CASSANDRA-3510)
 * make sstableloader recognize compressed sstables (CASSANDRA-3521)
 * avoids race in OutboundTcpConnection in multi-DC setups (CASSANDRA-3530)
 * use SETLOCAL in cassandra.bat (CASSANDRA-3506)
 * fix ConcurrentModificationException in Table.all() (CASSANDRA-3529)
Merged from 0.8:
 * fix concurrence issue in the FailureDetector (CASSANDRA-3519)
 * fix array out of bounds error in counter shard removal (CASSANDRA-3514)
 * avoid dropping tombstones when they might still be needed to shadow
   data in a different sstable (CASSANDRA-2786)


1.0.3
 * revert name-based query defragmentation aka CASSANDRA-2503 (CASSANDRA-3491)
 * fix invalidate-related test failures (CASSANDRA-3437)
 * add next-gen cqlsh to bin/ (CASSANDRA-3188, 3131, 3493)
 * (CQL) fix handling of rows with no columns (CASSANDRA-3424, 3473)
 * fix querying supercolumns by name returning only a subset of
   subcolumns or old subcolumn versions (CASSANDRA-3446)
 * automatically compute sha1 sum for uncompressed data files (CASSANDRA-3456)
 * fix reading metadata/statistics component for version < h (CASSANDRA-3474)
 * add sstable forward-compatibility (CASSANDRA-3478)
 * report compression ratio in CFSMBean (CASSANDRA-3393)
 * fix incorrect size exception during streaming of counters (CASSANDRA-3481)
 * (CQL) fix for counter decrement syntax (CASSANDRA-3418)
 * Fix race introduced by CASSANDRA-2503 (CASSANDRA-3482)
 * Fix incomplete deletion of delivered hints (CASSANDRA-3466)
 * Avoid rescheduling compactions when no compaction was executed 
   (CASSANDRA-3484)
 * fix handling of the chunk_length_kb compression options (CASSANDRA-3492)
Merged from 0.8:
 * fix updating CF row_cache_provider (CASSANDRA-3414)
 * CFMetaData.convertToThrift method to set RowCacheProvider (CASSANDRA-3405)
 * acquire compactionlock during truncate (CASSANDRA-3399)
 * fix displaying cfdef entries for super columnfamilies (CASSANDRA-3415)
 * Make counter shard merging thread safe (CASSANDRA-3178)
 * Revert CASSANDRA-2855
 * Fix bug preventing the use of efficient cross-DC writes (CASSANDRA-3472)
 * `describe ring` command for CLI (CASSANDRA-3220)
 * (Hadoop) skip empty rows when entire row is requested, redux (CASSANDRA-2855)


1.0.2
 * "defragment" rows for name-based queries under STCS (CASSANDRA-2503)
 * Add timing information to cassandra-cli GET/SET/LIST queries (CASSANDRA-3326)
 * Only create one CompressionMetadata object per sstable (CASSANDRA-3427)
 * cleanup usage of StorageService.setMode() (CASSANDRA-3388)
 * Avoid large array allocation for compressed chunk offsets (CASSANDRA-3432)
 * fix DecimalType bytebuffer marshalling (CASSANDRA-3421)
 * fix bug that caused first column in per row indexes to be ignored 
   (CASSANDRA-3441)
 * add JMX call to clean (failed) repair sessions (CASSANDRA-3316)
 * fix sstableloader reference acquisition bug (CASSANDRA-3438)
 * fix estimated row size regression (CASSANDRA-3451)
 * make sure we don't return more columns than asked (CASSANDRA-3303, 3395)
Merged from 0.8:
 * acquire compactionlock during truncate (CASSANDRA-3399)
 * fix displaying cfdef entries for super columnfamilies (CASSANDRA-3415)


1.0.1
 * acquire references during index build to prevent delete problems
   on Windows (CASSANDRA-3314)
 * describe_ring should include datacenter/topology information (CASSANDRA-2882)
 * Thrift sockets are not properly buffered (CASSANDRA-3261)
 * performance improvement for bytebufferutil compare function (CASSANDRA-3286)
 * add system.versions ColumnFamily (CASSANDRA-3140)
 * reduce network copies (CASSANDRA-3333, 3373)
 * limit nodetool to 32MB of heap (CASSANDRA-3124)
 * (CQL) update parser to accept "timestamp" instead of "date" (CASSANDRA-3149)
 * Fix CLI `show schema` to include "compression_options" (CASSANDRA-3368)
 * Snapshot to include manifest under LeveledCompactionStrategy (CASSANDRA-3359)
 * (CQL) SELECT query should allow CF name to be qualified by keyspace (CASSANDRA-3130)
 * (CQL) Fix internal application error specifying 'using consistency ...'
   in lower case (CASSANDRA-3366)
 * fix Deflate compression when compression actually makes the data bigger
   (CASSANDRA-3370)
 * optimize UUIDGen to avoid lock contention on InetAddress.getLocalHost 
   (CASSANDRA-3387)
 * tolerate index being dropped mid-mutation (CASSANDRA-3334, 3313)
 * CompactionManager is now responsible for checking for new candidates
   post-task execution, enabling more consistent leveled compaction 
   (CASSANDRA-3391)
 * Cache HSHA threads (CASSANDRA-3372)
 * use CF/KS names as snapshot prefix for drop + truncate operations
   (CASSANDRA-2997)
 * Break bloom filters up to avoid heap fragmentation (CASSANDRA-2466)
 * fix cassandra hanging on jsvc stop (CASSANDRA-3302)
 * Avoid leveled compaction getting blocked on errors (CASSANDRA-3408)
 * Make reloading the compaction strategy safe (CASSANDRA-3409)
 * ignore 0.8 hints even if compaction begins before we try to purge
   them (CASSANDRA-3385)
 * remove procrun (bin\daemon) from Cassandra source tree and 
   artifacts (CASSANDRA-3331)
 * make cassandra compile under JDK7 (CASSANDRA-3275)
 * remove dependency of clientutil.jar to FBUtilities (CASSANDRA-3299)
 * avoid truncation errors by using long math on long values (CASSANDRA-3364)
 * avoid clock drift on some Windows machine (CASSANDRA-3375)
 * display cache provider in cli 'describe keyspace' command (CASSANDRA-3384)
 * fix incomplete topology information in describe_ring (CASSANDRA-3403)
 * expire dead gossip states based on time (CASSANDRA-2961)
 * improve CompactionTask extensibility (CASSANDRA-3330)
 * Allow one leveled compaction task to kick off another (CASSANDRA-3363)
 * allow encryption only between datacenters (CASSANDRA-2802)
Merged from 0.8:
 * fix truncate allowing data to be replayed post-restart (CASSANDRA-3297)
 * make iwriter final in IndexWriter to avoid NPE (CASSANDRA-2863)
 * (CQL) update grammar to require key clause in DELETE statement
   (CASSANDRA-3349)
 * (CQL) allow numeric keyspace names in USE statement (CASSANDRA-3350)
 * (Hadoop) skip empty rows when slicing the entire row (CASSANDRA-2855)
 * Fix handling of tombstone by SSTableExport/Import (CASSANDRA-3357)
 * fix ColumnIndexer to use long offsets (CASSANDRA-3358)
 * Improved CLI exceptions (CASSANDRA-3312)
 * Fix handling of tombstone by SSTableExport/Import (CASSANDRA-3357)
 * Only count compaction as active (for throttling) when they have
   successfully acquired the compaction lock (CASSANDRA-3344)
 * Display CLI version string on startup (CASSANDRA-3196)
 * (Hadoop) make CFIF try rpc_address or fallback to listen_address
   (CASSANDRA-3214)
 * (Hadoop) accept comma delimited lists of initial thrift connections
   (CASSANDRA-3185)
 * ColumnFamily min_compaction_threshold should be >= 2 (CASSANDRA-3342)
 * (Pig) add 0.8+ types and key validation type in schema (CASSANDRA-3280)
 * Fix completely removing column metadata using CLI (CASSANDRA-3126)
 * CLI `describe cluster;` output should be on separate lines for separate versions
   (CASSANDRA-3170)
 * fix changing durable_writes keyspace option during CF creation
   (CASSANDRA-3292)
 * avoid locking on update when no indexes are involved (CASSANDRA-3386)
 * fix assertionError during repair with ordered partitioners (CASSANDRA-3369)
 * correctly serialize key_validation_class for avro (CASSANDRA-3391)
 * don't expire counter tombstone after streaming (CASSANDRA-3394)
 * prevent nodes that failed to join from hanging around forever 
   (CASSANDRA-3351)
 * remove incorrect optimization from slice read path (CASSANDRA-3390)
 * Fix race in AntiEntropyService (CASSANDRA-3400)


1.0.0-final
 * close scrubbed sstable fd before deleting it (CASSANDRA-3318)
 * fix bug preventing obsolete commitlog segments from being removed
   (CASSANDRA-3269)
 * tolerate whitespace in seed CDL (CASSANDRA-3263)
 * Change default heap thresholds to max(min(1/2 ram, 1G), min(1/4 ram, 8GB))
   (CASSANDRA-3295)
 * Fix broken CompressedRandomAccessReaderTest (CASSANDRA-3298)
 * (CQL) fix type information returned for wildcard queries (CASSANDRA-3311)
 * add estimated tasks to LeveledCompactionStrategy (CASSANDRA-3322)
 * avoid including compaction cache-warming in keycache stats (CASSANDRA-3325)
 * run compaction and hinted handoff threads at MIN_PRIORITY (CASSANDRA-3308)
 * default hsha thrift server to cpu core count in rpc pool (CASSANDRA-3329)
 * add bin\daemon to binary tarball for Windows service (CASSANDRA-3331)
 * Fix places where uncompressed size of sstables was use in place of the
   compressed one (CASSANDRA-3338)
 * Fix hsha thrift server (CASSANDRA-3346)
 * Make sure repair only stream needed sstables (CASSANDRA-3345)


1.0.0-rc2
 * Log a meaningful warning when a node receives a message for a repair session
   that doesn't exist anymore (CASSANDRA-3256)
 * test for NUMA policy support as well as numactl presence (CASSANDRA-3245)
 * Fix FD leak when internode encryption is enabled (CASSANDRA-3257)
 * Remove incorrect assertion in mergeIterator (CASSANDRA-3260)
 * FBUtilities.hexToBytes(String) to throw NumberFormatException when string
   contains non-hex characters (CASSANDRA-3231)
 * Keep SimpleSnitch proximity ordering unchanged from what the Strategy
   generates, as intended (CASSANDRA-3262)
 * remove Scrub from compactionstats when finished (CASSANDRA-3255)
 * fix counter entry in jdbc TypesMap (CASSANDRA-3268)
 * fix full queue scenario for ParallelCompactionIterator (CASSANDRA-3270)
 * fix bootstrap process (CASSANDRA-3285)
 * don't try delivering hints if when there isn't any (CASSANDRA-3176)
 * CLI documentation change for ColumnFamily `compression_options` (CASSANDRA-3282)
 * ignore any CF ids sent by client for adding CF/KS (CASSANDRA-3288)
 * remove obsolete hints on first startup (CASSANDRA-3291)
 * use correct ISortedColumns for time-optimized reads (CASSANDRA-3289)
 * Evict gossip state immediately when a token is taken over by a new IP 
   (CASSANDRA-3259)


1.0.0-rc1
 * Update CQL to generate microsecond timestamps by default (CASSANDRA-3227)
 * Fix counting CFMetadata towards Memtable liveRatio (CASSANDRA-3023)
 * Kill server on wrapped OOME such as from FileChannel.map (CASSANDRA-3201)
 * remove unnecessary copy when adding to row cache (CASSANDRA-3223)
 * Log message when a full repair operation completes (CASSANDRA-3207)
 * Fix streamOutSession keeping sstables references forever if the remote end
   dies (CASSANDRA-3216)
 * Remove dynamic_snitch boolean from example configuration (defaulting to 
   true) and set default badness threshold to 0.1 (CASSANDRA-3229)
 * Base choice of random or "balanced" token on bootstrap on whether
   schema definitions were found (CASSANDRA-3219)
 * Fixes for LeveledCompactionStrategy score computation, prioritization,
   scheduling, and performance (CASSANDRA-3224, 3234)
 * parallelize sstable open at server startup (CASSANDRA-2988)
 * fix handling of exceptions writing to OutboundTcpConnection (CASSANDRA-3235)
 * Allow using quotes in "USE <keyspace>;" CLI command (CASSANDRA-3208)
 * Don't allow any cache loading exceptions to halt startup (CASSANDRA-3218)
 * Fix sstableloader --ignores option (CASSANDRA-3247)
 * File descriptor limit increased in packaging (CASSANDRA-3206)
 * Fix deadlock in commit log during flush (CASSANDRA-3253) 


1.0.0-beta1
 * removed binarymemtable (CASSANDRA-2692)
 * add commitlog_total_space_in_mb to prevent fragmented logs (CASSANDRA-2427)
 * removed commitlog_rotation_threshold_in_mb configuration (CASSANDRA-2771)
 * make AbstractBounds.normalize de-overlapp overlapping ranges (CASSANDRA-2641)
 * replace CollatingIterator, ReducingIterator with MergeIterator 
   (CASSANDRA-2062)
 * Fixed the ability to set compaction strategy in cli using create column 
   family command (CASSANDRA-2778)
 * clean up tmp files after failed compaction (CASSANDRA-2468)
 * restrict repair streaming to specific columnfamilies (CASSANDRA-2280)
 * don't bother persisting columns shadowed by a row tombstone (CASSANDRA-2589)
 * reset CF and SC deletion times after gc_grace (CASSANDRA-2317)
 * optimize away seek when compacting wide rows (CASSANDRA-2879)
 * single-pass streaming (CASSANDRA-2677, 2906, 2916, 3003)
 * use reference counting for deleting sstables instead of relying on GC
   (CASSANDRA-2521, 3179)
 * store hints as serialized mutations instead of pointers to data row
   (CASSANDRA-2045)
 * store hints in the coordinator node instead of in the closest replica 
   (CASSANDRA-2914)
 * add row_cache_keys_to_save CF option (CASSANDRA-1966)
 * check column family validity in nodetool repair (CASSANDRA-2933)
 * use lazy initialization instead of class initialization in NodeId
   (CASSANDRA-2953)
 * add paging to get_count (CASSANDRA-2894)
 * fix "short reads" in [multi]get (CASSANDRA-2643, 3157, 3192)
 * add optional compression for sstables (CASSANDRA-47, 2994, 3001, 3128)
 * add scheduler JMX metrics (CASSANDRA-2962)
 * add block level checksum for compressed data (CASSANDRA-1717)
 * make column family backed column map pluggable and introduce unsynchronized
   ArrayList backed one to speedup reads (CASSANDRA-2843, 3165, 3205)
 * refactoring of the secondary index api (CASSANDRA-2982)
 * make CL > ONE reads wait for digest reconciliation before returning
   (CASSANDRA-2494)
 * fix missing logging for some exceptions (CASSANDRA-2061)
 * refactor and optimize ColumnFamilyStore.files(...) and Descriptor.fromFilename(String)
   and few other places responsible for work with SSTable files (CASSANDRA-3040)
 * Stop reading from sstables once we know we have the most recent columns,
   for query-by-name requests (CASSANDRA-2498)
 * Add query-by-column mode to stress.java (CASSANDRA-3064)
 * Add "install" command to cassandra.bat (CASSANDRA-292)
 * clean up KSMetadata, CFMetadata from unnecessary
   Thrift<->Avro conversion methods (CASSANDRA-3032)
 * Add timeouts to client request schedulers (CASSANDRA-3079, 3096)
 * Cli to use hashes rather than array of hashes for strategy options (CASSANDRA-3081)
 * LeveledCompactionStrategy (CASSANDRA-1608, 3085, 3110, 3087, 3145, 3154, 3182)
 * Improvements of the CLI `describe` command (CASSANDRA-2630)
 * reduce window where dropped CF sstables may not be deleted (CASSANDRA-2942)
 * Expose gossip/FD info to JMX (CASSANDRA-2806)
 * Fix streaming over SSL when compressed SSTable involved (CASSANDRA-3051)
 * Add support for pluggable secondary index implementations (CASSANDRA-3078)
 * remove compaction_thread_priority setting (CASSANDRA-3104)
 * generate hints for replicas that timeout, not just replicas that are known
   to be down before starting (CASSANDRA-2034)
 * Add throttling for internode streaming (CASSANDRA-3080)
 * make the repair of a range repair all replica (CASSANDRA-2610, 3194)
 * expose the ability to repair the first range (as returned by the
   partitioner) of a node (CASSANDRA-2606)
 * Streams Compression (CASSANDRA-3015)
 * add ability to use multiple threads during a single compaction
   (CASSANDRA-2901)
 * make AbstractBounds.normalize support overlapping ranges (CASSANDRA-2641)
 * fix of the CQL count() behavior (CASSANDRA-3068)
 * use TreeMap backed column families for the SSTable simple writers
   (CASSANDRA-3148)
 * fix inconsistency of the CLI syntax when {} should be used instead of [{}]
   (CASSANDRA-3119)
 * rename CQL type names to match expected SQL behavior (CASSANDRA-3149, 3031)
 * Arena-based allocation for memtables (CASSANDRA-2252, 3162, 3163, 3168)
 * Default RR chance to 0.1 (CASSANDRA-3169)
 * Add RowLevel support to secondary index API (CASSANDRA-3147)
 * Make SerializingCacheProvider the default if JNA is available (CASSANDRA-3183)
 * Fix backwards compatibilty for CQL memtable properties (CASSANDRA-3190)
 * Add five-minute delay before starting compactions on a restarted server
   (CASSANDRA-3181)
 * Reduce copies done for intra-host messages (CASSANDRA-1788, 3144)
 * support of compaction strategy option for stress.java (CASSANDRA-3204)
 * make memtable throughput and column count thresholds no-ops (CASSANDRA-2449)
 * Return schema information along with the resultSet in CQL (CASSANDRA-2734)
 * Add new DecimalType (CASSANDRA-2883)
 * Fix assertion error in RowRepairResolver (CASSANDRA-3156)
 * Reduce unnecessary high buffer sizes (CASSANDRA-3171)
 * Pluggable compaction strategy (CASSANDRA-1610)
 * Add new broadcast_address config option (CASSANDRA-2491)


0.8.7
 * Kill server on wrapped OOME such as from FileChannel.map (CASSANDRA-3201)
 * Allow using quotes in "USE <keyspace>;" CLI command (CASSANDRA-3208)
 * Log message when a full repair operation completes (CASSANDRA-3207)
 * Don't allow any cache loading exceptions to halt startup (CASSANDRA-3218)
 * Fix sstableloader --ignores option (CASSANDRA-3247)
 * File descriptor limit increased in packaging (CASSANDRA-3206)
 * Log a meaningfull warning when a node receive a message for a repair session
   that doesn't exist anymore (CASSANDRA-3256)
 * Fix FD leak when internode encryption is enabled (CASSANDRA-3257)
 * FBUtilities.hexToBytes(String) to throw NumberFormatException when string
   contains non-hex characters (CASSANDRA-3231)
 * Keep SimpleSnitch proximity ordering unchanged from what the Strategy
   generates, as intended (CASSANDRA-3262)
 * remove Scrub from compactionstats when finished (CASSANDRA-3255)
 * Fix tool .bat files when CASSANDRA_HOME contains spaces (CASSANDRA-3258)
 * Force flush of status table when removing/updating token (CASSANDRA-3243)
 * Evict gossip state immediately when a token is taken over by a new IP (CASSANDRA-3259)
 * Fix bug where the failure detector can take too long to mark a host
   down (CASSANDRA-3273)
 * (Hadoop) allow wrapping ranges in queries (CASSANDRA-3137)
 * (Hadoop) check all interfaces for a match with split location
   before falling back to random replica (CASSANDRA-3211)
 * (Hadoop) Make Pig storage handle implements LoadMetadata (CASSANDRA-2777)
 * (Hadoop) Fix exception during PIG 'dump' (CASSANDRA-2810)
 * Fix stress COUNTER_GET option (CASSANDRA-3301)
 * Fix missing fields in CLI `show schema` output (CASSANDRA-3304)
 * Nodetool no longer leaks threads and closes JMX connections (CASSANDRA-3309)
 * fix truncate allowing data to be replayed post-restart (CASSANDRA-3297)
 * Move SimpleAuthority and SimpleAuthenticator to examples (CASSANDRA-2922)
 * Fix handling of tombstone by SSTableExport/Import (CASSANDRA-3357)
 * Fix transposition in cfHistograms (CASSANDRA-3222)
 * Allow using number as DC name when creating keyspace in CQL (CASSANDRA-3239)
 * Force flush of system table after updating/removing a token (CASSANDRA-3243)


0.8.6
 * revert CASSANDRA-2388
 * change TokenRange.endpoints back to listen/broadcast address to match
   pre-1777 behavior, and add TokenRange.rpc_endpoints instead (CASSANDRA-3187)
 * avoid trying to watch cassandra-topology.properties when loaded from jar
   (CASSANDRA-3138)
 * prevent users from creating keyspaces with LocalStrategy replication
   (CASSANDRA-3139)
 * fix CLI `show schema;` to output correct keyspace definition statement
   (CASSANDRA-3129)
 * CustomTThreadPoolServer to log TTransportException at DEBUG level
   (CASSANDRA-3142)
 * allow topology sort to work with non-unique rack names between 
   datacenters (CASSANDRA-3152)
 * Improve caching of same-version Messages on digest and repair paths
   (CASSANDRA-3158)
 * Randomize choice of first replica for counter increment (CASSANDRA-2890)
 * Fix using read_repair_chance instead of merge_shard_change (CASSANDRA-3202)
 * Avoid streaming data to nodes that already have it, on move as well as
   decommission (CASSANDRA-3041)
 * Fix divide by zero error in GCInspector (CASSANDRA-3164)
 * allow quoting of the ColumnFamily name in CLI `create column family`
   statement (CASSANDRA-3195)
 * Fix rolling upgrade from 0.7 to 0.8 problem (CASSANDRA-3166)
 * Accomodate missing encryption_options in IncomingTcpConnection.stream
   (CASSANDRA-3212)


0.8.5
 * fix NPE when encryption_options is unspecified (CASSANDRA-3007)
 * include column name in validation failure exceptions (CASSANDRA-2849)
 * make sure truncate clears out the commitlog so replay won't re-
   populate with truncated data (CASSANDRA-2950)
 * fix NPE when debug logging is enabled and dropped CF is present
   in a commitlog segment (CASSANDRA-3021)
 * fix cassandra.bat when CASSANDRA_HOME contains spaces (CASSANDRA-2952)
 * fix to SSTableSimpleUnsortedWriter bufferSize calculation (CASSANDRA-3027)
 * make cleanup and normal compaction able to skip empty rows
   (rows containing nothing but expired tombstones) (CASSANDRA-3039)
 * work around native memory leak in com.sun.management.GarbageCollectorMXBean
   (CASSANDRA-2868)
 * validate that column names in column_metadata are not equal to key_alias
   on create/update of the ColumnFamily and CQL 'ALTER' statement (CASSANDRA-3036)
 * return an InvalidRequestException if an indexed column is assigned
   a value larger than 64KB (CASSANDRA-3057)
 * fix of numeric-only and string column names handling in CLI "drop index" 
   (CASSANDRA-3054)
 * prune index scan resultset back to original request for lazy
   resultset expansion case (CASSANDRA-2964)
 * (Hadoop) fail jobs when Cassandra node has failed but TaskTracker
   has not (CASSANDRA-2388)
 * fix dynamic snitch ignoring nodes when read_repair_chance is zero
   (CASSANDRA-2662)
 * avoid retaining references to dropped CFS objects in 
   CompactionManager.estimatedCompactions (CASSANDRA-2708)
 * expose rpc timeouts per host in MessagingServiceMBean (CASSANDRA-2941)
 * avoid including cwd in classpath for deb and rpm packages (CASSANDRA-2881)
 * remove gossip state when a new IP takes over a token (CASSANDRA-3071)
 * allow sstable2json to work on index sstable files (CASSANDRA-3059)
 * always hint counters (CASSANDRA-3099)
 * fix log4j initialization in EmbeddedCassandraService (CASSANDRA-2857)
 * remove gossip state when a new IP takes over a token (CASSANDRA-3071)
 * work around native memory leak in com.sun.management.GarbageCollectorMXBean
    (CASSANDRA-2868)
 * fix UnavailableException with writes at CL.EACH_QUORM (CASSANDRA-3084)
 * fix parsing of the Keyspace and ColumnFamily names in numeric
   and string representations in CLI (CASSANDRA-3075)
 * fix corner cases in Range.differenceToFetch (CASSANDRA-3084)
 * fix ip address String representation in the ring cache (CASSANDRA-3044)
 * fix ring cache compatibility when mixing pre-0.8.4 nodes with post-
   in the same cluster (CASSANDRA-3023)
 * make repair report failure when a node participating dies (instead of
   hanging forever) (CASSANDRA-2433)
 * fix handling of the empty byte buffer by ReversedType (CASSANDRA-3111)
 * Add validation that Keyspace names are case-insensitively unique (CASSANDRA-3066)
 * catch invalid key_validation_class before instantiating UpdateColumnFamily (CASSANDRA-3102)
 * make Range and Bounds objects client-safe (CASSANDRA-3108)
 * optionally skip log4j configuration (CASSANDRA-3061)
 * bundle sstableloader with the debian package (CASSANDRA-3113)
 * don't try to build secondary indexes when there is none (CASSANDRA-3123)
 * improve SSTableSimpleUnsortedWriter speed for large rows (CASSANDRA-3122)
 * handle keyspace arguments correctly in nodetool snapshot (CASSANDRA-3038)
 * Fix SSTableImportTest on windows (CASSANDRA-3043)
 * expose compactionThroughputMbPerSec through JMX (CASSANDRA-3117)
 * log keyspace and CF of large rows being compacted


0.8.4
 * change TokenRing.endpoints to be a list of rpc addresses instead of 
   listen/broadcast addresses (CASSANDRA-1777)
 * include files-to-be-streamed in StreamInSession.getSources (CASSANDRA-2972)
 * use JAVA env var in cassandra-env.sh (CASSANDRA-2785, 2992)
 * avoid doing read for no-op replicate-on-write at CL=1 (CASSANDRA-2892)
 * refuse counter write for CL.ANY (CASSANDRA-2990)
 * switch back to only logging recent dropped messages (CASSANDRA-3004)
 * always deserialize RowMutation for counters (CASSANDRA-3006)
 * ignore saved replication_factor strategy_option for NTS (CASSANDRA-3011)
 * make sure pre-truncate CL segments are discarded (CASSANDRA-2950)


0.8.3
 * add ability to drop local reads/writes that are going to timeout
   (CASSANDRA-2943)
 * revamp token removal process, keep gossip states for 3 days (CASSANDRA-2496)
 * don't accept extra args for 0-arg nodetool commands (CASSANDRA-2740)
 * log unavailableexception details at debug level (CASSANDRA-2856)
 * expose data_dir though jmx (CASSANDRA-2770)
 * don't include tmp files as sstable when create cfs (CASSANDRA-2929)
 * log Java classpath on startup (CASSANDRA-2895)
 * keep gossipped version in sync with actual on migration coordinator 
   (CASSANDRA-2946)
 * use lazy initialization instead of class initialization in NodeId
   (CASSANDRA-2953)
 * check column family validity in nodetool repair (CASSANDRA-2933)
 * speedup bytes to hex conversions dramatically (CASSANDRA-2850)
 * Flush memtables on shutdown when durable writes are disabled 
   (CASSANDRA-2958)
 * improved POSIX compatibility of start scripts (CASsANDRA-2965)
 * add counter support to Hadoop InputFormat (CASSANDRA-2981)
 * fix bug where dirty commitlog segments were removed (and avoid keeping 
   segments with no post-flush activity permanently dirty) (CASSANDRA-2829)
 * fix throwing exception with batch mutation of counter super columns
   (CASSANDRA-2949)
 * ignore system tables during repair (CASSANDRA-2979)
 * throw exception when NTS is given replication_factor as an option
   (CASSANDRA-2960)
 * fix assertion error during compaction of counter CFs (CASSANDRA-2968)
 * avoid trying to create index names, when no index exists (CASSANDRA-2867)
 * don't sample the system table when choosing a bootstrap token
   (CASSANDRA-2825)
 * gossiper notifies of local state changes (CASSANDRA-2948)
 * add asynchronous and half-sync/half-async (hsha) thrift servers 
   (CASSANDRA-1405)
 * fix potential use of free'd native memory in SerializingCache 
   (CASSANDRA-2951)
 * prune index scan resultset back to original request for lazy
   resultset expansion case (CASSANDRA-2964)
 * (Hadoop) fail jobs when Cassandra node has failed but TaskTracker
    has not (CASSANDRA-2388)


0.8.2
 * CQL: 
   - include only one row per unique key for IN queries (CASSANDRA-2717)
   - respect client timestamp on full row deletions (CASSANDRA-2912)
 * improve thread-safety in StreamOutSession (CASSANDRA-2792)
 * allow deleting a row and updating indexed columns in it in the
   same mutation (CASSANDRA-2773)
 * Expose number of threads blocked on submitting memtable to flush
   in JMX (CASSANDRA-2817)
 * add ability to return "endpoints" to nodetool (CASSANDRA-2776)
 * Add support for multiple (comma-delimited) coordinator addresses
   to ColumnFamilyInputFormat (CASSANDRA-2807)
 * fix potential NPE while scheduling read repair for range slice
   (CASSANDRA-2823)
 * Fix race in SystemTable.getCurrentLocalNodeId (CASSANDRA-2824)
 * Correctly set default for replicate_on_write (CASSANDRA-2835)
 * improve nodetool compactionstats formatting (CASSANDRA-2844)
 * fix index-building status display (CASSANDRA-2853)
 * fix CLI perpetuating obsolete KsDef.replication_factor (CASSANDRA-2846)
 * improve cli treatment of multiline comments (CASSANDRA-2852)
 * handle row tombstones correctly in EchoedRow (CASSANDRA-2786)
 * add MessagingService.get[Recently]DroppedMessages and
   StorageService.getExceptionCount (CASSANDRA-2804)
 * fix possibility of spurious UnavailableException for LOCAL_QUORUM
   reads with dynamic snitch + read repair disabled (CASSANDRA-2870)
 * add ant-optional as dependence for the debian package (CASSANDRA-2164)
 * add option to specify limit for get_slice in the CLI (CASSANDRA-2646)
 * decrease HH page size (CASSANDRA-2832)
 * reset cli keyspace after dropping the current one (CASSANDRA-2763)
 * add KeyRange option to Hadoop inputformat (CASSANDRA-1125)
 * fix protocol versioning (CASSANDRA-2818, 2860)
 * support spaces in path to log4j configuration (CASSANDRA-2383)
 * avoid including inferred types in CF update (CASSANDRA-2809)
 * fix JMX bulkload call (CASSANDRA-2908)
 * fix updating KS with durable_writes=false (CASSANDRA-2907)
 * add simplified facade to SSTableWriter for bulk loading use
   (CASSANDRA-2911)
 * fix re-using index CF sstable names after drop/recreate (CASSANDRA-2872)
 * prepend CF to default index names (CASSANDRA-2903)
 * fix hint replay (CASSANDRA-2928)
 * Properly synchronize repair's merkle tree computation (CASSANDRA-2816)


0.8.1
 * CQL:
   - support for insert, delete in BATCH (CASSANDRA-2537)
   - support for IN to SELECT, UPDATE (CASSANDRA-2553)
   - timestamp support for INSERT, UPDATE, and BATCH (CASSANDRA-2555)
   - TTL support (CASSANDRA-2476)
   - counter support (CASSANDRA-2473)
   - ALTER COLUMNFAMILY (CASSANDRA-1709)
   - DROP INDEX (CASSANDRA-2617)
   - add SCHEMA/TABLE as aliases for KS/CF (CASSANDRA-2743)
   - server handles wait-for-schema-agreement (CASSANDRA-2756)
   - key alias support (CASSANDRA-2480)
 * add support for comparator parameters and a generic ReverseType
   (CASSANDRA-2355)
 * add CompositeType and DynamicCompositeType (CASSANDRA-2231)
 * optimize batches containing multiple updates to the same row
   (CASSANDRA-2583)
 * adjust hinted handoff page size to avoid OOM with large columns 
   (CASSANDRA-2652)
 * mark BRAF buffer invalid post-flush so we don't re-flush partial
   buffers again, especially on CL writes (CASSANDRA-2660)
 * add DROP INDEX support to CLI (CASSANDRA-2616)
 * don't perform HH to client-mode [storageproxy] nodes (CASSANDRA-2668)
 * Improve forceDeserialize/getCompactedRow encapsulation (CASSANDRA-2659)
 * Don't write CounterUpdateColumn to disk in tests (CASSANDRA-2650)
 * Add sstable bulk loading utility (CASSANDRA-1278)
 * avoid replaying hints to dropped columnfamilies (CASSANDRA-2685)
 * add placeholders for missing rows in range query pseudo-RR (CASSANDRA-2680)
 * remove no-op HHOM.renameHints (CASSANDRA-2693)
 * clone super columns to avoid modifying them during flush (CASSANDRA-2675)
 * allow writes to bypass the commitlog for certain keyspaces (CASSANDRA-2683)
 * avoid NPE when bypassing commitlog during memtable flush (CASSANDRA-2781)
 * Added support for making bootstrap retry if nodes flap (CASSANDRA-2644)
 * Added statusthrift to nodetool to report if thrift server is running (CASSANDRA-2722)
 * Fixed rows being cached if they do not exist (CASSANDRA-2723)
 * Support passing tableName and cfName to RowCacheProviders (CASSANDRA-2702)
 * close scrub file handles (CASSANDRA-2669)
 * throttle migration replay (CASSANDRA-2714)
 * optimize column serializer creation (CASSANDRA-2716)
 * Added support for making bootstrap retry if nodes flap (CASSANDRA-2644)
 * Added statusthrift to nodetool to report if thrift server is running
   (CASSANDRA-2722)
 * Fixed rows being cached if they do not exist (CASSANDRA-2723)
 * fix truncate/compaction race (CASSANDRA-2673)
 * workaround large resultsets causing large allocation retention
   by nio sockets (CASSANDRA-2654)
 * fix nodetool ring use with Ec2Snitch (CASSANDRA-2733)
 * fix removing columns and subcolumns that are supressed by a row or
   supercolumn tombstone during replica resolution (CASSANDRA-2590)
 * support sstable2json against snapshot sstables (CASSANDRA-2386)
 * remove active-pull schema requests (CASSANDRA-2715)
 * avoid marking entire list of sstables as actively being compacted
   in multithreaded compaction (CASSANDRA-2765)
 * seek back after deserializing a row to update cache with (CASSANDRA-2752)
 * avoid skipping rows in scrub for counter column family (CASSANDRA-2759)
 * fix ConcurrentModificationException in repair when dealing with 0.7 node
   (CASSANDRA-2767)
 * use threadsafe collections for StreamInSession (CASSANDRA-2766)
 * avoid infinite loop when creating merkle tree (CASSANDRA-2758)
 * avoids unmarking compacting sstable prematurely in cleanup (CASSANDRA-2769)
 * fix NPE when the commit log is bypassed (CASSANDRA-2718)
 * don't throw an exception in SS.isRPCServerRunning (CASSANDRA-2721)
 * make stress.jar executable (CASSANDRA-2744)
 * add daemon mode to java stress (CASSANDRA-2267)
 * expose the DC and rack of a node through JMX and nodetool ring (CASSANDRA-2531)
 * fix cache mbean getSize (CASSANDRA-2781)
 * Add Date, Float, Double, and Boolean types (CASSANDRA-2530)
 * Add startup flag to renew counter node id (CASSANDRA-2788)
 * add jamm agent to cassandra.bat (CASSANDRA-2787)
 * fix repair hanging if a neighbor has nothing to send (CASSANDRA-2797)
 * purge tombstone even if row is in only one sstable (CASSANDRA-2801)
 * Fix wrong purge of deleted cf during compaction (CASSANDRA-2786)
 * fix race that could result in Hadoop writer failing to throw an
   exception encountered after close() (CASSANDRA-2755)
 * fix scan wrongly throwing assertion error (CASSANDRA-2653)
 * Always use even distribution for merkle tree with RandomPartitionner
   (CASSANDRA-2841)
 * fix describeOwnership for OPP (CASSANDRA-2800)
 * ensure that string tokens do not contain commas (CASSANDRA-2762)


0.8.0-final
 * fix CQL grammar warning and cqlsh regression from CASSANDRA-2622
 * add ant generate-cql-html target (CASSANDRA-2526)
 * update CQL consistency levels (CASSANDRA-2566)
 * debian packaging fixes (CASSANDRA-2481, 2647)
 * fix UUIDType, IntegerType for direct buffers (CASSANDRA-2682, 2684)
 * switch to native Thrift for Hadoop map/reduce (CASSANDRA-2667)
 * fix StackOverflowError when building from eclipse (CASSANDRA-2687)
 * only provide replication_factor to strategy_options "help" for
   SimpleStrategy, OldNetworkTopologyStrategy (CASSANDRA-2678, 2713)
 * fix exception adding validators to non-string columns (CASSANDRA-2696)
 * avoid instantiating DatabaseDescriptor in JDBC (CASSANDRA-2694)
 * fix potential stack overflow during compaction (CASSANDRA-2626)
 * clone super columns to avoid modifying them during flush (CASSANDRA-2675)
 * reset underlying iterator in EchoedRow constructor (CASSANDRA-2653)


0.8.0-rc1
 * faster flushes and compaction from fixing excessively pessimistic 
   rebuffering in BRAF (CASSANDRA-2581)
 * fix returning null column values in the python cql driver (CASSANDRA-2593)
 * fix merkle tree splitting exiting early (CASSANDRA-2605)
 * snapshot_before_compaction directory name fix (CASSANDRA-2598)
 * Disable compaction throttling during bootstrap (CASSANDRA-2612) 
 * fix CQL treatment of > and < operators in range slices (CASSANDRA-2592)
 * fix potential double-application of counter updates on commitlog replay
   by moving replay position from header to sstable metadata (CASSANDRA-2419)
 * JDBC CQL driver exposes getColumn for access to timestamp
 * JDBC ResultSetMetadata properties added to AbstractType
 * r/m clustertool (CASSANDRA-2607)
 * add support for presenting row key as a column in CQL result sets 
   (CASSANDRA-2622)
 * Don't allow {LOCAL|EACH}_QUORUM unless strategy is NTS (CASSANDRA-2627)
 * validate keyspace strategy_options during CQL create (CASSANDRA-2624)
 * fix empty Result with secondary index when limit=1 (CASSANDRA-2628)
 * Fix regression where bootstrapping a node with no schema fails
   (CASSANDRA-2625)
 * Allow removing LocationInfo sstables (CASSANDRA-2632)
 * avoid attempting to replay mutations from dropped keyspaces (CASSANDRA-2631)
 * avoid using cached position of a key when GT is requested (CASSANDRA-2633)
 * fix counting bloom filter true positives (CASSANDRA-2637)
 * initialize local ep state prior to gossip startup if needed (CASSANDRA-2638)
 * fix counter increment lost after restart (CASSANDRA-2642)
 * add quote-escaping via backslash to CLI (CASSANDRA-2623)
 * fix pig example script (CASSANDRA-2487)
 * fix dynamic snitch race in adding latencies (CASSANDRA-2618)
 * Start/stop cassandra after more important services such as mdadm in
   debian packaging (CASSANDRA-2481)


0.8.0-beta2
 * fix NPE compacting index CFs (CASSANDRA-2528)
 * Remove checking all column families on startup for compaction candidates 
   (CASSANDRA-2444)
 * validate CQL create keyspace options (CASSANDRA-2525)
 * fix nodetool setcompactionthroughput (CASSANDRA-2550)
 * move	gossip heartbeat back to its own thread (CASSANDRA-2554)
 * validate cql TRUNCATE columnfamily before truncating (CASSANDRA-2570)
 * fix batch_mutate for mixed standard-counter mutations (CASSANDRA-2457)
 * disallow making schema changes to system keyspace (CASSANDRA-2563)
 * fix sending mutation messages multiple times (CASSANDRA-2557)
 * fix incorrect use of NBHM.size in ReadCallback that could cause
   reads to time out even when responses were received (CASSANDRA-2552)
 * trigger read repair correctly for LOCAL_QUORUM reads (CASSANDRA-2556)
 * Allow configuring the number of compaction thread (CASSANDRA-2558)
 * forceUserDefinedCompaction will attempt to compact what it is given
   even if the pessimistic estimate is that there is not enough disk space;
   automatic compactions will only compact 2 or more sstables (CASSANDRA-2575)
 * refuse to apply migrations with older timestamps than the current 
   schema (CASSANDRA-2536)
 * remove unframed Thrift transport option
 * include indexes in snapshots (CASSANDRA-2596)
 * improve ignoring of obsolete mutations in index maintenance (CASSANDRA-2401)
 * recognize attempt to drop just the index while leaving the column
   definition alone (CASSANDRA-2619)
  

0.8.0-beta1
 * remove Avro RPC support (CASSANDRA-926)
 * support for columns that act as incr/decr counters 
   (CASSANDRA-1072, 1937, 1944, 1936, 2101, 2093, 2288, 2105, 2384, 2236, 2342,
   2454)
 * CQL (CASSANDRA-1703, 1704, 1705, 1706, 1707, 1708, 1710, 1711, 1940, 
   2124, 2302, 2277, 2493)
 * avoid double RowMutation serialization on write path (CASSANDRA-1800)
 * make NetworkTopologyStrategy the default (CASSANDRA-1960)
 * configurable internode encryption (CASSANDRA-1567, 2152)
 * human readable column names in sstable2json output (CASSANDRA-1933)
 * change default JMX port to 7199 (CASSANDRA-2027)
 * backwards compatible internal messaging (CASSANDRA-1015)
 * atomic switch of memtables and sstables (CASSANDRA-2284)
 * add pluggable SeedProvider (CASSANDRA-1669)
 * Fix clustertool to not throw exception when calling get_endpoints (CASSANDRA-2437)
 * upgrade to thrift 0.6 (CASSANDRA-2412) 
 * repair works on a token range instead of full ring (CASSANDRA-2324)
 * purge tombstones from row cache (CASSANDRA-2305)
 * push replication_factor into strategy_options (CASSANDRA-1263)
 * give snapshots the same name on each node (CASSANDRA-1791)
 * remove "nodetool loadbalance" (CASSANDRA-2448)
 * multithreaded compaction (CASSANDRA-2191)
 * compaction throttling (CASSANDRA-2156)
 * add key type information and alias (CASSANDRA-2311, 2396)
 * cli no longer divides read_repair_chance by 100 (CASSANDRA-2458)
 * made CompactionInfo.getTaskType return an enum (CASSANDRA-2482)
 * add a server-wide cap on measured memtable memory usage and aggressively
   flush to keep under that threshold (CASSANDRA-2006)
 * add unified UUIDType (CASSANDRA-2233)
 * add off-heap row cache support (CASSANDRA-1969)


0.7.5
 * improvements/fixes to PIG driver (CASSANDRA-1618, CASSANDRA-2387,
   CASSANDRA-2465, CASSANDRA-2484)
 * validate index names (CASSANDRA-1761)
 * reduce contention on Table.flusherLock (CASSANDRA-1954)
 * try harder to detect failures during streaming, cleaning up temporary
   files more reliably (CASSANDRA-2088)
 * shut down server for OOM on a Thrift thread (CASSANDRA-2269)
 * fix tombstone handling in repair and sstable2json (CASSANDRA-2279)
 * preserve version when streaming data from old sstables (CASSANDRA-2283)
 * don't start repair if a neighboring node is marked as dead (CASSANDRA-2290)
 * purge tombstones from row cache (CASSANDRA-2305)
 * Avoid seeking when sstable2json exports the entire file (CASSANDRA-2318)
 * clear Built flag in system table when dropping an index (CASSANDRA-2320)
 * don't allow arbitrary argument for stress.java (CASSANDRA-2323)
 * validate values for index predicates in get_indexed_slice (CASSANDRA-2328)
 * queue secondary indexes for flush before the parent (CASSANDRA-2330)
 * allow job configuration to set the CL used in Hadoop jobs (CASSANDRA-2331)
 * add memtable_flush_queue_size defaulting to 4 (CASSANDRA-2333)
 * Allow overriding of initial_token, storage_port and rpc_port from system
   properties (CASSANDRA-2343)
 * fix comparator used for non-indexed secondary expressions in index scan
   (CASSANDRA-2347)
 * ensure size calculation and write phase of large-row compaction use
   the same threshold for TTL expiration (CASSANDRA-2349)
 * fix race when iterating CFs during add/drop (CASSANDRA-2350)
 * add ConsistencyLevel command to CLI (CASSANDRA-2354)
 * allow negative numbers in the cli (CASSANDRA-2358)
 * hard code serialVersionUID for tokens class (CASSANDRA-2361)
 * fix potential infinite loop in ByteBufferUtil.inputStream (CASSANDRA-2365)
 * fix encoding bugs in HintedHandoffManager, SystemTable when default
   charset is not UTF8 (CASSANDRA-2367)
 * avoids having removed node reappearing in Gossip (CASSANDRA-2371)
 * fix incorrect truncation of long to int when reading columns via block
   index (CASSANDRA-2376)
 * fix NPE during stream session (CASSANDRA-2377)
 * fix race condition that could leave orphaned data files when dropping CF or
   KS (CASSANDRA-2381)
 * fsync statistics component on write (CASSANDRA-2382)
 * fix duplicate results from CFS.scan (CASSANDRA-2406)
 * add IntegerType to CLI help (CASSANDRA-2414)
 * avoid caching token-only decoratedkeys (CASSANDRA-2416)
 * convert mmap assertion to if/throw so scrub can catch it (CASSANDRA-2417)
 * don't overwrite gc log (CASSANDR-2418)
 * invalidate row cache for streamed row to avoid inconsitencies
   (CASSANDRA-2420)
 * avoid copies in range/index scans (CASSANDRA-2425)
 * make sure we don't wipe data during cleanup if the node has not join
   the ring (CASSANDRA-2428)
 * Try harder to close files after compaction (CASSANDRA-2431)
 * re-set bootstrapped flag after move finishes (CASSANDRA-2435)
 * display validation_class in CLI 'describe keyspace' (CASSANDRA-2442)
 * make cleanup compactions cleanup the row cache (CASSANDRA-2451)
 * add column fields validation to scrub (CASSANDRA-2460)
 * use 64KB flush buffer instead of in_memory_compaction_limit (CASSANDRA-2463)
 * fix backslash substitutions in CLI (CASSANDRA-2492)
 * disable cache saving for system CFS (CASSANDRA-2502)
 * fixes for verifying destination availability under hinted conditions
   so UE can be thrown intead of timing out (CASSANDRA-2514)
 * fix update of validation class in column metadata (CASSANDRA-2512)
 * support LOCAL_QUORUM, EACH_QUORUM CLs outside of NTS (CASSANDRA-2516)
 * preserve version when streaming data from old sstables (CASSANDRA-2283)
 * fix backslash substitutions in CLI (CASSANDRA-2492)
 * count a row deletion as one operation towards memtable threshold 
   (CASSANDRA-2519)
 * support LOCAL_QUORUM, EACH_QUORUM CLs outside of NTS (CASSANDRA-2516)


0.7.4
 * add nodetool join command (CASSANDRA-2160)
 * fix secondary indexes on pre-existing or streamed data (CASSANDRA-2244)
 * initialize endpoint in gossiper earlier (CASSANDRA-2228)
 * add ability to write to Cassandra from Pig (CASSANDRA-1828)
 * add rpc_[min|max]_threads (CASSANDRA-2176)
 * add CL.TWO, CL.THREE (CASSANDRA-2013)
 * avoid exporting an un-requested row in sstable2json, when exporting 
   a key that does not exist (CASSANDRA-2168)
 * add incremental_backups option (CASSANDRA-1872)
 * add configurable row limit to Pig loadfunc (CASSANDRA-2276)
 * validate column values in batches as well as single-Column inserts
   (CASSANDRA-2259)
 * move sample schema from cassandra.yaml to schema-sample.txt,
   a cli scripts (CASSANDRA-2007)
 * avoid writing empty rows when scrubbing tombstoned rows (CASSANDRA-2296)
 * fix assertion error in range and index scans for CL < ALL
   (CASSANDRA-2282)
 * fix commitlog replay when flush position refers to data that didn't
   get synced before server died (CASSANDRA-2285)
 * fix fd leak in sstable2json with non-mmap'd i/o (CASSANDRA-2304)
 * reduce memory use during streaming of multiple sstables (CASSANDRA-2301)
 * purge tombstoned rows from cache after GCGraceSeconds (CASSANDRA-2305)
 * allow zero replicas in a NTS datacenter (CASSANDRA-1924)
 * make range queries respect snitch for local replicas (CASSANDRA-2286)
 * fix HH delivery when column index is larger than 2GB (CASSANDRA-2297)
 * make 2ary indexes use parent CF flush thresholds during initial build
   (CASSANDRA-2294)
 * update memtable_throughput to be a long (CASSANDRA-2158)


0.7.3
 * Keep endpoint state until aVeryLongTime (CASSANDRA-2115)
 * lower-latency read repair (CASSANDRA-2069)
 * add hinted_handoff_throttle_delay_in_ms option (CASSANDRA-2161)
 * fixes for cache save/load (CASSANDRA-2172, -2174)
 * Handle whole-row deletions in CFOutputFormat (CASSANDRA-2014)
 * Make memtable_flush_writers flush in parallel (CASSANDRA-2178)
 * Add compaction_preheat_key_cache option (CASSANDRA-2175)
 * refactor stress.py to have only one copy of the format string 
   used for creating row keys (CASSANDRA-2108)
 * validate index names for \w+ (CASSANDRA-2196)
 * Fix Cassandra cli to respect timeout if schema does not settle 
   (CASSANDRA-2187)
 * fix for compaction and cleanup writing old-format data into new-version 
   sstable (CASSANDRA-2211, -2216)
 * add nodetool scrub (CASSANDRA-2217, -2240)
 * fix sstable2json large-row pagination (CASSANDRA-2188)
 * fix EOFing on requests for the last bytes in a file (CASSANDRA-2213)
 * fix BufferedRandomAccessFile bugs (CASSANDRA-2218, -2241)
 * check for memtable flush_after_mins exceeded every 10s (CASSANDRA-2183)
 * fix cache saving on Windows (CASSANDRA-2207)
 * add validateSchemaAgreement call + synchronization to schema
   modification operations (CASSANDRA-2222)
 * fix for reversed slice queries on large rows (CASSANDRA-2212)
 * fat clients were writing local data (CASSANDRA-2223)
 * set DEFAULT_MEMTABLE_LIFETIME_IN_MINS to 24h
 * improve detection and cleanup of partially-written sstables 
   (CASSANDRA-2206)
 * fix supercolumn de/serialization when subcolumn comparator is different
   from supercolumn's (CASSANDRA-2104)
 * fix starting up on Windows when CASSANDRA_HOME contains whitespace
   (CASSANDRA-2237)
 * add [get|set][row|key]cacheSavePeriod to JMX (CASSANDRA-2100)
 * fix Hadoop ColumnFamilyOutputFormat dropping of mutations
   when batch fills up (CASSANDRA-2255)
 * move file deletions off of scheduledtasks executor (CASSANDRA-2253)


0.7.2
 * copy DecoratedKey.key when inserting into caches to avoid retaining
   a reference to the underlying buffer (CASSANDRA-2102)
 * format subcolumn names with subcomparator (CASSANDRA-2136)
 * fix column bloom filter deserialization (CASSANDRA-2165)


0.7.1
 * refactor MessageDigest creation code. (CASSANDRA-2107)
 * buffer network stack to avoid inefficient small TCP messages while avoiding
   the nagle/delayed ack problem (CASSANDRA-1896)
 * check log4j configuration for changes every 10s (CASSANDRA-1525, 1907)
 * more-efficient cross-DC replication (CASSANDRA-1530, -2051, -2138)
 * avoid polluting page cache with commitlog or sstable writes
   and seq scan operations (CASSANDRA-1470)
 * add RMI authentication options to nodetool (CASSANDRA-1921)
 * make snitches configurable at runtime (CASSANDRA-1374)
 * retry hadoop split requests on connection failure (CASSANDRA-1927)
 * implement describeOwnership for BOP, COPP (CASSANDRA-1928)
 * make read repair behave as expected for ConsistencyLevel > ONE
   (CASSANDRA-982, 2038)
 * distributed test harness (CASSANDRA-1859, 1964)
 * reduce flush lock contention (CASSANDRA-1930)
 * optimize supercolumn deserialization (CASSANDRA-1891)
 * fix CFMetaData.apply to only compare objects of the same class 
   (CASSANDRA-1962)
 * allow specifying specific SSTables to compact from JMX (CASSANDRA-1963)
 * fix race condition in MessagingService.targets (CASSANDRA-1959, 2094, 2081)
 * refuse to open sstables from a future version (CASSANDRA-1935)
 * zero-copy reads (CASSANDRA-1714)
 * fix copy bounds for word Text in wordcount demo (CASSANDRA-1993)
 * fixes for contrib/javautils (CASSANDRA-1979)
 * check more frequently for memtable expiration (CASSANDRA-2000)
 * fix writing SSTable column count statistics (CASSANDRA-1976)
 * fix streaming of multiple CFs during bootstrap (CASSANDRA-1992)
 * explicitly set JVM GC new generation size with -Xmn (CASSANDRA-1968)
 * add short options for CLI flags (CASSANDRA-1565)
 * make keyspace argument to "describe keyspace" in CLI optional
   when authenticated to keyspace already (CASSANDRA-2029)
 * added option to specify -Dcassandra.join_ring=false on startup
   to allow "warm spare" nodes or performing JMX maintenance before
   joining the ring (CASSANDRA-526)
 * log migrations at INFO (CASSANDRA-2028)
 * add CLI verbose option in file mode (CASSANDRA-2030)
 * add single-line "--" comments to CLI (CASSANDRA-2032)
 * message serialization tests (CASSANDRA-1923)
 * switch from ivy to maven-ant-tasks (CASSANDRA-2017)
 * CLI attempts to block for new schema to propagate (CASSANDRA-2044)
 * fix potential overflow in nodetool cfstats (CASSANDRA-2057)
 * add JVM shutdownhook to sync commitlog (CASSANDRA-1919)
 * allow nodes to be up without being part of  normal traffic (CASSANDRA-1951)
 * fix CLI "show keyspaces" with null options on NTS (CASSANDRA-2049)
 * fix possible ByteBuffer race conditions (CASSANDRA-2066)
 * reduce garbage generated by MessagingService to prevent load spikes
   (CASSANDRA-2058)
 * fix math in RandomPartitioner.describeOwnership (CASSANDRA-2071)
 * fix deletion of sstable non-data components (CASSANDRA-2059)
 * avoid blocking gossip while deleting handoff hints (CASSANDRA-2073)
 * ignore messages from newer versions, keep track of nodes in gossip 
   regardless of version (CASSANDRA-1970)
 * cache writing moved to CompactionManager to reduce i/o contention and
   updated to use non-cache-polluting writes (CASSANDRA-2053)
 * page through large rows when exporting to JSON (CASSANDRA-2041)
 * add flush_largest_memtables_at and reduce_cache_sizes_at options
   (CASSANDRA-2142)
 * add cli 'describe cluster' command (CASSANDRA-2127)
 * add cli support for setting username/password at 'connect' command 
   (CASSANDRA-2111)
 * add -D option to Stress.java to allow reading hosts from a file 
   (CASSANDRA-2149)
 * bound hints CF throughput between 32M and 256M (CASSANDRA-2148)
 * continue starting when invalid saved cache entries are encountered
   (CASSANDRA-2076)
 * add max_hint_window_in_ms option (CASSANDRA-1459)


0.7.0-final
 * fix offsets to ByteBuffer.get (CASSANDRA-1939)


0.7.0-rc4
 * fix cli crash after backgrounding (CASSANDRA-1875)
 * count timeouts in storageproxy latencies, and include latency 
   histograms in StorageProxyMBean (CASSANDRA-1893)
 * fix CLI get recognition of supercolumns (CASSANDRA-1899)
 * enable keepalive on intra-cluster sockets (CASSANDRA-1766)
 * count timeouts towards dynamicsnitch latencies (CASSANDRA-1905)
 * Expose index-building status in JMX + cli schema description
   (CASSANDRA-1871)
 * allow [LOCAL|EACH]_QUORUM to be used with non-NetworkTopology 
   replication Strategies
 * increased amount of index locks for faster commitlog replay
 * collect secondary index tombstones immediately (CASSANDRA-1914)
 * revert commitlog changes from #1780 (CASSANDRA-1917)
 * change RandomPartitioner min token to -1 to avoid collision w/
   tokens on actual nodes (CASSANDRA-1901)
 * examine the right nibble when validating TimeUUID (CASSANDRA-1910)
 * include secondary indexes in cleanup (CASSANDRA-1916)
 * CFS.scrubDataDirectories should also cleanup invalid secondary indexes
   (CASSANDRA-1904)
 * ability to disable/enable gossip on nodes to force them down
   (CASSANDRA-1108)


0.7.0-rc3
 * expose getNaturalEndpoints in StorageServiceMBean taking byte[]
   key; RMI cannot serialize ByteBuffer (CASSANDRA-1833)
 * infer org.apache.cassandra.locator for replication strategy classes
   when not otherwise specified
 * validation that generates less garbage (CASSANDRA-1814)
 * add TTL support to CLI (CASSANDRA-1838)
 * cli defaults to bytestype for subcomparator when creating
   column families (CASSANDRA-1835)
 * unregister index MBeans when index is dropped (CASSANDRA-1843)
 * make ByteBufferUtil.clone thread-safe (CASSANDRA-1847)
 * change exception for read requests during bootstrap from 
   InvalidRequest to Unavailable (CASSANDRA-1862)
 * respect row-level tombstones post-flush in range scans
   (CASSANDRA-1837)
 * ReadResponseResolver check digests against each other (CASSANDRA-1830)
 * return InvalidRequest when remove of subcolumn without supercolumn
   is requested (CASSANDRA-1866)
 * flush before repair (CASSANDRA-1748)
 * SSTableExport validates key order (CASSANDRA-1884)
 * large row support for SSTableExport (CASSANDRA-1867)
 * Re-cache hot keys post-compaction without hitting disk (CASSANDRA-1878)
 * manage read repair in coordinator instead of data source, to
   provide latency information to dynamic snitch (CASSANDRA-1873)


0.7.0-rc2
 * fix live-column-count of slice ranges including tombstoned supercolumn 
   with live subcolumn (CASSANDRA-1591)
 * rename o.a.c.internal.AntientropyStage -> AntiEntropyStage,
   o.a.c.request.Request_responseStage -> RequestResponseStage,
   o.a.c.internal.Internal_responseStage -> InternalResponseStage
 * add AbstractType.fromString (CASSANDRA-1767)
 * require index_type to be present when specifying index_name
   on ColumnDef (CASSANDRA-1759)
 * fix add/remove index bugs in CFMetadata (CASSANDRA-1768)
 * rebuild Strategy during system_update_keyspace (CASSANDRA-1762)
 * cli updates prompt to ... in continuation lines (CASSANDRA-1770)
 * support multiple Mutations per key in hadoop ColumnFamilyOutputFormat
   (CASSANDRA-1774)
 * improvements to Debian init script (CASSANDRA-1772)
 * use local classloader to check for version.properties (CASSANDRA-1778)
 * Validate that column names in column_metadata are valid for the
   defined comparator, and decode properly in cli (CASSANDRA-1773)
 * use cross-platform newlines in cli (CASSANDRA-1786)
 * add ExpiringColumn support to sstable import/export (CASSANDRA-1754)
 * add flush for each append to periodic commitlog mode; added
   periodic_without_flush option to disable this (CASSANDRA-1780)
 * close file handle used for post-flush truncate (CASSANDRA-1790)
 * various code cleanup (CASSANDRA-1793, -1794, -1795)
 * fix range queries against wrapped range (CASSANDRA-1781)
 * fix consistencylevel calculations for NetworkTopologyStrategy
   (CASSANDRA-1804)
 * cli support index type enum names (CASSANDRA-1810)
 * improved validation of column_metadata (CASSANDRA-1813)
 * reads at ConsistencyLevel > 1 throw UnavailableException
   immediately if insufficient live nodes exist (CASSANDRA-1803)
 * copy bytebuffers for local writes to avoid retaining the entire
   Thrift frame (CASSANDRA-1801)
 * fix NPE adding index to column w/o prior metadata (CASSANDRA-1764)
 * reduce fat client timeout (CASSANDRA-1730)
 * fix botched merge of CASSANDRA-1316


0.7.0-rc1
 * fix compaction and flush races with schema updates (CASSANDRA-1715)
 * add clustertool, config-converter, sstablekeys, and schematool 
   Windows .bat files (CASSANDRA-1723)
 * reject range queries received during bootstrap (CASSANDRA-1739)
 * fix wrapping-range queries on non-minimum token (CASSANDRA-1700)
 * add nodetool cfhistogram (CASSANDRA-1698)
 * limit repaired ranges to what the nodes have in common (CASSANDRA-1674)
 * index scan treats missing columns as not matching secondary
   expressions (CASSANDRA-1745)
 * Fix misuse of DataOutputBuffer.getData in AntiEntropyService
   (CASSANDRA-1729)
 * detect and warn when obsolete version of JNA is present (CASSANDRA-1760)
 * reduce fat client timeout (CASSANDRA-1730)
 * cleanup smallest CFs first to increase free temp space for larger ones
   (CASSANDRA-1811)
 * Update windows .bat files to work outside of main Cassandra
   directory (CASSANDRA-1713)
 * fix read repair regression from 0.6.7 (CASSANDRA-1727)
 * more-efficient read repair (CASSANDRA-1719)
 * fix hinted handoff replay (CASSANDRA-1656)
 * log type of dropped messages (CASSANDRA-1677)
 * upgrade to SLF4J 1.6.1
 * fix ByteBuffer bug in ExpiringColumn.updateDigest (CASSANDRA-1679)
 * fix IntegerType.getString (CASSANDRA-1681)
 * make -Djava.net.preferIPv4Stack=true the default (CASSANDRA-628)
 * add INTERNAL_RESPONSE verb to differentiate from responses related
   to client requests (CASSANDRA-1685)
 * log tpstats when dropping messages (CASSANDRA-1660)
 * include unreachable nodes in describeSchemaVersions (CASSANDRA-1678)
 * Avoid dropping messages off the client request path (CASSANDRA-1676)
 * fix jna errno reporting (CASSANDRA-1694)
 * add friendlier error for UnknownHostException on startup (CASSANDRA-1697)
 * include jna dependency in RPM package (CASSANDRA-1690)
 * add --skip-keys option to stress.py (CASSANDRA-1696)
 * improve cli handling of non-string keys and column names 
   (CASSANDRA-1701, -1693)
 * r/m extra subcomparator line in cli keyspaces output (CASSANDRA-1712)
 * add read repair chance to cli "show keyspaces"
 * upgrade to ConcurrentLinkedHashMap 1.1 (CASSANDRA-975)
 * fix index scan routing (CASSANDRA-1722)
 * fix tombstoning of supercolumns in range queries (CASSANDRA-1734)
 * clear endpoint cache after updating keyspace metadata (CASSANDRA-1741)
 * fix wrapping-range queries on non-minimum token (CASSANDRA-1700)
 * truncate includes secondary indexes (CASSANDRA-1747)
 * retain reference to PendingFile sstables (CASSANDRA-1749)
 * fix sstableimport regression (CASSANDRA-1753)
 * fix for bootstrap when no non-system tables are defined (CASSANDRA-1732)
 * handle replica unavailability in index scan (CASSANDRA-1755)
 * fix service initialization order deadlock (CASSANDRA-1756)
 * multi-line cli commands (CASSANDRA-1742)
 * fix race between snapshot and compaction (CASSANDRA-1736)
 * add listEndpointsPendingHints, deleteHintsForEndpoint JMX methods 
   (CASSANDRA-1551)


0.7.0-beta3
 * add strategy options to describe_keyspace output (CASSANDRA-1560)
 * log warning when using randomly generated token (CASSANDRA-1552)
 * re-organize JMX into .db, .net, .internal, .request (CASSANDRA-1217)
 * allow nodes to change IPs between restarts (CASSANDRA-1518)
 * remember ring state between restarts by default (CASSANDRA-1518)
 * flush index built flag so we can read it before log replay (CASSANDRA-1541)
 * lock row cache updates to prevent race condition (CASSANDRA-1293)
 * remove assertion causing rare (and harmless) error messages in
   commitlog (CASSANDRA-1330)
 * fix moving nodes with no keyspaces defined (CASSANDRA-1574)
 * fix unbootstrap when no data is present in a transfer range (CASSANDRA-1573)
 * take advantage of AVRO-495 to simplify our avro IDL (CASSANDRA-1436)
 * extend authorization hierarchy to column family (CASSANDRA-1554)
 * deletion support in secondary indexes (CASSANDRA-1571)
 * meaningful error message for invalid replication strategy class 
   (CASSANDRA-1566)
 * allow keyspace creation with RF > N (CASSANDRA-1428)
 * improve cli error handling (CASSANDRA-1580)
 * add cache save/load ability (CASSANDRA-1417, 1606, 1647)
 * add StorageService.getDrainProgress (CASSANDRA-1588)
 * Disallow bootstrap to an in-use token (CASSANDRA-1561)
 * Allow dynamic secondary index creation and destruction (CASSANDRA-1532)
 * log auto-guessed memtable thresholds (CASSANDRA-1595)
 * add ColumnDef support to cli (CASSANDRA-1583)
 * reduce index sample time by 75% (CASSANDRA-1572)
 * add cli support for column, strategy metadata (CASSANDRA-1578, 1612)
 * add cli support for schema modification (CASSANDRA-1584)
 * delete temp files on failed compactions (CASSANDRA-1596)
 * avoid blocking for dead nodes during removetoken (CASSANDRA-1605)
 * remove ConsistencyLevel.ZERO (CASSANDRA-1607)
 * expose in-progress compaction type in jmx (CASSANDRA-1586)
 * removed IClock & related classes from internals (CASSANDRA-1502)
 * fix removing tokens from SystemTable on decommission and removetoken
   (CASSANDRA-1609)
 * include CF metadata in cli 'show keyspaces' (CASSANDRA-1613)
 * switch from Properties to HashMap in PropertyFileSnitch to
   avoid synchronization bottleneck (CASSANDRA-1481)
 * PropertyFileSnitch configuration file renamed to 
   cassandra-topology.properties
 * add cli support for get_range_slices (CASSANDRA-1088, CASSANDRA-1619)
 * Make memtable flush thresholds per-CF instead of global 
   (CASSANDRA-1007, 1637)
 * add cli support for binary data without CfDef hints (CASSANDRA-1603)
 * fix building SSTable statistics post-stream (CASSANDRA-1620)
 * fix potential infinite loop in 2ary index queries (CASSANDRA-1623)
 * allow creating NTS keyspaces with no replicas configured (CASSANDRA-1626)
 * add jmx histogram of sstables accessed per read (CASSANDRA-1624)
 * remove system_rename_column_family and system_rename_keyspace from the
   client API until races can be fixed (CASSANDRA-1630, CASSANDRA-1585)
 * add cli sanity tests (CASSANDRA-1582)
 * update GC settings in cassandra.bat (CASSANDRA-1636)
 * cli support for index queries (CASSANDRA-1635)
 * cli support for updating schema memtable settings (CASSANDRA-1634)
 * cli --file option (CASSANDRA-1616)
 * reduce automatically chosen memtable sizes by 50% (CASSANDRA-1641)
 * move endpoint cache from snitch to strategy (CASSANDRA-1643)
 * fix commitlog recovery deleting the newly-created segment as well as
   the old ones (CASSANDRA-1644)
 * upgrade to Thrift 0.5 (CASSANDRA-1367)
 * renamed CL.DCQUORUM to LOCAL_QUORUM and DCQUORUMSYNC to EACH_QUORUM
 * cli truncate support (CASSANDRA-1653)
 * update GC settings in cassandra.bat (CASSANDRA-1636)
 * avoid logging when a node's ip/token is gossipped back to it (CASSANDRA-1666)


0.7-beta2
 * always use UTF-8 for hint keys (CASSANDRA-1439)
 * remove cassandra.yaml dependency from Hadoop and Pig (CASSADRA-1322)
 * expose CfDef metadata in describe_keyspaces (CASSANDRA-1363)
 * restore use of mmap_index_only option (CASSANDRA-1241)
 * dropping a keyspace with no column families generated an error 
   (CASSANDRA-1378)
 * rename RackAwareStrategy to OldNetworkTopologyStrategy, RackUnawareStrategy 
   to SimpleStrategy, DatacenterShardStrategy to NetworkTopologyStrategy,
   AbstractRackAwareSnitch to AbstractNetworkTopologySnitch (CASSANDRA-1392)
 * merge StorageProxy.mutate, mutateBlocking (CASSANDRA-1396)
 * faster UUIDType, LongType comparisons (CASSANDRA-1386, 1393)
 * fix setting read_repair_chance from CLI addColumnFamily (CASSANDRA-1399)
 * fix updates to indexed columns (CASSANDRA-1373)
 * fix race condition leaving to FileNotFoundException (CASSANDRA-1382)
 * fix sharded lock hash on index write path (CASSANDRA-1402)
 * add support for GT/E, LT/E in subordinate index clauses (CASSANDRA-1401)
 * cfId counter got out of sync when CFs were added (CASSANDRA-1403)
 * less chatty schema updates (CASSANDRA-1389)
 * rename column family mbeans. 'type' will now include either 
   'IndexColumnFamilies' or 'ColumnFamilies' depending on the CFS type.
   (CASSANDRA-1385)
 * disallow invalid keyspace and column family names. This includes name that
   matches a '^\w+' regex. (CASSANDRA-1377)
 * use JNA, if present, to take snapshots (CASSANDRA-1371)
 * truncate hints if starting 0.7 for the first time (CASSANDRA-1414)
 * fix FD leak in single-row slicepredicate queries (CASSANDRA-1416)
 * allow index expressions against columns that are not part of the 
   SlicePredicate (CASSANDRA-1410)
 * config-converter properly handles snitches and framed support 
   (CASSANDRA-1420)
 * remove keyspace argument from multiget_count (CASSANDRA-1422)
 * allow specifying cassandra.yaml location as (local or remote) URL
   (CASSANDRA-1126)
 * fix using DynamicEndpointSnitch with NetworkTopologyStrategy
   (CASSANDRA-1429)
 * Add CfDef.default_validation_class (CASSANDRA-891)
 * fix EstimatedHistogram.max (CASSANDRA-1413)
 * quorum read optimization (CASSANDRA-1622)
 * handle zero-length (or missing) rows during HH paging (CASSANDRA-1432)
 * include secondary indexes during schema migrations (CASSANDRA-1406)
 * fix commitlog header race during schema change (CASSANDRA-1435)
 * fix ColumnFamilyStoreMBeanIterator to use new type name (CASSANDRA-1433)
 * correct filename generated by xml->yaml converter (CASSANDRA-1419)
 * add CMSInitiatingOccupancyFraction=75 and UseCMSInitiatingOccupancyOnly
   to default JVM options
 * decrease jvm heap for cassandra-cli (CASSANDRA-1446)
 * ability to modify keyspaces and column family definitions on a live cluster
   (CASSANDRA-1285)
 * support for Hadoop Streaming [non-jvm map/reduce via stdin/out]
   (CASSANDRA-1368)
 * Move persistent sstable stats from the system table to an sstable component
   (CASSANDRA-1430)
 * remove failed bootstrap attempt from pending ranges when gossip times
   it out after 1h (CASSANDRA-1463)
 * eager-create tcp connections to other cluster members (CASSANDRA-1465)
 * enumerate stages and derive stage from message type instead of 
   transmitting separately (CASSANDRA-1465)
 * apply reversed flag during collation from different data sources
   (CASSANDRA-1450)
 * make failure to remove commitlog segment non-fatal (CASSANDRA-1348)
 * correct ordering of drain operations so CL.recover is no longer 
   necessary (CASSANDRA-1408)
 * removed keyspace from describe_splits method (CASSANDRA-1425)
 * rename check_schema_agreement to describe_schema_versions
   (CASSANDRA-1478)
 * fix QUORUM calculation for RF > 3 (CASSANDRA-1487)
 * remove tombstones during non-major compactions when bloom filter
   verifies that row does not exist in other sstables (CASSANDRA-1074)
 * nodes that coordinated a loadbalance in the past could not be seen by
   newly added nodes (CASSANDRA-1467)
 * exposed endpoint states (gossip details) via jmx (CASSANDRA-1467)
 * ensure that compacted sstables are not included when new readers are
   instantiated (CASSANDRA-1477)
 * by default, calculate heap size and memtable thresholds at runtime (CASSANDRA-1469)
 * fix races dealing with adding/dropping keyspaces and column families in
   rapid succession (CASSANDRA-1477)
 * clean up of Streaming system (CASSANDRA-1503, 1504, 1506)
 * add options to configure Thrift socket keepalive and buffer sizes (CASSANDRA-1426)
 * make contrib CassandraServiceDataCleaner recursive (CASSANDRA-1509)
 * min, max compaction threshold are configurable and persistent 
   per-ColumnFamily (CASSANDRA-1468)
 * fix replaying the last mutation in a commitlog unnecessarily 
   (CASSANDRA-1512)
 * invoke getDefaultUncaughtExceptionHandler from DTPE with the original
   exception rather than the ExecutionException wrapper (CASSANDRA-1226)
 * remove Clock from the Thrift (and Avro) API (CASSANDRA-1501)
 * Close intra-node sockets when connection is broken (CASSANDRA-1528)
 * RPM packaging spec file (CASSANDRA-786)
 * weighted request scheduler (CASSANDRA-1485)
 * treat expired columns as deleted (CASSANDRA-1539)
 * make IndexInterval configurable (CASSANDRA-1488)
 * add describe_snitch to Thrift API (CASSANDRA-1490)
 * MD5 authenticator compares plain text submitted password with MD5'd
   saved property, instead of vice versa (CASSANDRA-1447)
 * JMX MessagingService pending and completed counts (CASSANDRA-1533)
 * fix race condition processing repair responses (CASSANDRA-1511)
 * make repair blocking (CASSANDRA-1511)
 * create EndpointSnitchInfo and MBean to expose rack and DC (CASSANDRA-1491)
 * added option to contrib/word_count to output results back to Cassandra
   (CASSANDRA-1342)
 * rewrite Hadoop ColumnFamilyRecordWriter to pool connections, retry to
   multiple Cassandra nodes, and smooth impact on the Cassandra cluster
   by using smaller batch sizes (CASSANDRA-1434)
 * fix setting gc_grace_seconds via CLI (CASSANDRA-1549)
 * support TTL'd index values (CASSANDRA-1536)
 * make removetoken work like decommission (CASSANDRA-1216)
 * make cli comparator-aware and improve quote rules (CASSANDRA-1523,-1524)
 * make nodetool compact and cleanup blocking (CASSANDRA-1449)
 * add memtable, cache information to GCInspector logs (CASSANDRA-1558)
 * enable/disable HintedHandoff via JMX (CASSANDRA-1550)
 * Ignore stray files in the commit log directory (CASSANDRA-1547)
 * Disallow bootstrap to an in-use token (CASSANDRA-1561)


0.7-beta1
 * sstable versioning (CASSANDRA-389)
 * switched to slf4j logging (CASSANDRA-625)
 * add (optional) expiration time for column (CASSANDRA-699)
 * access levels for authentication/authorization (CASSANDRA-900)
 * add ReadRepairChance to CF definition (CASSANDRA-930)
 * fix heisenbug in system tests, especially common on OS X (CASSANDRA-944)
 * convert to byte[] keys internally and all public APIs (CASSANDRA-767)
 * ability to alter schema definitions on a live cluster (CASSANDRA-44)
 * renamed configuration file to cassandra.xml, and log4j.properties to
   log4j-server.properties, which must now be loaded from
   the classpath (which is how our scripts in bin/ have always done it)
   (CASSANDRA-971)
 * change get_count to require a SlicePredicate. create multi_get_count
   (CASSANDRA-744)
 * re-organized endpointsnitch implementations and added SimpleSnitch
   (CASSANDRA-994)
 * Added preload_row_cache option (CASSANDRA-946)
 * add CRC to commitlog header (CASSANDRA-999)
 * removed deprecated batch_insert and get_range_slice methods (CASSANDRA-1065)
 * add truncate thrift method (CASSANDRA-531)
 * http mini-interface using mx4j (CASSANDRA-1068)
 * optimize away copy of sliced row on memtable read path (CASSANDRA-1046)
 * replace constant-size 2GB mmaped segments and special casing for index 
   entries spanning segment boundaries, with SegmentedFile that computes 
   segments that always contain entire entries/rows (CASSANDRA-1117)
 * avoid reading large rows into memory during compaction (CASSANDRA-16)
 * added hadoop OutputFormat (CASSANDRA-1101)
 * efficient Streaming (no more anticompaction) (CASSANDRA-579)
 * split commitlog header into separate file and add size checksum to
   mutations (CASSANDRA-1179)
 * avoid allocating a new byte[] for each mutation on replay (CASSANDRA-1219)
 * revise HH schema to be per-endpoint (CASSANDRA-1142)
 * add joining/leaving status to nodetool ring (CASSANDRA-1115)
 * allow multiple repair sessions per node (CASSANDRA-1190)
 * optimize away MessagingService for local range queries (CASSANDRA-1261)
 * make framed transport the default so malformed requests can't OOM the 
   server (CASSANDRA-475)
 * significantly faster reads from row cache (CASSANDRA-1267)
 * take advantage of row cache during range queries (CASSANDRA-1302)
 * make GCGraceSeconds a per-ColumnFamily value (CASSANDRA-1276)
 * keep persistent row size and column count statistics (CASSANDRA-1155)
 * add IntegerType (CASSANDRA-1282)
 * page within a single row during hinted handoff (CASSANDRA-1327)
 * push DatacenterShardStrategy configuration into keyspace definition,
   eliminating datacenter.properties. (CASSANDRA-1066)
 * optimize forward slices starting with '' and single-index-block name 
   queries by skipping the column index (CASSANDRA-1338)
 * streaming refactor (CASSANDRA-1189)
 * faster comparison for UUID types (CASSANDRA-1043)
 * secondary index support (CASSANDRA-749 and subtasks)
 * make compaction buckets deterministic (CASSANDRA-1265)


0.6.6
 * Allow using DynamicEndpointSnitch with RackAwareStrategy (CASSANDRA-1429)
 * remove the remaining vestiges of the unfinished DatacenterShardStrategy 
   (replaced by NetworkTopologyStrategy in 0.7)
   

0.6.5
 * fix key ordering in range query results with RandomPartitioner
   and ConsistencyLevel > ONE (CASSANDRA-1145)
 * fix for range query starting with the wrong token range (CASSANDRA-1042)
 * page within a single row during hinted handoff (CASSANDRA-1327)
 * fix compilation on non-sun JDKs (CASSANDRA-1061)
 * remove String.trim() call on row keys in batch mutations (CASSANDRA-1235)
 * Log summary of dropped messages instead of spamming log (CASSANDRA-1284)
 * add dynamic endpoint snitch (CASSANDRA-981)
 * fix streaming for keyspaces with hyphens in their name (CASSANDRA-1377)
 * fix errors in hard-coded bloom filter optKPerBucket by computing it
   algorithmically (CASSANDRA-1220
 * remove message deserialization stage, and uncap read/write stages
   so slow reads/writes don't block gossip processing (CASSANDRA-1358)
 * add jmx port configuration to Debian package (CASSANDRA-1202)
 * use mlockall via JNA, if present, to prevent Linux from swapping
   out parts of the JVM (CASSANDRA-1214)


0.6.4
 * avoid queuing multiple hint deliveries for the same endpoint
   (CASSANDRA-1229)
 * better performance for and stricter checking of UTF8 column names
   (CASSANDRA-1232)
 * extend option to lower compaction priority to hinted handoff
   as well (CASSANDRA-1260)
 * log errors in gossip instead of re-throwing (CASSANDRA-1289)
 * avoid aborting commitlog replay prematurely if a flushed-but-
   not-removed commitlog segment is encountered (CASSANDRA-1297)
 * fix duplicate rows being read during mapreduce (CASSANDRA-1142)
 * failure detection wasn't closing command sockets (CASSANDRA-1221)
 * cassandra-cli.bat works on windows (CASSANDRA-1236)
 * pre-emptively drop requests that cannot be processed within RPCTimeout
   (CASSANDRA-685)
 * add ack to Binary write verb and update CassandraBulkLoader
   to wait for acks for each row (CASSANDRA-1093)
 * added describe_partitioner Thrift method (CASSANDRA-1047)
 * Hadoop jobs no longer require the Cassandra storage-conf.xml
   (CASSANDRA-1280, CASSANDRA-1047)
 * log thread pool stats when GC is excessive (CASSANDRA-1275)
 * remove gossip message size limit (CASSANDRA-1138)
 * parallelize local and remote reads during multiget, and respect snitch 
   when determining whether to do local read for CL.ONE (CASSANDRA-1317)
 * fix read repair to use requested consistency level on digest mismatch,
   rather than assuming QUORUM (CASSANDRA-1316)
 * process digest mismatch re-reads in parallel (CASSANDRA-1323)
 * switch hints CF comparator to BytesType (CASSANDRA-1274)


0.6.3
 * retry to make streaming connections up to 8 times. (CASSANDRA-1019)
 * reject describe_ring() calls on invalid keyspaces (CASSANDRA-1111)
 * fix cache size calculation for size of 100% (CASSANDRA-1129)
 * fix cache capacity only being recalculated once (CASSANDRA-1129)
 * remove hourly scan of all hints on the off chance that the gossiper
   missed a status change; instead, expose deliverHintsToEndpoint to JMX
   so it can be done manually, if necessary (CASSANDRA-1141)
 * don't reject reads at CL.ALL (CASSANDRA-1152)
 * reject deletions to supercolumns in CFs containing only standard
   columns (CASSANDRA-1139)
 * avoid preserving login information after client disconnects
   (CASSANDRA-1057)
 * prefer sun jdk to openjdk in debian init script (CASSANDRA-1174)
 * detect partioner config changes between restarts and fail fast 
   (CASSANDRA-1146)
 * use generation time to resolve node token reassignment disagreements
   (CASSANDRA-1118)
 * restructure the startup ordering of Gossiper and MessageService to avoid
   timing anomalies (CASSANDRA-1160)
 * detect incomplete commit log hearders (CASSANDRA-1119)
 * force anti-entropy service to stream files on the stream stage to avoid
   sending streams out of order (CASSANDRA-1169)
 * remove inactive stream managers after AES streams files (CASSANDRA-1169)
 * allow removing entire row through batch_mutate Deletion (CASSANDRA-1027)
 * add JMX metrics for row-level bloom filter false positives (CASSANDRA-1212)
 * added a redhat init script to contrib (CASSANDRA-1201)
 * use midpoint when bootstrapping a new machine into range with not
   much data yet instead of random token (CASSANDRA-1112)
 * kill server on OOM in executor stage as well as Thrift (CASSANDRA-1226)
 * remove opportunistic repairs, when two machines with overlapping replica
   responsibilities happen to finish major compactions of the same CF near
   the same time.  repairs are now fully manual (CASSANDRA-1190)
 * add ability to lower compaction priority (default is no change from 0.6.2)
   (CASSANDRA-1181)


0.6.2
 * fix contrib/word_count build. (CASSANDRA-992)
 * split CommitLogExecutorService into BatchCommitLogExecutorService and 
   PeriodicCommitLogExecutorService (CASSANDRA-1014)
 * add latency histograms to CFSMBean (CASSANDRA-1024)
 * make resolving timestamp ties deterministic by using value bytes
   as a tiebreaker (CASSANDRA-1039)
 * Add option to turn off Hinted Handoff (CASSANDRA-894)
 * fix windows startup (CASSANDRA-948)
 * make concurrent_reads, concurrent_writes configurable at runtime via JMX
   (CASSANDRA-1060)
 * disable GCInspector on non-Sun JVMs (CASSANDRA-1061)
 * fix tombstone handling in sstable rows with no other data (CASSANDRA-1063)
 * fix size of row in spanned index entries (CASSANDRA-1056)
 * install json2sstable, sstable2json, and sstablekeys to Debian package
 * StreamingService.StreamDestinations wouldn't empty itself after streaming
   finished (CASSANDRA-1076)
 * added Collections.shuffle(splits) before returning the splits in 
   ColumnFamilyInputFormat (CASSANDRA-1096)
 * do not recalculate cache capacity post-compaction if it's been manually 
   modified (CASSANDRA-1079)
 * better defaults for flush sorter + writer executor queue sizes
   (CASSANDRA-1100)
 * windows scripts for SSTableImport/Export (CASSANDRA-1051)
 * windows script for nodetool (CASSANDRA-1113)
 * expose PhiConvictThreshold (CASSANDRA-1053)
 * make repair of RF==1 a no-op (CASSANDRA-1090)
 * improve default JVM GC options (CASSANDRA-1014)
 * fix SlicePredicate serialization inside Hadoop jobs (CASSANDRA-1049)
 * close Thrift sockets in Hadoop ColumnFamilyRecordReader (CASSANDRA-1081)


0.6.1
 * fix NPE in sstable2json when no excluded keys are given (CASSANDRA-934)
 * keep the replica set constant throughout the read repair process
   (CASSANDRA-937)
 * allow querying getAllRanges with empty token list (CASSANDRA-933)
 * fix command line arguments inversion in clustertool (CASSANDRA-942)
 * fix race condition that could trigger a false-positive assertion
   during post-flush discard of old commitlog segments (CASSANDRA-936)
 * fix neighbor calculation for anti-entropy repair (CASSANDRA-924)
 * perform repair even for small entropy differences (CASSANDRA-924)
 * Use hostnames in CFInputFormat to allow Hadoop's naive string-based
   locality comparisons to work (CASSANDRA-955)
 * cache read-only BufferedRandomAccessFile length to avoid
   3 system calls per invocation (CASSANDRA-950)
 * nodes with IPv6 (and no IPv4) addresses could not join cluster
   (CASSANDRA-969)
 * Retrieve the correct number of undeleted columns, if any, from
   a supercolumn in a row that had been deleted previously (CASSANDRA-920)
 * fix index scans that cross the 2GB mmap boundaries for both mmap
   and standard i/o modes (CASSANDRA-866)
 * expose drain via nodetool (CASSANDRA-978)


0.6.0-RC1
 * JMX drain to flush memtables and run through commit log (CASSANDRA-880)
 * Bootstrapping can skip ranges under the right conditions (CASSANDRA-902)
 * fix merging row versions in range_slice for CL > ONE (CASSANDRA-884)
 * default write ConsistencyLeven chaned from ZERO to ONE
 * fix for index entries spanning mmap buffer boundaries (CASSANDRA-857)
 * use lexical comparison if time part of TimeUUIDs are the same 
   (CASSANDRA-907)
 * bound read, mutation, and response stages to fix possible OOM
   during log replay (CASSANDRA-885)
 * Use microseconds-since-epoch (UTC) in cli, instead of milliseconds
 * Treat batch_mutate Deletion with null supercolumn as "apply this predicate 
   to top level supercolumns" (CASSANDRA-834)
 * Streaming destination nodes do not update their JMX status (CASSANDRA-916)
 * Fix internal RPC timeout calculation (CASSANDRA-911)
 * Added Pig loadfunc to contrib/pig (CASSANDRA-910)


0.6.0-beta3
 * fix compaction bucketing bug (CASSANDRA-814)
 * update windows batch file (CASSANDRA-824)
 * deprecate KeysCachedFraction configuration directive in favor
   of KeysCached; move to unified-per-CF key cache (CASSANDRA-801)
 * add invalidateRowCache to ColumnFamilyStoreMBean (CASSANDRA-761)
 * send Handoff hints to natural locations to reduce load on
   remaining nodes in a failure scenario (CASSANDRA-822)
 * Add RowWarningThresholdInMB configuration option to warn before very 
   large rows get big enough to threaten node stability, and -x option to
   be able to remove them with sstable2json if the warning is unheeded
   until it's too late (CASSANDRA-843)
 * Add logging of GC activity (CASSANDRA-813)
 * fix ConcurrentModificationException in commitlog discard (CASSANDRA-853)
 * Fix hardcoded row count in Hadoop RecordReader (CASSANDRA-837)
 * Add a jmx status to the streaming service and change several DEBUG
   messages to INFO (CASSANDRA-845)
 * fix classpath in cassandra-cli.bat for Windows (CASSANDRA-858)
 * allow re-specifying host, port to cassandra-cli if invalid ones
   are first tried (CASSANDRA-867)
 * fix race condition handling rpc timeout in the coordinator
   (CASSANDRA-864)
 * Remove CalloutLocation and StagingFileDirectory from storage-conf files 
   since those settings are no longer used (CASSANDRA-878)
 * Parse a long from RowWarningThresholdInMB instead of an int (CASSANDRA-882)
 * Remove obsolete ControlPort code from DatabaseDescriptor (CASSANDRA-886)
 * move skipBytes side effect out of assert (CASSANDRA-899)
 * add "double getLoad" to StorageServiceMBean (CASSANDRA-898)
 * track row stats per CF at compaction time (CASSANDRA-870)
 * disallow CommitLogDirectory matching a DataFileDirectory (CASSANDRA-888)
 * default key cache size is 200k entries, changed from 10% (CASSANDRA-863)
 * add -Dcassandra-foreground=yes to cassandra.bat
 * exit if cluster name is changed unexpectedly (CASSANDRA-769)


0.6.0-beta1/beta2
 * add batch_mutate thrift command, deprecating batch_insert (CASSANDRA-336)
 * remove get_key_range Thrift API, deprecated in 0.5 (CASSANDRA-710)
 * add optional login() Thrift call for authentication (CASSANDRA-547)
 * support fat clients using gossiper and StorageProxy to perform
   replication in-process [jvm-only] (CASSANDRA-535)
 * support mmapped I/O for reads, on by default on 64bit JVMs 
   (CASSANDRA-408, CASSANDRA-669)
 * improve insert concurrency, particularly during Hinted Handoff
   (CASSANDRA-658)
 * faster network code (CASSANDRA-675)
 * stress.py moved to contrib (CASSANDRA-635)
 * row caching [must be explicitly enabled per-CF in config] (CASSANDRA-678)
 * present a useful measure of compaction progress in JMX (CASSANDRA-599)
 * add bin/sstablekeys (CASSNADRA-679)
 * add ConsistencyLevel.ANY (CASSANDRA-687)
 * make removetoken remove nodes from gossip entirely (CASSANDRA-644)
 * add ability to set cache sizes at runtime (CASSANDRA-708)
 * report latency and cache hit rate statistics with lifetime totals
   instead of average over the last minute (CASSANDRA-702)
 * support get_range_slice for RandomPartitioner (CASSANDRA-745)
 * per-keyspace replication factory and replication strategy (CASSANDRA-620)
 * track latency in microseconds (CASSANDRA-733)
 * add describe_ Thrift methods, deprecating get_string_property and 
   get_string_list_property
 * jmx interface for tracking operation mode and streams in general.
   (CASSANDRA-709)
 * keep memtables in sorted order to improve range query performance
   (CASSANDRA-799)
 * use while loop instead of recursion when trimming sstables compaction list 
   to avoid blowing stack in pathological cases (CASSANDRA-804)
 * basic Hadoop map/reduce support (CASSANDRA-342)


0.5.1
 * ensure all files for an sstable are streamed to the same directory.
   (CASSANDRA-716)
 * more accurate load estimate for bootstrapping (CASSANDRA-762)
 * tolerate dead or unavailable bootstrap target on write (CASSANDRA-731)
 * allow larger numbers of keys (> 140M) in a sstable bloom filter
   (CASSANDRA-790)
 * include jvm argument improvements from CASSANDRA-504 in debian package
 * change streaming chunk size to 32MB to accomodate Windows XP limitations
   (was 64MB) (CASSANDRA-795)
 * fix get_range_slice returning results in the wrong order (CASSANDRA-781)
 

0.5.0 final
 * avoid attempting to delete temporary bootstrap files twice (CASSANDRA-681)
 * fix bogus NaN in nodeprobe cfstats output (CASSANDRA-646)
 * provide a policy for dealing with single thread executors w/ a full queue
   (CASSANDRA-694)
 * optimize inner read in MessagingService, vastly improving multiple-node
   performance (CASSANDRA-675)
 * wait for table flush before streaming data back to a bootstrapping node.
   (CASSANDRA-696)
 * keep track of bootstrapping sources by table so that bootstrapping doesn't 
   give the indication of finishing early (CASSANDRA-673)


0.5.0 RC3
 * commit the correct version of the patch for CASSANDRA-663


0.5.0 RC2 (unreleased)
 * fix bugs in converting get_range_slice results to Thrift 
   (CASSANDRA-647, CASSANDRA-649)
 * expose java.util.concurrent.TimeoutException in StorageProxy methods
   (CASSANDRA-600)
 * TcpConnectionManager was holding on to disconnected connections, 
   giving the false indication they were being used. (CASSANDRA-651)
 * Remove duplicated write. (CASSANDRA-662)
 * Abort bootstrap if IP is already in the token ring (CASSANDRA-663)
 * increase default commitlog sync period, and wait for last sync to 
   finish before submitting another (CASSANDRA-668)


0.5.0 RC1
 * Fix potential NPE in get_range_slice (CASSANDRA-623)
 * add CRC32 to commitlog entries (CASSANDRA-605)
 * fix data streaming on windows (CASSANDRA-630)
 * GC compacted sstables after cleanup and compaction (CASSANDRA-621)
 * Speed up anti-entropy validation (CASSANDRA-629)
 * Fix anti-entropy assertion error (CASSANDRA-639)
 * Fix pending range conflicts when bootstapping or moving
   multiple nodes at once (CASSANDRA-603)
 * Handle obsolete gossip related to node movement in the case where
   one or more nodes is down when the movement occurs (CASSANDRA-572)
 * Include dead nodes in gossip to avoid a variety of problems
   and fix HH to removed nodes (CASSANDRA-634)
 * return an InvalidRequestException for mal-formed SlicePredicates
   (CASSANDRA-643)
 * fix bug determining closest neighbor for use in multiple datacenters
   (CASSANDRA-648)
 * Vast improvements in anticompaction speed (CASSANDRA-607)
 * Speed up log replay and writes by avoiding redundant serializations
   (CASSANDRA-652)


0.5.0 beta 2
 * Bootstrap improvements (several tickets)
 * add nodeprobe repair anti-entropy feature (CASSANDRA-193, CASSANDRA-520)
 * fix possibility of partition when many nodes restart at once
   in clusters with multiple seeds (CASSANDRA-150)
 * fix NPE in get_range_slice when no data is found (CASSANDRA-578)
 * fix potential NPE in hinted handoff (CASSANDRA-585)
 * fix cleanup of local "system" keyspace (CASSANDRA-576)
 * improve computation of cluster load balance (CASSANDRA-554)
 * added super column read/write, column count, and column/row delete to
   cassandra-cli (CASSANDRA-567, CASSANDRA-594)
 * fix returning live subcolumns of deleted supercolumns (CASSANDRA-583)
 * respect JAVA_HOME in bin/ scripts (several tickets)
 * add StorageService.initClient for fat clients on the JVM (CASSANDRA-535)
   (see contrib/client_only for an example of use)
 * make consistency_level functional in get_range_slice (CASSANDRA-568)
 * optimize key deserialization for RandomPartitioner (CASSANDRA-581)
 * avoid GCing tombstones except on major compaction (CASSANDRA-604)
 * increase failure conviction threshold, resulting in less nodes
   incorrectly (and temporarily) marked as down (CASSANDRA-610)
 * respect memtable thresholds during log replay (CASSANDRA-609)
 * support ConsistencyLevel.ALL on read (CASSANDRA-584)
 * add nodeprobe removetoken command (CASSANDRA-564)


0.5.0 beta
 * Allow multiple simultaneous flushes, improving flush throughput 
   on multicore systems (CASSANDRA-401)
 * Split up locks to improve write and read throughput on multicore systems
   (CASSANDRA-444, CASSANDRA-414)
 * More efficient use of memory during compaction (CASSANDRA-436)
 * autobootstrap option: when enabled, all non-seed nodes will attempt
   to bootstrap when started, until bootstrap successfully
   completes. -b option is removed.  (CASSANDRA-438)
 * Unless a token is manually specified in the configuration xml,
   a bootstraping node will use a token that gives it half the
   keys from the most-heavily-loaded node in the cluster,
   instead of generating a random token. 
   (CASSANDRA-385, CASSANDRA-517)
 * Miscellaneous bootstrap fixes (several tickets)
 * Ability to change a node's token even after it has data on it
   (CASSANDRA-541)
 * Ability to decommission a live node from the ring (CASSANDRA-435)
 * Semi-automatic loadbalancing via nodeprobe (CASSANDRA-192)
 * Add ability to set compaction thresholds at runtime via
   JMX / nodeprobe.  (CASSANDRA-465)
 * Add "comment" field to ColumnFamily definition. (CASSANDRA-481)
 * Additional JMX metrics (CASSANDRA-482)
 * JSON based export and import tools (several tickets)
 * Hinted Handoff fixes (several tickets)
 * Add key cache to improve read performance (CASSANDRA-423)
 * Simplified construction of custom ReplicationStrategy classes
   (CASSANDRA-497)
 * Graphical application (Swing) for ring integrity verification and 
   visualization was added to contrib (CASSANDRA-252)
 * Add DCQUORUM, DCQUORUMSYNC consistency levels and corresponding
   ReplicationStrategy / EndpointSnitch classes.  Experimental.
   (CASSANDRA-492)
 * Web client interface added to contrib (CASSANDRA-457)
 * More-efficient flush for Random, CollatedOPP partitioners 
   for normal writes (CASSANDRA-446) and bulk load (CASSANDRA-420)
 * Add MemtableFlushAfterMinutes, a global replacement for the old 
   per-CF FlushPeriodInMinutes setting (CASSANDRA-463)
 * optimizations to slice reading (CASSANDRA-350) and supercolumn
   queries (CASSANDRA-510)
 * force binding to given listenaddress for nodes with multiple
   interfaces (CASSANDRA-546)
 * stress.py benchmarking tool improvements (several tickets)
 * optimized replica placement code (CASSANDRA-525)
 * faster log replay on restart (CASSANDRA-539, CASSANDRA-540)
 * optimized local-node writes (CASSANDRA-558)
 * added get_range_slice, deprecating get_key_range (CASSANDRA-344)
 * expose TimedOutException to thrift (CASSANDRA-563)
 

0.4.2
 * Add validation disallowing null keys (CASSANDRA-486)
 * Fix race conditions in TCPConnectionManager (CASSANDRA-487)
 * Fix using non-utf8-aware comparison as a sanity check.
   (CASSANDRA-493)
 * Improve default garbage collector options (CASSANDRA-504)
 * Add "nodeprobe flush" (CASSANDRA-505)
 * remove NotFoundException from get_slice throws list (CASSANDRA-518)
 * fix get (not get_slice) of entire supercolumn (CASSANDRA-508)
 * fix null token during bootstrap (CASSANDRA-501)


0.4.1
 * Fix FlushPeriod columnfamily configuration regression
   (CASSANDRA-455)
 * Fix long column name support (CASSANDRA-460)
 * Fix for serializing a row that only contains tombstones
   (CASSANDRA-458)
 * Fix for discarding unneeded commitlog segments (CASSANDRA-459)
 * Add SnapshotBeforeCompaction configuration option (CASSANDRA-426)
 * Fix compaction abort under insufficient disk space (CASSANDRA-473)
 * Fix reading subcolumn slice from tombstoned CF (CASSANDRA-484)
 * Fix race condition in RVH causing occasional NPE (CASSANDRA-478)


0.4.0
 * fix get_key_range problems when a node is down (CASSANDRA-440)
   and add UnavailableException to more Thrift methods
 * Add example EndPointSnitch contrib code (several tickets)


0.4.0 RC2
 * fix SSTable generation clash during compaction (CASSANDRA-418)
 * reject method calls with null parameters (CASSANDRA-308)
 * properly order ranges in nodeprobe output (CASSANDRA-421)
 * fix logging of certain errors on executor threads (CASSANDRA-425)


0.4.0 RC1
 * Bootstrap feature is live; use -b on startup (several tickets)
 * Added multiget api (CASSANDRA-70)
 * fix Deadlock with SelectorManager.doProcess and TcpConnection.write
   (CASSANDRA-392)
 * remove key cache b/c of concurrency bugs in third-party
   CLHM library (CASSANDRA-405)
 * update non-major compaction logic to use two threshold values
   (CASSANDRA-407)
 * add periodic / batch commitlog sync modes (several tickets)
 * inline BatchMutation into batch_insert params (CASSANDRA-403)
 * allow setting the logging level at runtime via mbean (CASSANDRA-402)
 * change default comparator to BytesType (CASSANDRA-400)
 * add forwards-compatible ConsistencyLevel parameter to get_key_range
   (CASSANDRA-322)
 * r/m special case of blocking for local destination when writing with 
   ConsistencyLevel.ZERO (CASSANDRA-399)
 * Fixes to make BinaryMemtable [bulk load interface] useful (CASSANDRA-337);
   see contrib/bmt_example for an example of using it.
 * More JMX properties added (several tickets)
 * Thrift changes (several tickets)
    - Merged _super get methods with the normal ones; return values
      are now of ColumnOrSuperColumn.
    - Similarly, merged batch_insert_super into batch_insert.



0.4.0 beta
 * On-disk data format has changed to allow billions of keys/rows per
   node instead of only millions
 * Multi-keyspace support
 * Scan all sstables for all queries to avoid situations where
   different types of operation on the same ColumnFamily could
   disagree on what data was present
 * Snapshot support via JMX
 * Thrift API has changed a _lot_:
    - removed time-sorted CFs; instead, user-defined comparators
      may be defined on the column names, which are now byte arrays.
      Default comparators are provided for UTF8, Bytes, Ascii, Long (i64),
      and UUID types.
    - removed colon-delimited strings in thrift api in favor of explicit
      structs such as ColumnPath, ColumnParent, etc.  Also normalized
      thrift struct and argument naming.
    - Added columnFamily argument to get_key_range.
    - Change signature of get_slice to accept starting and ending
      columns as well as an offset.  (This allows use of indexes.)
      Added "ascending" flag to allow reasonably-efficient reverse
      scans as well.  Removed get_slice_by_range as redundant.
    - get_key_range operates on one CF at a time
    - changed `block` boolean on insert methods to ConsistencyLevel enum,
      with options of NONE, ONE, QUORUM, and ALL.
    - added similar consistency_level parameter to read methods
    - column-name-set slice with no names given now returns zero columns
      instead of all of them.  ("all" can run your server out of memory.
      use a range-based slice with a high max column count instead.)
 * Removed the web interface. Node information can now be obtained by 
   using the newly introduced nodeprobe utility.
 * More JMX stats
 * Remove magic values from internals (e.g. special key to indicate
   when to flush memtables)
 * Rename configuration "table" to "keyspace"
 * Moved to crash-only design; no more shutdown (just kill the process)
 * Lots of bug fixes

Full list of issues resolved in 0.4 is at https://issues.apache.org/jira/secure/IssueNavigator.jspa?reset=true&&pid=12310865&fixfor=12313862&resolution=1&sorter/field=issuekey&sorter/order=DESC


0.3.0 RC3
 * Fix potential deadlock under load in TCPConnection.
   (CASSANDRA-220)


0.3.0 RC2
 * Fix possible data loss when server is stopped after replaying
   log but before new inserts force memtable flush.
   (CASSANDRA-204)
 * Added BUGS file


0.3.0 RC1
 * Range queries on keys, including user-defined key collation
 * Remove support
 * Workarounds for a weird bug in JDK select/register that seems
   particularly common on VM environments. Cassandra should deploy
   fine on EC2 now
 * Much improved infrastructure: the beginnings of a decent test suite
   ("ant test" for unit tests; "nosetests" for system tests), code
   coverage reporting, etc.
 * Expanded node status reporting via JMX
 * Improved error reporting/logging on both server and client
 * Reduced memory footprint in default configuration
 * Combined blocking and non-blocking versions of insert APIs
 * Added FlushPeriodInMinutes configuration parameter to force
   flushing of infrequently-updated ColumnFamilies<|MERGE_RESOLUTION|>--- conflicted
+++ resolved
@@ -1,4 +1,3 @@
-<<<<<<< HEAD
 3.0.10
  * Skip writing MV mutations to commitlog on mutation.applyUnsafe() (CASSANDRA-11670)
  * Establish consistent distinction between non-existing partition and NULL value for LWTs on static columns (CASSANDRA-12060)
@@ -6,10 +5,7 @@
  * Backport CASSANDRA-10756 (race condition in NativeTransportService shutdown) (CASSANDRA-12472)
  * If CF has no clustering columns, any row cache is full partition cache (CASSANDRA-12499)
 Merged from 2.2:
-=======
-2.2.8
  * Fix exceptions when enabling gossip on nodes that haven't joined the ring (CASSANDRA-12253)
->>>>>>> df819ec8
  * Fix authentication problem when invoking clqsh copy from a SOURCE command (CASSANDRA-12642)
  * Decrement pending range calculator jobs counter in finally block
   (CASSANDRA-12554)
