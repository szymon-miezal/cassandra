<<<<<<< HEAD
3.10
 * Add a blocking task to Index, run before joining the ring (CASSANDRA-12039)
 * Fix NPE when using CQLSSTableWriter (CASSANDRA-12667)
 * Support optional backpressure strategies at the coordinator (CASSANDRA-9318)
 * Make randompartitioner work with new vnode allocation (CASSANDRA-12647)
 * Fix cassandra-stress graphing (CASSANDRA-12237)
 * Allow filtering on partition key columns for queries without secondary indexes (CASSANDRA-11031)
 * Fix Cassandra Stress reporting thread model and precision (CASSANDRA-12585)
 * Add JMH benchmarks.jar (CASSANDRA-12586)
 * Add row offset support to SASI (CASSANDRA-11990)
 * Cleanup uses of AlterTableStatementColumn (CASSANDRA-12567)
 * Add keep-alive to streaming (CASSANDRA-11841)
 * Tracing payload is passed through newSession(..) (CASSANDRA-11706)
 * avoid deleting non existing sstable files and improve related log messages (CASSANDRA-12261)
 * json/yaml output format for nodetool compactionhistory (CASSANDRA-12486)
 * Retry all internode messages once after a connection is
   closed and reopened (CASSANDRA-12192)
 * Add support to rebuild from targeted replica (CASSANDRA-9875)
 * Add sequence distribution type to cassandra stress (CASSANDRA-12490)
 * "SELECT * FROM foo LIMIT ;" does not error out (CASSANDRA-12154)
 * Define executeLocally() at the ReadQuery Level (CASSANDRA-12474)
 * Extend read/write failure messages with a map of replica addresses
   to error codes in the v5 native protocol (CASSANDRA-12311)
 * Fix rebuild of SASI indexes with existing index files (CASSANDRA-12374)
 * Let DatabaseDescriptor not implicitly startup services (CASSANDRA-9054, 12550)
 * Fix clustering indexes in presence of static columns in SASI (CASSANDRA-12378)
 * Fix queries on columns with reversed type on SASI indexes (CASSANDRA-12223)
 * Added slow query log (CASSANDRA-12403)
 * Count full coordinated request against timeout (CASSANDRA-12256)
 * Allow TTL with null value on insert and update (CASSANDRA-12216)
 * Make decommission operation resumable (CASSANDRA-12008)
 * Add support to one-way targeted repair (CASSANDRA-9876)
 * Remove clientutil jar (CASSANDRA-11635)
 * Fix compaction throughput throttle (CASSANDRA-12366)
 * Delay releasing Memtable memory on flush until PostFlush has finished running (CASSANDRA-12358)
 * Cassandra stress should dump all setting on startup (CASSANDRA-11914)
 * Make it possible to compact a given token range (CASSANDRA-10643)
 * Allow updating DynamicEndpointSnitch properties via JMX (CASSANDRA-12179)
 * Collect metrics on queries by consistency level (CASSANDRA-7384)
 * Add support for GROUP BY to SELECT statement (CASSANDRA-10707)
 * Deprecate memtable_cleanup_threshold and update default for memtable_flush_writers (CASSANDRA-12228)
 * Upgrade to OHC 0.4.4 (CASSANDRA-12133)
 * Add version command to cassandra-stress (CASSANDRA-12258)
 * Create compaction-stress tool (CASSANDRA-11844)
 * Garbage-collecting compaction operation and schema option (CASSANDRA-7019)
 * Add beta protocol flag for v5 native protocol (CASSANDRA-12142)
 * Support filtering on non-PRIMARY KEY columns in the CREATE
   MATERIALIZED VIEW statement's WHERE clause (CASSANDRA-10368)
 * Unify STDOUT and SYSTEMLOG logback format (CASSANDRA-12004)
 * COPY FROM should raise error for non-existing input files (CASSANDRA-12174)
 * Faster write path (CASSANDRA-12269)
 * Option to leave omitted columns in INSERT JSON unset (CASSANDRA-11424)
 * Support json/yaml output in nodetool tpstats (CASSANDRA-12035)
 * Expose metrics for successful/failed authentication attempts (CASSANDRA-10635)
 * Prepend snapshot name with "truncated" or "dropped" when a snapshot
   is taken before truncating or dropping a table (CASSANDRA-12178)
 * Optimize RestrictionSet (CASSANDRA-12153)
 * cqlsh does not automatically downgrade CQL version (CASSANDRA-12150)
 * Omit (de)serialization of state variable in UDAs (CASSANDRA-9613)
 * Create a system table to expose prepared statements (CASSANDRA-8831)
 * Reuse DataOutputBuffer from ColumnIndex (CASSANDRA-11970)
 * Remove DatabaseDescriptor dependency from SegmentedFile (CASSANDRA-11580)
 * Add supplied username to authentication error messages (CASSANDRA-12076)
 * Remove pre-startup check for open JMX port (CASSANDRA-12074)
 * Remove compaction Severity from DynamicEndpointSnitch (CASSANDRA-11738)
 * Restore resumable hints delivery (CASSANDRA-11960)
Merged from 3.0:
=======
3.0.10
 * Skip writing MV mutations to commitlog on mutation.applyUnsafe() (CASSANDRA-11670)
 * Establish consistent distinction between non-existing partition and NULL value for LWTs on static columns (CASSANDRA-12060)
>>>>>>> 88d47911
 * Extend ColumnIdentifier.internedInstances key to include the type that generated the byte buffer (CASSANDRA-12516)
 * Establish consistent distinction between non-existing partition and NULL value for LWTs on static columns (CASSANDRA-12060)
 * Handle composite prefixes with final EOC=0 as in 2.x and refactor LegacyLayout.decodeBound (CASSANDRA-12423)
 * select_distinct_with_deletions_test failing on non-vnode environments (CASSANDRA-11126)
 * Stack Overflow returned to queries while upgrading (CASSANDRA-12527)
 * Fix legacy regex for temporary files from 2.2 (CASSANDRA-12565)
 * Add option to state current gc_grace_seconds to tools/bin/sstablemetadata (CASSANDRA-12208)
 * Fix file system race condition that may cause LogAwareFileLister to fail to classify files (CASSANDRA-11889)
 * Fix file handle leaks due to simultaneous compaction/repair and
   listing snapshots, calculating snapshot sizes, or making schema
   changes (CASSANDRA-11594)
 * Fix nodetool repair exits with 0 for some errors (CASSANDRA-12508)
 * Do not shut down BatchlogManager twice during drain (CASSANDRA-12504)
 * Disk failure policy should not be invoked on out of space (CASSANDRA-12385)
 * Calculate last compacted key on startup (CASSANDRA-6216)
 * Add schema to snapshot manifest, add USING TIMESTAMP clause to ALTER TABLE statements (CASSANDRA-7190)
 * If CF has no clustering columns, any row cache is full partition cache (CASSANDRA-12499)
Merged from 2.2:
 * Decrement pending range calculator jobs counter in finally block
 * cqlshlib tests: increase default execute timeout (CASSANDRA-12481)
 * Forward writes to replacement node when replace_address != broadcast_address (CASSANDRA-8523)
 * Fail repair on non-existing table (CASSANDRA-12279)
 * Enable repair -pr and -local together (fix regression of CASSANDRA-7450) (CASSANDRA-12522)


3.8, 3.9
 * Fix value skipping with counter columns (CASSANDRA-11726)
 * Fix nodetool tablestats miss SSTable count (CASSANDRA-12205)
 * Fixed flacky SSTablesIteratedTest (CASSANDRA-12282)
 * Fixed flacky SSTableRewriterTest: check file counts before calling validateCFS (CASSANDRA-12348)
 * cqlsh: Fix handling of $$-escaped strings (CASSANDRA-12189)
 * Fix SSL JMX requiring truststore containing server cert (CASSANDRA-12109)
 * RTE from new CDC column breaks in flight queries (CASSANDRA-12236)
 * Fix hdr logging for single operation workloads (CASSANDRA-12145)
 * Fix SASI PREFIX search in CONTAINS mode with partial terms (CASSANDRA-12073)
 * Increase size of flushExecutor thread pool (CASSANDRA-12071)
 * Partial revert of CASSANDRA-11971, cannot recycle buffer in SP.sendMessagesToNonlocalDC (CASSANDRA-11950)
 * Upgrade netty to 4.0.39 (CASSANDRA-12032, CASSANDRA-12034)
 * Improve details in compaction log message (CASSANDRA-12080)
 * Allow unset values in CQLSSTableWriter (CASSANDRA-11911)
 * Chunk cache to request compressor-compatible buffers if pool space is exhausted (CASSANDRA-11993)
 * Remove DatabaseDescriptor dependencies from SequentialWriter (CASSANDRA-11579)
 * Move skip_stop_words filter before stemming (CASSANDRA-12078)
 * Support seek() in EncryptedFileSegmentInputStream (CASSANDRA-11957)
 * SSTable tools mishandling LocalPartitioner (CASSANDRA-12002)
 * When SEPWorker assigned work, set thread name to match pool (CASSANDRA-11966)
 * Add cross-DC latency metrics (CASSANDRA-11596)
 * Allow terms in selection clause (CASSANDRA-10783)
 * Add bind variables to trace (CASSANDRA-11719)
 * Switch counter shards' clock to timestamps (CASSANDRA-9811)
 * Introduce HdrHistogram and response/service/wait separation to stress tool (CASSANDRA-11853)
 * entry-weighers in QueryProcessor should respect partitionKeyBindIndexes field (CASSANDRA-11718)
 * Support older ant versions (CASSANDRA-11807)
 * Estimate compressed on disk size when deciding if sstable size limit reached (CASSANDRA-11623)
 * cassandra-stress profiles should support case sensitive schemas (CASSANDRA-11546)
 * Remove DatabaseDescriptor dependency from FileUtils (CASSANDRA-11578)
 * Faster streaming (CASSANDRA-9766)
 * Add prepared query parameter to trace for "Execute CQL3 prepared query" session (CASSANDRA-11425)
 * Add repaired percentage metric (CASSANDRA-11503)
 * Add Change-Data-Capture (CASSANDRA-8844)
Merged from 3.0:
 * Fix paging for 2.x to 3.x upgrades (CASSANDRA-11195)
 * Fix clean interval not sent to commit log for empty memtable flush (CASSANDRA-12436)
 * Fix potential resource leak in RMIServerSocketFactoryImpl (CASSANDRA-12331)
 * Make sure compaction stats are updated when compaction is interrupted (CASSANDRA-12100)
 * Change commitlog and sstables to track dirty and clean intervals (CASSANDRA-11828)
 * NullPointerException during compaction on table with static columns (CASSANDRA-12336)
 * Fixed ConcurrentModificationException when reading metrics in GraphiteReporter (CASSANDRA-11823)
 * Fix upgrade of super columns on thrift (CASSANDRA-12335)
 * Fixed flacky BlacklistingCompactionsTest, switched to fixed size types and increased corruption size (CASSANDRA-12359)
 * Rerun ReplicationAwareTokenAllocatorTest on failure to avoid flakiness (CASSANDRA-12277)
 * Exception when computing read-repair for range tombstones (CASSANDRA-12263)
 * Lost counter writes in compact table and static columns (CASSANDRA-12219)
 * AssertionError with MVs on updating a row that isn't indexed due to a null value (CASSANDRA-12247)
 * Disable RR and speculative retry with EACH_QUORUM reads (CASSANDRA-11980)
 * Add option to override compaction space check (CASSANDRA-12180)
 * Faster startup by only scanning each directory for temporary files once (CASSANDRA-12114)
 * Respond with v1/v2 protocol header when responding to driver that attempts
   to connect with too low of a protocol version (CASSANDRA-11464)
 * NullPointerExpception when reading/compacting table (CASSANDRA-11988)
 * Fix problem with undeleteable rows on upgrade to new sstable format (CASSANDRA-12144)
 * Fix potential bad messaging service message for paged range reads
   within mixed-version 3.x clusters (CASSANDRA-12249)
 * Fix paging logic for deleted partitions with static columns (CASSANDRA-12107)
 * Wait until the message is being send to decide which serializer must be used (CASSANDRA-11393)
 * Fix migration of static thrift column names with non-text comparators (CASSANDRA-12147)
 * Fix upgrading sparse tables that are incorrectly marked as dense (CASSANDRA-11315)
 * Fix reverse queries ignoring range tombstones (CASSANDRA-11733)
 * Avoid potential race when rebuilding CFMetaData (CASSANDRA-12098)
 * Avoid missing sstables when getting the canonical sstables (CASSANDRA-11996)
 * Always select the live sstables when getting sstables in bounds (CASSANDRA-11944)
 * Fix column ordering of results with static columns for Thrift requests in
   a mixed 2.x/3.x cluster, also fix potential non-resolved duplication of
   those static columns in query results (CASSANDRA-12123)
 * Avoid digest mismatch with empty but static rows (CASSANDRA-12090)
 * Fix EOF exception when altering column type (CASSANDRA-11820)
 * Fix potential race in schema during new table creation (CASSANDRA-12083)
 * cqlsh: fix error handling in rare COPY FROM failure scenario (CASSANDRA-12070)
 * Disable autocompaction during drain (CASSANDRA-11878)
 * Add a metrics timer to MemtablePool and use it to track time spent blocked on memory in MemtableAllocator (CASSANDRA-11327)
 * Fix upgrading schema with super columns with non-text subcomparators (CASSANDRA-12023)
 * Add TimeWindowCompactionStrategy (CASSANDRA-9666)
 * Fix JsonTransformer output of partition with deletion info (CASSANDRA-12418)
 * Fix NPE in SSTableLoader when specifying partial directory path (CASSANDRA-12609)
Merged from 2.2:
 * Add local address entry in PropertyFileSnitch (CASSANDRA-11332)
 * cqlsh copy: fix missing counter values (CASSANDRA-12476)
 * Move migration tasks to non-periodic queue, assure flush executor shutdown after non-periodic executor (CASSANDRA-12251)
 * cqlsh copy: fixed possible race in initializing feeding thread (CASSANDRA-11701)
 * Only set broadcast_rpc_address on Ec2MultiRegionSnitch if it's not set (CASSANDRA-11357)
 * Update StorageProxy range metrics for timeouts, failures and unavailables (CASSANDRA-9507)
 * Add Sigar to classes included in clientutil.jar (CASSANDRA-11635)
 * Add decay to histograms and timers used for metrics (CASSANDRA-11752)
 * Fix hanging stream session (CASSANDRA-10992)
 * Fix INSERT JSON, fromJson() support of smallint, tinyint types (CASSANDRA-12371)
 * Restore JVM metric export for metric reporters (CASSANDRA-12312)
 * Release sstables of failed stream sessions only when outgoing transfers are finished (CASSANDRA-11345)
 * Wait for tracing events before returning response and query at same consistency level client side (CASSANDRA-11465)
 * cqlsh copyutil should get host metadata by connected address (CASSANDRA-11979)
 * Fixed cqlshlib.test.remove_test_db (CASSANDRA-12214)
 * Synchronize ThriftServer::stop() (CASSANDRA-12105)
 * Use dedicated thread for JMX notifications (CASSANDRA-12146)
 * Improve streaming synchronization and fault tolerance (CASSANDRA-11414)
 * MemoryUtil.getShort() should return an unsigned short also for architectures not supporting unaligned memory accesses (CASSANDRA-11973)
 * Allow nodetool info to run with readonly JMX access (CASSANDRA-11755)
 * Validate bloom_filter_fp_chance against lowest supported
   value when the table is created (CASSANDRA-11920)
 * Don't send erroneous NEW_NODE notifications on restart (CASSANDRA-11038)
 * StorageService shutdown hook should use a volatile variable (CASSANDRA-11984)
Merged from 2.1:
 * Add system property to set the max number of native transport requests in queue (CASSANDRA-11363)
 * Fix queries with empty ByteBuffer values in clustering column restrictions (CASSANDRA-12127) 
 * Disable passing control to post-flush after flush failure to prevent data loss (CASSANDRA-11828)
 * Allow STCS-in-L0 compactions to reduce scope with LCS (CASSANDRA-12040)
 * cannot use cql since upgrading python to 2.7.11+ (CASSANDRA-11850)
 * Fix filtering on clustering columns when 2i is used (CASSANDRA-11907)
 * Avoid stalling paxos when the paxos state expires (CASSANDRA-12043)
 * Remove finished incoming streaming connections from MessagingService (CASSANDRA-11854)
 * Don't try to get sstables for non-repairing column families (CASSANDRA-12077)
 * Avoid marking too many sstables as repaired (CASSANDRA-11696)
 * Prevent select statements with clustering key > 64k (CASSANDRA-11882)
 * Fix clock skew corrupting other nodes with paxos (CASSANDRA-11991)
 * Remove distinction between non-existing static columns and existing but null in LWTs (CASSANDRA-9842)
 * Cache local ranges when calculating repair neighbors (CASSANDRA-11934)
 * Allow LWT operation on static column with only partition keys (CASSANDRA-10532)
 * Create interval tree over canonical sstables to avoid missing sstables during streaming (CASSANDRA-11886)
 * cqlsh COPY FROM: shutdown parent cluster after forking, to avoid corrupting SSL connections (CASSANDRA-11749)


3.7
 * Support multiple folders for user defined compaction tasks (CASSANDRA-11765)
 * Fix race in CompactionStrategyManager's pause/resume (CASSANDRA-11922)
Merged from 3.0:
 * Fix legacy serialization of Thrift-generated non-compound range tombstones
   when communicating with 2.x nodes (CASSANDRA-11930)
 * Fix Directories instantiations where CFS.initialDirectories should be used (CASSANDRA-11849)
 * Avoid referencing DatabaseDescriptor in AbstractType (CASSANDRA-11912)
 * Don't use static dataDirectories field in Directories instances (CASSANDRA-11647)
 * Fix sstables not being protected from removal during index build (CASSANDRA-11905)
 * cqlsh: Suppress stack trace from Read/WriteFailures (CASSANDRA-11032)
 * Remove unneeded code to repair index summaries that have
   been improperly down-sampled (CASSANDRA-11127)
 * Avoid WriteTimeoutExceptions during commit log replay due to materialized
   view lock contention (CASSANDRA-11891)
 * Prevent OOM failures on SSTable corruption, improve tests for corruption detection (CASSANDRA-9530)
 * Use CFS.initialDirectories when clearing snapshots (CASSANDRA-11705)
 * Allow compaction strategies to disable early open (CASSANDRA-11754)
 * Refactor Materialized View code (CASSANDRA-11475)
 * Update Java Driver (CASSANDRA-11615)
Merged from 2.2:
 * Persist local metadata earlier in startup sequence (CASSANDRA-11742)
 * cqlsh: fix tab completion for case-sensitive identifiers (CASSANDRA-11664)
 * Avoid showing estimated key as -1 in tablestats (CASSANDRA-11587)
 * Fix possible race condition in CommitLog.recover (CASSANDRA-11743)
 * Enable client encryption in sstableloader with cli options (CASSANDRA-11708)
 * Possible memory leak in NIODataInputStream (CASSANDRA-11867)
 * Add seconds to cqlsh tracing session duration (CASSANDRA-11753)
 * Fix commit log replay after out-of-order flush completion (CASSANDRA-9669)
 * Prohibit Reversed Counter type as part of the PK (CASSANDRA-9395)
 * cqlsh: correctly handle non-ascii chars in error messages (CASSANDRA-11626)
Merged from 2.1:
 * Run CommitLog tests with different compression settings (CASSANDRA-9039)
 * cqlsh: apply current keyspace to source command (CASSANDRA-11152)
 * Clear out parent repair session if repair coordinator dies (CASSANDRA-11824)
 * Set default streaming_socket_timeout_in_ms to 24 hours (CASSANDRA-11840)
 * Do not consider local node a valid source during replace (CASSANDRA-11848)
 * Add message dropped tasks to nodetool netstats (CASSANDRA-11855)
 * Avoid holding SSTableReaders for duration of incremental repair (CASSANDRA-11739)


3.6
 * Correctly migrate schema for frozen UDTs during 2.x -> 3.x upgrades
   (does not affect any released versions) (CASSANDRA-11613)
 * Allow server startup if JMX is configured directly (CASSANDRA-11725)
 * Prevent direct memory OOM on buffer pool allocations (CASSANDRA-11710)
 * Enhanced Compaction Logging (CASSANDRA-10805)
 * Make prepared statement cache size configurable (CASSANDRA-11555)
 * Integrated JMX authentication and authorization (CASSANDRA-10091)
 * Add units to stress ouput (CASSANDRA-11352)
 * Fix PER PARTITION LIMIT for single and multi partitions queries (CASSANDRA-11603)
 * Add uncompressed chunk cache for RandomAccessReader (CASSANDRA-5863)
 * Clarify ClusteringPrefix hierarchy (CASSANDRA-11213)
 * Always perform collision check before joining ring (CASSANDRA-10134)
 * SSTableWriter output discrepancy (CASSANDRA-11646)
 * Fix potential timeout in NativeTransportService.testConcurrentDestroys (CASSANDRA-10756)
 * Support large partitions on the 3.0 sstable format (CASSANDRA-11206,11763)
 * Add support to rebuild from specific range (CASSANDRA-10406)
 * Optimize the overlapping lookup by calculating all the
   bounds in advance (CASSANDRA-11571)
 * Support json/yaml output in nodetool tablestats (CASSANDRA-5977)
 * (stress) Add datacenter option to -node options (CASSANDRA-11591)
 * Fix handling of empty slices (CASSANDRA-11513)
 * Make number of cores used by cqlsh COPY visible to testing code (CASSANDRA-11437)
 * Allow filtering on clustering columns for queries without secondary indexes (CASSANDRA-11310)
 * Refactor Restriction hierarchy (CASSANDRA-11354)
 * Eliminate allocations in R/W path (CASSANDRA-11421)
 * Update Netty to 4.0.36 (CASSANDRA-11567)
 * Fix PER PARTITION LIMIT for queries requiring post-query ordering (CASSANDRA-11556)
 * Allow instantiation of UDTs and tuples in UDFs (CASSANDRA-10818)
 * Support UDT in CQLSSTableWriter (CASSANDRA-10624)
 * Support for non-frozen user-defined types, updating
   individual fields of user-defined types (CASSANDRA-7423)
 * Make LZ4 compression level configurable (CASSANDRA-11051)
 * Allow per-partition LIMIT clause in CQL (CASSANDRA-7017)
 * Make custom filtering more extensible with UserExpression (CASSANDRA-11295)
 * Improve field-checking and error reporting in cassandra.yaml (CASSANDRA-10649)
 * Print CAS stats in nodetool proxyhistograms (CASSANDRA-11507)
 * More user friendly error when providing an invalid token to nodetool (CASSANDRA-9348)
 * Add static column support to SASI index (CASSANDRA-11183)
 * Support EQ/PREFIX queries in SASI CONTAINS mode without tokenization (CASSANDRA-11434)
 * Support LIKE operator in prepared statements (CASSANDRA-11456)
 * Add a command to see if a Materialized View has finished building (CASSANDRA-9967)
 * Log endpoint and port associated with streaming operation (CASSANDRA-8777)
 * Print sensible units for all log messages (CASSANDRA-9692)
 * Upgrade Netty to version 4.0.34 (CASSANDRA-11096)
 * Break the CQL grammar into separate Parser and Lexer (CASSANDRA-11372)
 * Compress only inter-dc traffic by default (CASSANDRA-8888)
 * Add metrics to track write amplification (CASSANDRA-11420)
 * cassandra-stress: cannot handle "value-less" tables (CASSANDRA-7739)
 * Add/drop multiple columns in one ALTER TABLE statement (CASSANDRA-10411)
 * Add require_endpoint_verification opt for internode encryption (CASSANDRA-9220)
 * Add auto import java.util for UDF code block (CASSANDRA-11392)
 * Add --hex-format option to nodetool getsstables (CASSANDRA-11337)
 * sstablemetadata should print sstable min/max token (CASSANDRA-7159)
 * Do not wrap CassandraException in TriggerExecutor (CASSANDRA-9421)
 * COPY TO should have higher double precision (CASSANDRA-11255)
 * Stress should exit with non-zero status after failure (CASSANDRA-10340)
 * Add client to cqlsh SHOW_SESSION (CASSANDRA-8958)
 * Fix nodetool tablestats keyspace level metrics (CASSANDRA-11226)
 * Store repair options in parent_repair_history (CASSANDRA-11244)
 * Print current leveling in sstableofflinerelevel (CASSANDRA-9588)
 * Change repair message for keyspaces with RF 1 (CASSANDRA-11203)
 * Remove hard-coded SSL cipher suites and protocols (CASSANDRA-10508)
 * Improve concurrency in CompactionStrategyManager (CASSANDRA-10099)
 * (cqlsh) interpret CQL type for formatting blobs (CASSANDRA-11274)
 * Refuse to start and print txn log information in case of disk
   corruption (CASSANDRA-10112)
 * Resolve some eclipse-warnings (CASSANDRA-11086)
 * (cqlsh) Show static columns in a different color (CASSANDRA-11059)
 * Allow to remove TTLs on table with default_time_to_live (CASSANDRA-11207)
Merged from 3.0:
 * Disallow creating view with a static column (CASSANDRA-11602)
 * Reduce the amount of object allocations caused by the getFunctions methods (CASSANDRA-11593)
 * Potential error replaying commitlog with smallint/tinyint/date/time types (CASSANDRA-11618)
 * Fix queries with filtering on counter columns (CASSANDRA-11629)
 * Improve tombstone printing in sstabledump (CASSANDRA-11655)
 * Fix paging for range queries where all clustering columns are specified (CASSANDRA-11669)
 * Don't require HEAP_NEW_SIZE to be set when using G1 (CASSANDRA-11600)
 * Fix sstabledump not showing cells after tombstone marker (CASSANDRA-11654)
 * Ignore all LocalStrategy keyspaces for streaming and other related
   operations (CASSANDRA-11627)
 * Ensure columnfilter covers indexed columns for thrift 2i queries (CASSANDRA-11523)
 * Only open one sstable scanner per sstable (CASSANDRA-11412)
 * Option to specify ProtocolVersion in cassandra-stress (CASSANDRA-11410)
 * ArithmeticException in avgFunctionForDecimal (CASSANDRA-11485)
 * LogAwareFileLister should only use OLD sstable files in current folder to determine disk consistency (CASSANDRA-11470)
 * Notify indexers of expired rows during compaction (CASSANDRA-11329)
 * Properly respond with ProtocolError when a v1/v2 native protocol
   header is received (CASSANDRA-11464)
 * Validate that num_tokens and initial_token are consistent with one another (CASSANDRA-10120)
Merged from 2.2:
 * Exit JVM if JMX server fails to startup (CASSANDRA-11540)
 * Produce a heap dump when exiting on OOM (CASSANDRA-9861)
 * Restore ability to filter on clustering columns when using a 2i (CASSANDRA-11510)
 * JSON datetime formatting needs timezone (CASSANDRA-11137)
 * Fix is_dense recalculation for Thrift-updated tables (CASSANDRA-11502)
 * Remove unnescessary file existence check during anticompaction (CASSANDRA-11660)
 * Add missing files to debian packages (CASSANDRA-11642)
 * Avoid calling Iterables::concat in loops during ModificationStatement::getFunctions (CASSANDRA-11621)
 * cqlsh: COPY FROM should use regular inserts for single statement batches and
   report errors correctly if workers processes crash on initialization (CASSANDRA-11474)
 * Always close cluster with connection in CqlRecordWriter (CASSANDRA-11553)
 * Allow only DISTINCT queries with partition keys restrictions (CASSANDRA-11339)
 * CqlConfigHelper no longer requires both a keystore and truststore to work (CASSANDRA-11532)
 * Make deprecated repair methods backward-compatible with previous notification service (CASSANDRA-11430)
 * IncomingStreamingConnection version check message wrong (CASSANDRA-11462)
Merged from 2.1:
 * Support mlockall on IBM POWER arch (CASSANDRA-11576)
 * Add option to disable use of severity in DynamicEndpointSnitch (CASSANDRA-11737)
 * cqlsh COPY FROM fails for null values with non-prepared statements (CASSANDRA-11631)
 * Make cython optional in pylib/setup.py (CASSANDRA-11630)
 * Change order of directory searching for cassandra.in.sh to favor local one (CASSANDRA-11628)
 * cqlsh COPY FROM fails with []{} chars in UDT/tuple fields/values (CASSANDRA-11633)
 * clqsh: COPY FROM throws TypeError with Cython extensions enabled (CASSANDRA-11574)
 * cqlsh: COPY FROM ignores NULL values in conversion (CASSANDRA-11549)
 * Validate levels when building LeveledScanner to avoid overlaps with orphaned sstables (CASSANDRA-9935)


3.5
 * StaticTokenTreeBuilder should respect posibility of duplicate tokens (CASSANDRA-11525)
 * Correctly fix potential assertion error during compaction (CASSANDRA-11353)
 * Avoid index segment stitching in RAM which lead to OOM on big SSTable files (CASSANDRA-11383)
 * Fix clustering and row filters for LIKE queries on clustering columns (CASSANDRA-11397)
Merged from 3.0:
 * Fix rare NPE on schema upgrade from 2.x to 3.x (CASSANDRA-10943)
 * Improve backoff policy for cqlsh COPY FROM (CASSANDRA-11320)
 * Improve IF NOT EXISTS check in CREATE INDEX (CASSANDRA-11131)
 * Upgrade ohc to 0.4.3
 * Enable SO_REUSEADDR for JMX RMI server sockets (CASSANDRA-11093)
 * Allocate merkletrees with the correct size (CASSANDRA-11390)
 * Support streaming pre-3.0 sstables (CASSANDRA-10990)
 * Add backpressure to compressed or encrypted commit log (CASSANDRA-10971)
 * SSTableExport supports secondary index tables (CASSANDRA-11330)
 * Fix sstabledump to include missing info in debug output (CASSANDRA-11321)
 * Establish and implement canonical bulk reading workload(s) (CASSANDRA-10331)
 * Fix paging for IN queries on tables without clustering columns (CASSANDRA-11208)
 * Remove recursive call from CompositesSearcher (CASSANDRA-11304)
 * Fix filtering on non-primary key columns for queries without index (CASSANDRA-6377)
 * Fix sstableloader fail when using materialized view (CASSANDRA-11275)
Merged from 2.2:
 * DatabaseDescriptor should log stacktrace in case of Eception during seed provider creation (CASSANDRA-11312)
 * Use canonical path for directory in SSTable descriptor (CASSANDRA-10587)
 * Add cassandra-stress keystore option (CASSANDRA-9325)
 * Dont mark sstables as repairing with sub range repairs (CASSANDRA-11451)
 * Notify when sstables change after cancelling compaction (CASSANDRA-11373)
 * cqlsh: COPY FROM should check that explicit column names are valid (CASSANDRA-11333)
 * Add -Dcassandra.start_gossip startup option (CASSANDRA-10809)
 * Fix UTF8Validator.validate() for modified UTF-8 (CASSANDRA-10748)
 * Clarify that now() function is calculated on the coordinator node in CQL documentation (CASSANDRA-10900)
 * Fix bloom filter sizing with LCS (CASSANDRA-11344)
 * (cqlsh) Fix error when result is 0 rows with EXPAND ON (CASSANDRA-11092)
 * Add missing newline at end of bin/cqlsh (CASSANDRA-11325)
 * Unresolved hostname leads to replace being ignored (CASSANDRA-11210)
 * Only log yaml config once, at startup (CASSANDRA-11217)
 * Reference leak with parallel repairs on the same table (CASSANDRA-11215)
Merged from 2.1:
 * Add a -j parameter to scrub/cleanup/upgradesstables to state how
   many threads to use (CASSANDRA-11179)
 * COPY FROM on large datasets: fix progress report and debug performance (CASSANDRA-11053)
 * InvalidateKeys should have a weak ref to key cache (CASSANDRA-11176)


3.4
 * (cqlsh) add cqlshrc option to always connect using ssl (CASSANDRA-10458)
 * Cleanup a few resource warnings (CASSANDRA-11085)
 * Allow custom tracing implementations (CASSANDRA-10392)
 * Extract LoaderOptions to be able to be used from outside (CASSANDRA-10637)
 * fix OnDiskIndexTest to properly treat empty ranges (CASSANDRA-11205)
 * fix TrackerTest to handle new notifications (CASSANDRA-11178)
 * add SASI validation for partitioner and complex columns (CASSANDRA-11169)
 * Add caching of encrypted credentials in PasswordAuthenticator (CASSANDRA-7715)
 * fix SASI memtable switching on flush (CASSANDRA-11159)
 * Remove duplicate offline compaction tracking (CASSANDRA-11148)
 * fix EQ semantics of analyzed SASI indexes (CASSANDRA-11130)
 * Support long name output for nodetool commands (CASSANDRA-7950)
 * Encrypted hints (CASSANDRA-11040)
 * SASI index options validation (CASSANDRA-11136)
 * Optimize disk seek using min/max column name meta data when the LIMIT clause is used
   (CASSANDRA-8180)
 * Add LIKE support to CQL3 (CASSANDRA-11067)
 * Generic Java UDF types (CASSANDRA-10819)
 * cqlsh: Include sub-second precision in timestamps by default (CASSANDRA-10428)
 * Set javac encoding to utf-8 (CASSANDRA-11077)
 * Integrate SASI index into Cassandra (CASSANDRA-10661)
 * Add --skip-flush option to nodetool snapshot
 * Skip values for non-queried columns (CASSANDRA-10657)
 * Add support for secondary indexes on static columns (CASSANDRA-8103)
 * CommitLogUpgradeTestMaker creates broken commit logs (CASSANDRA-11051)
 * Add metric for number of dropped mutations (CASSANDRA-10866)
 * Simplify row cache invalidation code (CASSANDRA-10396)
 * Support user-defined compaction through nodetool (CASSANDRA-10660)
 * Stripe view locks by key and table ID to reduce contention (CASSANDRA-10981)
 * Add nodetool gettimeout and settimeout commands (CASSANDRA-10953)
 * Add 3.0 metadata to sstablemetadata output (CASSANDRA-10838)
Merged from 3.0:
 * MV should only query complex columns included in the view (CASSANDRA-11069)
 * Failed aggregate creation breaks server permanently (CASSANDRA-11064)
 * Add sstabledump tool (CASSANDRA-7464)
 * Introduce backpressure for hints (CASSANDRA-10972)
 * Fix ClusteringPrefix not being able to read tombstone range boundaries (CASSANDRA-11158)
 * Prevent logging in sandboxed state (CASSANDRA-11033)
 * Disallow drop/alter operations of UDTs used by UDAs (CASSANDRA-10721)
 * Add query time validation method on Index (CASSANDRA-11043)
 * Avoid potential AssertionError in mixed version cluster (CASSANDRA-11128)
 * Properly handle hinted handoff after topology changes (CASSANDRA-5902)
 * AssertionError when listing sstable files on inconsistent disk state (CASSANDRA-11156)
 * Fix wrong rack counting and invalid conditions check for TokenAllocation
   (CASSANDRA-11139)
 * Avoid creating empty hint files (CASSANDRA-11090)
 * Fix leak detection strong reference loop using weak reference (CASSANDRA-11120)
 * Configurie BatchlogManager to stop delayed tasks on shutdown (CASSANDRA-11062)
 * Hadoop integration is incompatible with Cassandra Driver 3.0.0 (CASSANDRA-11001)
 * Add dropped_columns to the list of schema table so it gets handled
   properly (CASSANDRA-11050)
 * Fix NPE when using forceRepairRangeAsync without DC (CASSANDRA-11239)
Merged from 2.2:
 * Preserve order for preferred SSL cipher suites (CASSANDRA-11164)
 * Range.compareTo() violates the contract of Comparable (CASSANDRA-11216)
 * Avoid NPE when serializing ErrorMessage with null message (CASSANDRA-11167)
 * Replacing an aggregate with a new version doesn't reset INITCOND (CASSANDRA-10840)
 * (cqlsh) cqlsh cannot be called through symlink (CASSANDRA-11037)
 * fix ohc and java-driver pom dependencies in build.xml (CASSANDRA-10793)
 * Protect from keyspace dropped during repair (CASSANDRA-11065)
 * Handle adding fields to a UDT in SELECT JSON and toJson() (CASSANDRA-11146)
 * Better error message for cleanup (CASSANDRA-10991)
 * cqlsh pg-style-strings broken if line ends with ';' (CASSANDRA-11123)
 * Always persist upsampled index summaries (CASSANDRA-10512)
 * (cqlsh) Fix inconsistent auto-complete (CASSANDRA-10733)
 * Make SELECT JSON and toJson() threadsafe (CASSANDRA-11048)
 * Fix SELECT on tuple relations for mixed ASC/DESC clustering order (CASSANDRA-7281)
 * Use cloned TokenMetadata in size estimates to avoid race against membership check
   (CASSANDRA-10736)
 * (cqlsh) Support utf-8/cp65001 encoding on Windows (CASSANDRA-11030)
 * Fix paging on DISTINCT queries repeats result when first row in partition changes
   (CASSANDRA-10010)
 * (cqlsh) Support timezone conversion using pytz (CASSANDRA-10397)
 * cqlsh: change default encoding to UTF-8 (CASSANDRA-11124)
Merged from 2.1:
 * Checking if an unlogged batch is local is inefficient (CASSANDRA-11529)
 * Fix out-of-space error treatment in memtable flushing (CASSANDRA-11448).
 * Don't do defragmentation if reading from repaired sstables (CASSANDRA-10342)
 * Fix streaming_socket_timeout_in_ms not enforced (CASSANDRA-11286)
 * Avoid dropping message too quickly due to missing unit conversion (CASSANDRA-11302)
 * Don't remove FailureDetector history on removeEndpoint (CASSANDRA-10371)
 * Only notify if repair status changed (CASSANDRA-11172)
 * Use logback setting for 'cassandra -v' command (CASSANDRA-10767)
 * Fix sstableloader to unthrottle streaming by default (CASSANDRA-9714)
 * Fix incorrect warning in 'nodetool status' (CASSANDRA-10176)
 * Properly release sstable ref when doing offline scrub (CASSANDRA-10697)
 * Improve nodetool status performance for large cluster (CASSANDRA-7238)
 * Gossiper#isEnabled is not thread safe (CASSANDRA-11116)
 * Avoid major compaction mixing repaired and unrepaired sstables in DTCS (CASSANDRA-11113)
 * Make it clear what DTCS timestamp_resolution is used for (CASSANDRA-11041)
 * (cqlsh) Display milliseconds when datetime overflows (CASSANDRA-10625)


3.3
 * Avoid infinite loop if owned range is smaller than number of
   data dirs (CASSANDRA-11034)
 * Avoid bootstrap hanging when existing nodes have no data to stream (CASSANDRA-11010)
Merged from 3.0:
 * Remove double initialization of newly added tables (CASSANDRA-11027)
 * Filter keys searcher results by target range (CASSANDRA-11104)
 * Fix deserialization of legacy read commands (CASSANDRA-11087)
 * Fix incorrect computation of deletion time in sstable metadata (CASSANDRA-11102)
 * Avoid memory leak when collecting sstable metadata (CASSANDRA-11026)
 * Mutations do not block for completion under view lock contention (CASSANDRA-10779)
 * Invalidate legacy schema tables when unloading them (CASSANDRA-11071)
 * (cqlsh) handle INSERT and UPDATE statements with LWT conditions correctly
   (CASSANDRA-11003)
 * Fix DISTINCT queries in mixed version clusters (CASSANDRA-10762)
 * Migrate build status for indexes along with legacy schema (CASSANDRA-11046)
 * Ensure SSTables for legacy KEYS indexes can be read (CASSANDRA-11045)
 * Added support for IBM zSystems architecture (CASSANDRA-11054)
 * Update CQL documentation (CASSANDRA-10899)
 * Check the column name, not cell name, for dropped columns when reading
   legacy sstables (CASSANDRA-11018)
 * Don't attempt to index clustering values of static rows (CASSANDRA-11021)
 * Remove checksum files after replaying hints (CASSANDRA-10947)
 * Support passing base table metadata to custom 2i validation (CASSANDRA-10924)
 * Ensure stale index entries are purged during reads (CASSANDRA-11013)
 * (cqlsh) Also apply --connect-timeout to control connection
   timeout (CASSANDRA-10959)
 * Fix AssertionError when removing from list using UPDATE (CASSANDRA-10954)
 * Fix UnsupportedOperationException when reading old sstable with range
   tombstone (CASSANDRA-10743)
 * MV should use the maximum timestamp of the primary key (CASSANDRA-10910)
 * Fix potential assertion error during compaction (CASSANDRA-10944)
Merged from 2.2:
 * maxPurgeableTimestamp needs to check memtables too (CASSANDRA-9949)
 * Apply change to compaction throughput in real time (CASSANDRA-10025)
 * (cqlsh) encode input correctly when saving history
 * Fix potential NPE on ORDER BY queries with IN (CASSANDRA-10955)
 * Start L0 STCS-compactions even if there is a L0 -> L1 compaction
   going (CASSANDRA-10979)
 * Make UUID LSB unique per process (CASSANDRA-7925)
 * Avoid NPE when performing sstable tasks (scrub etc.) (CASSANDRA-10980)
 * Make sure client gets tombstone overwhelmed warning (CASSANDRA-9465)
 * Fix error streaming section more than 2GB (CASSANDRA-10961)
 * Histogram buckets exposed in jmx are sorted incorrectly (CASSANDRA-10975)
 * Enable GC logging by default (CASSANDRA-10140)
 * Optimize pending range computation (CASSANDRA-9258)
 * Skip commit log and saved cache directories in SSTable version startup check (CASSANDRA-10902)
 * drop/alter user should be case sensitive (CASSANDRA-10817)
Merged from 2.1:
 * test_bulk_round_trip_blogposts is failing occasionally (CASSANDRA-10938)
 * Fix isJoined return true only after becoming cluster member (CASANDRA-11007)
 * Fix bad gossip generation seen in long-running clusters (CASSANDRA-10969)
 * Avoid NPE when incremental repair fails (CASSANDRA-10909)
 * Unmark sstables compacting once they are done in cleanup/scrub/upgradesstables (CASSANDRA-10829)
 * Allow simultaneous bootstrapping with strict consistency when no vnodes are used (CASSANDRA-11005)
 * Log a message when major compaction does not result in a single file (CASSANDRA-10847)
 * (cqlsh) fix cqlsh_copy_tests when vnodes are disabled (CASSANDRA-10997)
 * (cqlsh) Add request timeout option to cqlsh (CASSANDRA-10686)
 * Avoid AssertionError while submitting hint with LWT (CASSANDRA-10477)
 * If CompactionMetadata is not in stats file, use index summary instead (CASSANDRA-10676)
 * Retry sending gossip syn multiple times during shadow round (CASSANDRA-8072)
 * Fix pending range calculation during moves (CASSANDRA-10887)
 * Sane default (200Mbps) for inter-DC streaming througput (CASSANDRA-8708)



3.2
 * Make sure tokens don't exist in several data directories (CASSANDRA-6696)
 * Add requireAuthorization method to IAuthorizer (CASSANDRA-10852)
 * Move static JVM options to conf/jvm.options file (CASSANDRA-10494)
 * Fix CassandraVersion to accept x.y version string (CASSANDRA-10931)
 * Add forceUserDefinedCleanup to allow more flexible cleanup (CASSANDRA-10708)
 * (cqlsh) allow setting TTL with COPY (CASSANDRA-9494)
 * Fix counting of received sstables in streaming (CASSANDRA-10949)
 * Implement hints compression (CASSANDRA-9428)
 * Fix potential assertion error when reading static columns (CASSANDRA-10903)
 * Fix EstimatedHistogram creation in nodetool tablehistograms (CASSANDRA-10859)
 * Establish bootstrap stream sessions sequentially (CASSANDRA-6992)
 * Sort compactionhistory output by timestamp (CASSANDRA-10464)
 * More efficient BTree removal (CASSANDRA-9991)
 * Make tablehistograms accept the same syntax as tablestats (CASSANDRA-10149)
 * Group pending compactions based on table (CASSANDRA-10718)
 * Add compressor name in sstablemetadata output (CASSANDRA-9879)
 * Fix type casting for counter columns (CASSANDRA-10824)
 * Prevent running Cassandra as root (CASSANDRA-8142)
 * bound maximum in-flight commit log replay mutation bytes to 64 megabytes (CASSANDRA-8639)
 * Normalize all scripts (CASSANDRA-10679)
 * Make compression ratio much more accurate (CASSANDRA-10225)
 * Optimize building of Clustering object when only one is created (CASSANDRA-10409)
 * Make index building pluggable (CASSANDRA-10681)
 * Add sstable flush observer (CASSANDRA-10678)
 * Improve NTS endpoints calculation (CASSANDRA-10200)
 * Improve performance of the folderSize function (CASSANDRA-10677)
 * Add support for type casting in selection clause (CASSANDRA-10310)
 * Added graphing option to cassandra-stress (CASSANDRA-7918)
 * Abort in-progress queries that time out (CASSANDRA-7392)
 * Add transparent data encryption core classes (CASSANDRA-9945)
Merged from 3.0:
 * Better handling of SSL connection errors inter-node (CASSANDRA-10816)
 * Avoid NoSuchElementException when executing empty batch (CASSANDRA-10711)
 * Avoid building PartitionUpdate in toString (CASSANDRA-10897)
 * Reduce heap spent when receiving many SSTables (CASSANDRA-10797)
 * Add back support for 3rd party auth providers to bulk loader (CASSANDRA-10873)
 * Eliminate the dependency on jgrapht for UDT resolution (CASSANDRA-10653)
 * (Hadoop) Close Clusters and Sessions in Hadoop Input/Output classes (CASSANDRA-10837)
 * Fix sstableloader not working with upper case keyspace name (CASSANDRA-10806)
Merged from 2.2:
 * jemalloc detection fails due to quoting issues in regexv (CASSANDRA-10946)
 * (cqlsh) show correct column names for empty result sets (CASSANDRA-9813)
 * Add new types to Stress (CASSANDRA-9556)
 * Add property to allow listening on broadcast interface (CASSANDRA-9748)
Merged from 2.1:
 * Match cassandra-loader options in COPY FROM (CASSANDRA-9303)
 * Fix binding to any address in CqlBulkRecordWriter (CASSANDRA-9309)
 * cqlsh fails to decode utf-8 characters for text typed columns (CASSANDRA-10875)
 * Log error when stream session fails (CASSANDRA-9294)
 * Fix bugs in commit log archiving startup behavior (CASSANDRA-10593)
 * (cqlsh) further optimise COPY FROM (CASSANDRA-9302)
 * Allow CREATE TABLE WITH ID (CASSANDRA-9179)
 * Make Stress compiles within eclipse (CASSANDRA-10807)
 * Cassandra Daemon should print JVM arguments (CASSANDRA-10764)
 * Allow cancellation of index summary redistribution (CASSANDRA-8805)


3.1.1
Merged from 3.0:
  * Fix upgrade data loss due to range tombstone deleting more data than then should
    (CASSANDRA-10822)


3.1
Merged from 3.0:
 * Avoid MV race during node decommission (CASSANDRA-10674)
 * Disable reloading of GossipingPropertyFileSnitch (CASSANDRA-9474)
 * Handle single-column deletions correction in materialized views
   when the column is part of the view primary key (CASSANDRA-10796)
 * Fix issue with datadir migration on upgrade (CASSANDRA-10788)
 * Fix bug with range tombstones on reverse queries and test coverage for
   AbstractBTreePartition (CASSANDRA-10059)
 * Remove 64k limit on collection elements (CASSANDRA-10374)
 * Remove unclear Indexer.indexes() method (CASSANDRA-10690)
 * Fix NPE on stream read error (CASSANDRA-10771)
 * Normalize cqlsh DESC output (CASSANDRA-10431)
 * Rejects partition range deletions when columns are specified (CASSANDRA-10739)
 * Fix error when saving cached key for old format sstable (CASSANDRA-10778)
 * Invalidate prepared statements on DROP INDEX (CASSANDRA-10758)
 * Fix SELECT statement with IN restrictions on partition key,
   ORDER BY and LIMIT (CASSANDRA-10729)
 * Improve stress performance over 1k threads (CASSANDRA-7217)
 * Wait for migration responses to complete before bootstrapping (CASSANDRA-10731)
 * Unable to create a function with argument of type Inet (CASSANDRA-10741)
 * Fix backward incompatibiliy in CqlInputFormat (CASSANDRA-10717)
 * Correctly preserve deletion info on updated rows when notifying indexers
   of single-row deletions (CASSANDRA-10694)
 * Notify indexers of partition delete during cleanup (CASSANDRA-10685)
 * Keep the file open in trySkipCache (CASSANDRA-10669)
 * Updated trigger example (CASSANDRA-10257)
Merged from 2.2:
 * Verify tables in pseudo-system keyspaces at startup (CASSANDRA-10761)
 * Fix IllegalArgumentException in DataOutputBuffer.reallocate for large buffers (CASSANDRA-10592)
 * Show CQL help in cqlsh in web browser (CASSANDRA-7225)
 * Serialize on disk the proper SSTable compression ratio (CASSANDRA-10775)
 * Reject index queries while the index is building (CASSANDRA-8505)
 * CQL.textile syntax incorrectly includes optional keyspace for aggregate SFUNC and FINALFUNC (CASSANDRA-10747)
 * Fix JSON update with prepared statements (CASSANDRA-10631)
 * Don't do anticompaction after subrange repair (CASSANDRA-10422)
 * Fix SimpleDateType type compatibility (CASSANDRA-10027)
 * (Hadoop) fix splits calculation (CASSANDRA-10640)
 * (Hadoop) ensure that Cluster instances are always closed (CASSANDRA-10058)
Merged from 2.1:
 * Fix Stress profile parsing on Windows (CASSANDRA-10808)
 * Fix incremental repair hang when replica is down (CASSANDRA-10288)
 * Optimize the way we check if a token is repaired in anticompaction (CASSANDRA-10768)
 * Add proper error handling to stream receiver (CASSANDRA-10774)
 * Warn or fail when changing cluster topology live (CASSANDRA-10243)
 * Status command in debian/ubuntu init script doesn't work (CASSANDRA-10213)
 * Some DROP ... IF EXISTS incorrectly result in exceptions on non-existing KS (CASSANDRA-10658)
 * DeletionTime.compareTo wrong in rare cases (CASSANDRA-10749)
 * Force encoding when computing statement ids (CASSANDRA-10755)
 * Properly reject counters as map keys (CASSANDRA-10760)
 * Fix the sstable-needs-cleanup check (CASSANDRA-10740)
 * (cqlsh) Print column names before COPY operation (CASSANDRA-8935)
 * Fix CompressedInputStream for proper cleanup (CASSANDRA-10012)
 * (cqlsh) Support counters in COPY commands (CASSANDRA-9043)
 * Try next replica if not possible to connect to primary replica on
   ColumnFamilyRecordReader (CASSANDRA-2388)
 * Limit window size in DTCS (CASSANDRA-10280)
 * sstableloader does not use MAX_HEAP_SIZE env parameter (CASSANDRA-10188)
 * (cqlsh) Improve COPY TO performance and error handling (CASSANDRA-9304)
 * Create compression chunk for sending file only (CASSANDRA-10680)
 * Forbid compact clustering column type changes in ALTER TABLE (CASSANDRA-8879)
 * Reject incremental repair with subrange repair (CASSANDRA-10422)
 * Add a nodetool command to refresh size_estimates (CASSANDRA-9579)
 * Invalidate cache after stream receive task is completed (CASSANDRA-10341)
 * Reject counter writes in CQLSSTableWriter (CASSANDRA-10258)
 * Remove superfluous COUNTER_MUTATION stage mapping (CASSANDRA-10605)


3.0
 * Fix AssertionError while flushing memtable due to materialized views
   incorrectly inserting empty rows (CASSANDRA-10614)
 * Store UDA initcond as CQL literal in the schema table, instead of a blob (CASSANDRA-10650)
 * Don't use -1 for the position of partition key in schema (CASSANDRA-10491)
 * Fix distinct queries in mixed version cluster (CASSANDRA-10573)
 * Skip sstable on clustering in names query (CASSANDRA-10571)
 * Remove value skipping as it breaks read-repair (CASSANDRA-10655)
 * Fix bootstrapping with MVs (CASSANDRA-10621)
 * Make sure EACH_QUORUM reads are using NTS (CASSANDRA-10584)
 * Fix MV replica filtering for non-NetworkTopologyStrategy (CASSANDRA-10634)
 * (Hadoop) fix CIF describeSplits() not handling 0 size estimates (CASSANDRA-10600)
 * Fix reading of legacy sstables (CASSANDRA-10590)
 * Use CQL type names in schema metadata tables (CASSANDRA-10365)
 * Guard batchlog replay against integer division by zero (CASSANDRA-9223)
 * Fix bug when adding a column to thrift with the same name than a primary key (CASSANDRA-10608)
 * Add client address argument to IAuthenticator::newSaslNegotiator (CASSANDRA-8068)
 * Fix implementation of LegacyLayout.LegacyBoundComparator (CASSANDRA-10602)
 * Don't use 'names query' read path for counters (CASSANDRA-10572)
 * Fix backward compatibility for counters (CASSANDRA-10470)
 * Remove memory_allocator paramter from cassandra.yaml (CASSANDRA-10581,10628)
 * Execute the metadata reload task of all registered indexes on CFS::reload (CASSANDRA-10604)
 * Fix thrift cas operations with defined columns (CASSANDRA-10576)
 * Fix PartitionUpdate.operationCount()for updates with static column operations (CASSANDRA-10606)
 * Fix thrift get() queries with defined columns (CASSANDRA-10586)
 * Fix marking of indexes as built and removed (CASSANDRA-10601)
 * Skip initialization of non-registered 2i instances, remove Index::getIndexName (CASSANDRA-10595)
 * Fix batches on multiple tables (CASSANDRA-10554)
 * Ensure compaction options are validated when updating KeyspaceMetadata (CASSANDRA-10569)
 * Flatten Iterator Transformation Hierarchy (CASSANDRA-9975)
 * Remove token generator (CASSANDRA-5261)
 * RolesCache should not be created for any authenticator that does not requireAuthentication (CASSANDRA-10562)
 * Fix LogTransaction checking only a single directory for files (CASSANDRA-10421)
 * Fix handling of range tombstones when reading old format sstables (CASSANDRA-10360)
 * Aggregate with Initial Condition fails with C* 3.0 (CASSANDRA-10367)
Merged from 2.2:
 * (cqlsh) show partial trace if incomplete after max_trace_wait (CASSANDRA-7645)
 * Use most up-to-date version of schema for system tables (CASSANDRA-10652)
 * Deprecate memory_allocator in cassandra.yaml (CASSANDRA-10581,10628)
 * Expose phi values from failure detector via JMX and tweak debug
   and trace logging (CASSANDRA-9526)
 * Fix IllegalArgumentException in DataOutputBuffer.reallocate for large buffers (CASSANDRA-10592)
Merged from 2.1:
 * Shutdown compaction in drain to prevent leak (CASSANDRA-10079)
 * (cqlsh) fix COPY using wrong variable name for time_format (CASSANDRA-10633)
 * Do not run SizeEstimatesRecorder if a node is not a member of the ring (CASSANDRA-9912)
 * Improve handling of dead nodes in gossip (CASSANDRA-10298)
 * Fix logback-tools.xml incorrectly configured for outputing to System.err
   (CASSANDRA-9937)
 * Fix streaming to catch exception so retry not fail (CASSANDRA-10557)
 * Add validation method to PerRowSecondaryIndex (CASSANDRA-10092)
 * Support encrypted and plain traffic on the same port (CASSANDRA-10559)
 * Do STCS in DTCS windows (CASSANDRA-10276)
 * Avoid repetition of JVM_OPTS in debian package (CASSANDRA-10251)
 * Fix potential NPE from handling result of SIM.highestSelectivityIndex (CASSANDRA-10550)
 * Fix paging issues with partitions containing only static columns data (CASSANDRA-10381)
 * Fix conditions on static columns (CASSANDRA-10264)
 * AssertionError: attempted to delete non-existing file CommitLog (CASSANDRA-10377)
 * Fix sorting for queries with an IN condition on partition key columns (CASSANDRA-10363)


3.0-rc2
 * Fix SELECT DISTINCT queries between 2.2.2 nodes and 3.0 nodes (CASSANDRA-10473)
 * Remove circular references in SegmentedFile (CASSANDRA-10543)
 * Ensure validation of indexed values only occurs once per-partition (CASSANDRA-10536)
 * Fix handling of static columns for range tombstones in thrift (CASSANDRA-10174)
 * Support empty ColumnFilter for backward compatility on empty IN (CASSANDRA-10471)
 * Remove Pig support (CASSANDRA-10542)
 * Fix LogFile throws Exception when assertion is disabled (CASSANDRA-10522)
 * Revert CASSANDRA-7486, make CMS default GC, move GC config to
   conf/jvm.options (CASSANDRA-10403)
 * Fix TeeingAppender causing some logs to be truncated/empty (CASSANDRA-10447)
 * Allow EACH_QUORUM for reads (CASSANDRA-9602)
 * Fix potential ClassCastException while upgrading (CASSANDRA-10468)
 * Fix NPE in MVs on update (CASSANDRA-10503)
 * Only include modified cell data in indexing deltas (CASSANDRA-10438)
 * Do not load keyspace when creating sstable writer (CASSANDRA-10443)
 * If node is not yet gossiping write all MV updates to batchlog only (CASSANDRA-10413)
 * Re-populate token metadata after commit log recovery (CASSANDRA-10293)
 * Provide additional metrics for materialized views (CASSANDRA-10323)
 * Flush system schema tables after local schema changes (CASSANDRA-10429)
Merged from 2.2:
 * Reduce contention getting instances of CompositeType (CASSANDRA-10433)
 * Fix the regression when using LIMIT with aggregates (CASSANDRA-10487)
 * Avoid NoClassDefFoundError during DataDescriptor initialization on windows (CASSANDRA-10412)
 * Preserve case of quoted Role & User names (CASSANDRA-10394)
 * cqlsh pg-style-strings broken (CASSANDRA-10484)
 * cqlsh prompt includes name of keyspace after failed `use` statement (CASSANDRA-10369)
Merged from 2.1:
 * (cqlsh) Distinguish negative and positive infinity in output (CASSANDRA-10523)
 * (cqlsh) allow custom time_format for COPY TO (CASSANDRA-8970)
 * Don't allow startup if the node's rack has changed (CASSANDRA-10242)
 * (cqlsh) show partial trace if incomplete after max_trace_wait (CASSANDRA-7645)
 * Allow LOCAL_JMX to be easily overridden (CASSANDRA-10275)
 * Mark nodes as dead even if they've already left (CASSANDRA-10205)


3.0.0-rc1
 * Fix mixed version read request compatibility for compact static tables
   (CASSANDRA-10373)
 * Fix paging of DISTINCT with static and IN (CASSANDRA-10354)
 * Allow MATERIALIZED VIEW's SELECT statement to restrict primary key
   columns (CASSANDRA-9664)
 * Move crc_check_chance out of compression options (CASSANDRA-9839)
 * Fix descending iteration past end of BTreeSearchIterator (CASSANDRA-10301)
 * Transfer hints to a different node on decommission (CASSANDRA-10198)
 * Check partition keys for CAS operations during stmt validation (CASSANDRA-10338)
 * Add custom query expressions to SELECT (CASSANDRA-10217)
 * Fix minor bugs in MV handling (CASSANDRA-10362)
 * Allow custom indexes with 0,1 or multiple target columns (CASSANDRA-10124)
 * Improve MV schema representation (CASSANDRA-9921)
 * Add flag to enable/disable coordinator batchlog for MV writes (CASSANDRA-10230)
 * Update cqlsh COPY for new internal driver serialization interface (CASSANDRA-10318)
 * Give index implementations more control over rebuild operations (CASSANDRA-10312)
 * Update index file format (CASSANDRA-10314)
 * Add "shadowable" row tombstones to deal with mv timestamp issues (CASSANDRA-10261)
 * CFS.loadNewSSTables() broken for pre-3.0 sstables
 * Cache selected index in read command to reduce lookups (CASSANDRA-10215)
 * Small optimizations of sstable index serialization (CASSANDRA-10232)
 * Support for both encrypted and unencrypted native transport connections (CASSANDRA-9590)
Merged from 2.2:
 * Configurable page size in cqlsh (CASSANDRA-9855)
 * Defer default role manager setup until all nodes are on 2.2+ (CASSANDRA-9761)
 * Handle missing RoleManager in config after upgrade to 2.2 (CASSANDRA-10209)
Merged from 2.1:
 * Bulk Loader API could not tolerate even node failure (CASSANDRA-10347)
 * Avoid misleading pushed notifications when multiple nodes
   share an rpc_address (CASSANDRA-10052)
 * Fix dropping undroppable when message queue is full (CASSANDRA-10113)
 * Fix potential ClassCastException during paging (CASSANDRA-10352)
 * Prevent ALTER TYPE from creating circular references (CASSANDRA-10339)
 * Fix cache handling of 2i and base tables (CASSANDRA-10155, 10359)
 * Fix NPE in nodetool compactionhistory (CASSANDRA-9758)
 * (Pig) support BulkOutputFormat as a URL parameter (CASSANDRA-7410)
 * BATCH statement is broken in cqlsh (CASSANDRA-10272)
 * (cqlsh) Make cqlsh PEP8 Compliant (CASSANDRA-10066)
 * (cqlsh) Fix error when starting cqlsh with --debug (CASSANDRA-10282)
 * Scrub, Cleanup and Upgrade do not unmark compacting until all operations
   have completed, regardless of the occurence of exceptions (CASSANDRA-10274)


3.0.0-beta2
 * Fix columns returned by AbstractBtreePartitions (CASSANDRA-10220)
 * Fix backward compatibility issue due to AbstractBounds serialization bug (CASSANDRA-9857)
 * Fix startup error when upgrading nodes (CASSANDRA-10136)
 * Base table PRIMARY KEY can be assumed to be NOT NULL in MV creation (CASSANDRA-10147)
 * Improve batchlog write patch (CASSANDRA-9673)
 * Re-apply MaterializedView updates on commitlog replay (CASSANDRA-10164)
 * Require AbstractType.isByteOrderComparable declaration in constructor (CASSANDRA-9901)
 * Avoid digest mismatch on upgrade to 3.0 (CASSANDRA-9554)
 * Fix Materialized View builder when adding multiple MVs (CASSANDRA-10156)
 * Choose better poolingOptions for protocol v4 in cassandra-stress (CASSANDRA-10182)
 * Fix LWW bug affecting Materialized Views (CASSANDRA-10197)
 * Ensures frozen sets and maps are always sorted (CASSANDRA-10162)
 * Don't deadlock when flushing CFS backed custom indexes (CASSANDRA-10181)
 * Fix double flushing of secondary index tables (CASSANDRA-10180)
 * Fix incorrect handling of range tombstones in thrift (CASSANDRA-10046)
 * Only use batchlog when paired materialized view replica is remote (CASSANDRA-10061)
 * Reuse TemporalRow when updating multiple MaterializedViews (CASSANDRA-10060)
 * Validate gc_grace_seconds for batchlog writes and MVs (CASSANDRA-9917)
 * Fix sstablerepairedset (CASSANDRA-10132)
Merged from 2.2:
 * Cancel transaction for sstables we wont redistribute index summary
   for (CASSANDRA-10270)
 * Retry snapshot deletion after compaction and gc on Windows (CASSANDRA-10222)
 * Fix failure to start with space in directory path on Windows (CASSANDRA-10239)
 * Fix repair hang when snapshot failed (CASSANDRA-10057)
 * Fall back to 1/4 commitlog volume for commitlog_total_space on small disks
   (CASSANDRA-10199)
Merged from 2.1:
 * Added configurable warning threshold for GC duration (CASSANDRA-8907)
 * Fix handling of streaming EOF (CASSANDRA-10206)
 * Only check KeyCache when it is enabled
 * Change streaming_socket_timeout_in_ms default to 1 hour (CASSANDRA-8611)
 * (cqlsh) update list of CQL keywords (CASSANDRA-9232)
 * Add nodetool gettraceprobability command (CASSANDRA-10234)
Merged from 2.0:
 * Fix rare race where older gossip states can be shadowed (CASSANDRA-10366)
 * Fix consolidating racks violating the RF contract (CASSANDRA-10238)
 * Disallow decommission when node is in drained state (CASSANDRA-8741)


2.2.1
 * Fix race during construction of commit log (CASSANDRA-10049)
 * Fix LeveledCompactionStrategyTest (CASSANDRA-9757)
 * Fix broken UnbufferedDataOutputStreamPlus.writeUTF (CASSANDRA-10203)
 * (cqlsh) default load-from-file encoding to utf-8 (CASSANDRA-9898)
 * Avoid returning Permission.NONE when failing to query users table (CASSANDRA-10168)
 * (cqlsh) add CLEAR command (CASSANDRA-10086)
 * Support string literals as Role names for compatibility (CASSANDRA-10135)
Merged from 2.1:
 * Only check KeyCache when it is enabled
 * Change streaming_socket_timeout_in_ms default to 1 hour (CASSANDRA-8611)
 * (cqlsh) update list of CQL keywords (CASSANDRA-9232)


3.0.0-beta1
 * Redesign secondary index API (CASSANDRA-9459, 7771, 9041)
 * Fix throwing ReadFailure instead of ReadTimeout on range queries (CASSANDRA-10125)
 * Rewrite hinted handoff (CASSANDRA-6230)
 * Fix query on static compact tables (CASSANDRA-10093)
 * Fix race during construction of commit log (CASSANDRA-10049)
 * Add option to only purge repaired tombstones (CASSANDRA-6434)
 * Change authorization handling for MVs (CASSANDRA-9927)
 * Add custom JMX enabled executor for UDF sandbox (CASSANDRA-10026)
 * Fix row deletion bug for Materialized Views (CASSANDRA-10014)
 * Support mixed-version clusters with Cassandra 2.1 and 2.2 (CASSANDRA-9704)
 * Fix multiple slices on RowSearchers (CASSANDRA-10002)
 * Fix bug in merging of collections (CASSANDRA-10001)
 * Optimize batchlog replay to avoid full scans (CASSANDRA-7237)
 * Repair improvements when using vnodes (CASSANDRA-5220)
 * Disable scripted UDFs by default (CASSANDRA-9889)
 * Bytecode inspection for Java-UDFs (CASSANDRA-9890)
 * Use byte to serialize MT hash length (CASSANDRA-9792)
 * Replace usage of Adler32 with CRC32 (CASSANDRA-8684)
 * Fix migration to new format from 2.1 SSTable (CASSANDRA-10006)
 * SequentialWriter should extend BufferedDataOutputStreamPlus (CASSANDRA-9500)
 * Use the same repairedAt timestamp within incremental repair session (CASSANDRA-9111)
Merged from 2.2:
 * Allow count(*) and count(1) to be use as normal aggregation (CASSANDRA-10114)
 * An NPE is thrown if the column name is unknown for an IN relation (CASSANDRA-10043)
 * Apply commit_failure_policy to more errors on startup (CASSANDRA-9749)
 * Fix histogram overflow exception (CASSANDRA-9973)
 * Route gossip messages over dedicated socket (CASSANDRA-9237)
 * Add checksum to saved cache files (CASSANDRA-9265)
 * Log warning when using an aggregate without partition key (CASSANDRA-9737)
Merged from 2.1:
 * (cqlsh) Allow encoding to be set through command line (CASSANDRA-10004)
 * Add new JMX methods to change local compaction strategy (CASSANDRA-9965)
 * Write hints for paxos commits (CASSANDRA-7342)
 * (cqlsh) Fix timestamps before 1970 on Windows, always
   use UTC for timestamp display (CASSANDRA-10000)
 * (cqlsh) Avoid overwriting new config file with old config
   when both exist (CASSANDRA-9777)
 * Release snapshot selfRef when doing snapshot repair (CASSANDRA-9998)
 * Cannot replace token does not exist - DN node removed as Fat Client (CASSANDRA-9871)
Merged from 2.0:
 * Don't cast expected bf size to an int (CASSANDRA-9959)
 * Make getFullyExpiredSSTables less expensive (CASSANDRA-9882)


3.0.0-alpha1
 * Implement proper sandboxing for UDFs (CASSANDRA-9402)
 * Simplify (and unify) cleanup of compaction leftovers (CASSANDRA-7066)
 * Allow extra schema definitions in cassandra-stress yaml (CASSANDRA-9850)
 * Metrics should use up to date nomenclature (CASSANDRA-9448)
 * Change CREATE/ALTER TABLE syntax for compression (CASSANDRA-8384)
 * Cleanup crc and adler code for java 8 (CASSANDRA-9650)
 * Storage engine refactor (CASSANDRA-8099, 9743, 9746, 9759, 9781, 9808, 9825,
   9848, 9705, 9859, 9867, 9874, 9828, 9801)
 * Update Guava to 18.0 (CASSANDRA-9653)
 * Bloom filter false positive ratio is not honoured (CASSANDRA-8413)
 * New option for cassandra-stress to leave a ratio of columns null (CASSANDRA-9522)
 * Change hinted_handoff_enabled yaml setting, JMX (CASSANDRA-9035)
 * Add algorithmic token allocation (CASSANDRA-7032)
 * Add nodetool command to replay batchlog (CASSANDRA-9547)
 * Make file buffer cache independent of paths being read (CASSANDRA-8897)
 * Remove deprecated legacy Hadoop code (CASSANDRA-9353)
 * Decommissioned nodes will not rejoin the cluster (CASSANDRA-8801)
 * Change gossip stabilization to use endpoit size (CASSANDRA-9401)
 * Change default garbage collector to G1 (CASSANDRA-7486)
 * Populate TokenMetadata early during startup (CASSANDRA-9317)
 * Undeprecate cache recentHitRate (CASSANDRA-6591)
 * Add support for selectively varint encoding fields (CASSANDRA-9499, 9865)
 * Materialized Views (CASSANDRA-6477)
Merged from 2.2:
 * Avoid grouping sstables for anticompaction with DTCS (CASSANDRA-9900)
 * UDF / UDA execution time in trace (CASSANDRA-9723)
 * Fix broken internode SSL (CASSANDRA-9884)
Merged from 2.1:
 * Add new JMX methods to change local compaction strategy (CASSANDRA-9965)
 * Fix handling of enable/disable autocompaction (CASSANDRA-9899)
 * Add consistency level to tracing ouput (CASSANDRA-9827)
 * Remove repair snapshot leftover on startup (CASSANDRA-7357)
 * Use random nodes for batch log when only 2 racks (CASSANDRA-8735)
 * Ensure atomicity inside thrift and stream session (CASSANDRA-7757)
 * Fix nodetool info error when the node is not joined (CASSANDRA-9031)
Merged from 2.0:
 * Log when messages are dropped due to cross_node_timeout (CASSANDRA-9793)
 * Don't track hotness when opening from snapshot for validation (CASSANDRA-9382)


2.2.0
 * Allow the selection of columns together with aggregates (CASSANDRA-9767)
 * Fix cqlsh copy methods and other windows specific issues (CASSANDRA-9795)
 * Don't wrap byte arrays in SequentialWriter (CASSANDRA-9797)
 * sum() and avg() functions missing for smallint and tinyint types (CASSANDRA-9671)
 * Revert CASSANDRA-9542 (allow native functions in UDA) (CASSANDRA-9771)
Merged from 2.1:
 * Fix MarshalException when upgrading superColumn family (CASSANDRA-9582)
 * Fix broken logging for "empty" flushes in Memtable (CASSANDRA-9837)
 * Handle corrupt files on startup (CASSANDRA-9686)
 * Fix clientutil jar and tests (CASSANDRA-9760)
 * (cqlsh) Allow the SSL protocol version to be specified through the
    config file or environment variables (CASSANDRA-9544)
Merged from 2.0:
 * Add tool to find why expired sstables are not getting dropped (CASSANDRA-10015)
 * Remove erroneous pending HH tasks from tpstats/jmx (CASSANDRA-9129)
 * Don't cast expected bf size to an int (CASSANDRA-9959)
 * checkForEndpointCollision fails for legitimate collisions (CASSANDRA-9765)
 * Complete CASSANDRA-8448 fix (CASSANDRA-9519)
 * Don't include auth credentials in debug log (CASSANDRA-9682)
 * Can't transition from write survey to normal mode (CASSANDRA-9740)
 * Scrub (recover) sstables even when -Index.db is missing (CASSANDRA-9591)
 * Fix growing pending background compaction (CASSANDRA-9662)


2.2.0-rc2
 * Re-enable memory-mapped I/O on Windows (CASSANDRA-9658)
 * Warn when an extra-large partition is compacted (CASSANDRA-9643)
 * (cqlsh) Allow setting the initial connection timeout (CASSANDRA-9601)
 * BulkLoader has --transport-factory option but does not use it (CASSANDRA-9675)
 * Allow JMX over SSL directly from nodetool (CASSANDRA-9090)
 * Update cqlsh for UDFs (CASSANDRA-7556)
 * Change Windows kernel default timer resolution (CASSANDRA-9634)
 * Deprected sstable2json and json2sstable (CASSANDRA-9618)
 * Allow native functions in user-defined aggregates (CASSANDRA-9542)
 * Don't repair system_distributed by default (CASSANDRA-9621)
 * Fix mixing min, max, and count aggregates for blob type (CASSANRA-9622)
 * Rename class for DATE type in Java driver (CASSANDRA-9563)
 * Duplicate compilation of UDFs on coordinator (CASSANDRA-9475)
 * Fix connection leak in CqlRecordWriter (CASSANDRA-9576)
 * Mlockall before opening system sstables & remove boot_without_jna option (CASSANDRA-9573)
 * Add functions to convert timeuuid to date or time, deprecate dateOf and unixTimestampOf (CASSANDRA-9229)
 * Make sure we cancel non-compacting sstables from LifecycleTransaction (CASSANDRA-9566)
 * Fix deprecated repair JMX API (CASSANDRA-9570)
 * Add logback metrics (CASSANDRA-9378)
 * Update and refactor ant test/test-compression to run the tests in parallel (CASSANDRA-9583)
 * Fix upgrading to new directory for secondary index (CASSANDRA-9687)
Merged from 2.1:
 * (cqlsh) Fix bad check for CQL compatibility when DESCRIBE'ing
   COMPACT STORAGE tables with no clustering columns
 * Eliminate strong self-reference chains in sstable ref tidiers (CASSANDRA-9656)
 * Ensure StreamSession uses canonical sstable reader instances (CASSANDRA-9700)
 * Ensure memtable book keeping is not corrupted in the event we shrink usage (CASSANDRA-9681)
 * Update internal python driver for cqlsh (CASSANDRA-9064)
 * Fix IndexOutOfBoundsException when inserting tuple with too many
   elements using the string literal notation (CASSANDRA-9559)
 * Enable describe on indices (CASSANDRA-7814)
 * Fix incorrect result for IN queries where column not found (CASSANDRA-9540)
 * ColumnFamilyStore.selectAndReference may block during compaction (CASSANDRA-9637)
 * Fix bug in cardinality check when compacting (CASSANDRA-9580)
 * Fix memory leak in Ref due to ConcurrentLinkedQueue.remove() behaviour (CASSANDRA-9549)
 * Make rebuild only run one at a time (CASSANDRA-9119)
Merged from 2.0:
 * Avoid NPE in AuthSuccess#decode (CASSANDRA-9727)
 * Add listen_address to system.local (CASSANDRA-9603)
 * Bug fixes to resultset metadata construction (CASSANDRA-9636)
 * Fix setting 'durable_writes' in ALTER KEYSPACE (CASSANDRA-9560)
 * Avoids ballot clash in Paxos (CASSANDRA-9649)
 * Improve trace messages for RR (CASSANDRA-9479)
 * Fix suboptimal secondary index selection when restricted
   clustering column is also indexed (CASSANDRA-9631)
 * (cqlsh) Add min_threshold to DTCS option autocomplete (CASSANDRA-9385)
 * Fix error message when attempting to create an index on a column
   in a COMPACT STORAGE table with clustering columns (CASSANDRA-9527)
 * 'WITH WITH' in alter keyspace statements causes NPE (CASSANDRA-9565)
 * Expose some internals of SelectStatement for inspection (CASSANDRA-9532)
 * ArrivalWindow should use primitives (CASSANDRA-9496)
 * Periodically submit background compaction tasks (CASSANDRA-9592)
 * Set HAS_MORE_PAGES flag to false when PagingState is null (CASSANDRA-9571)


2.2.0-rc1
 * Compressed commit log should measure compressed space used (CASSANDRA-9095)
 * Fix comparison bug in CassandraRoleManager#collectRoles (CASSANDRA-9551)
 * Add tinyint,smallint,time,date support for UDFs (CASSANDRA-9400)
 * Deprecates SSTableSimpleWriter and SSTableSimpleUnsortedWriter (CASSANDRA-9546)
 * Empty INITCOND treated as null in aggregate (CASSANDRA-9457)
 * Remove use of Cell in Thrift MapReduce classes (CASSANDRA-8609)
 * Integrate pre-release Java Driver 2.2-rc1, custom build (CASSANDRA-9493)
 * Clean up gossiper logic for old versions (CASSANDRA-9370)
 * Fix custom payload coding/decoding to match the spec (CASSANDRA-9515)
 * ant test-all results incomplete when parsed (CASSANDRA-9463)
 * Disallow frozen<> types in function arguments and return types for
   clarity (CASSANDRA-9411)
 * Static Analysis to warn on unsafe use of Autocloseable instances (CASSANDRA-9431)
 * Update commitlog archiving examples now that commitlog segments are
   not recycled (CASSANDRA-9350)
 * Extend Transactional API to sstable lifecycle management (CASSANDRA-8568)
 * (cqlsh) Add support for native protocol 4 (CASSANDRA-9399)
 * Ensure that UDF and UDAs are keyspace-isolated (CASSANDRA-9409)
 * Revert CASSANDRA-7807 (tracing completion client notifications) (CASSANDRA-9429)
 * Add ability to stop compaction by ID (CASSANDRA-7207)
 * Let CassandraVersion handle SNAPSHOT version (CASSANDRA-9438)
Merged from 2.1:
 * (cqlsh) Fix using COPY through SOURCE or -f (CASSANDRA-9083)
 * Fix occasional lack of `system` keyspace in schema tables (CASSANDRA-8487)
 * Use ProtocolError code instead of ServerError code for native protocol
   error responses to unsupported protocol versions (CASSANDRA-9451)
 * Default commitlog_sync_batch_window_in_ms changed to 2ms (CASSANDRA-9504)
 * Fix empty partition assertion in unsorted sstable writing tools (CASSANDRA-9071)
 * Ensure truncate without snapshot cannot produce corrupt responses (CASSANDRA-9388)
 * Consistent error message when a table mixes counter and non-counter
   columns (CASSANDRA-9492)
 * Avoid getting unreadable keys during anticompaction (CASSANDRA-9508)
 * (cqlsh) Better float precision by default (CASSANDRA-9224)
 * Improve estimated row count (CASSANDRA-9107)
 * Optimize range tombstone memory footprint (CASSANDRA-8603)
 * Use configured gcgs in anticompaction (CASSANDRA-9397)
Merged from 2.0:
 * Don't accumulate more range than necessary in RangeTombstone.Tracker (CASSANDRA-9486)
 * Add broadcast and rpc addresses to system.local (CASSANDRA-9436)
 * Always mark sstable suspect when corrupted (CASSANDRA-9478)
 * Add database users and permissions to CQL3 documentation (CASSANDRA-7558)
 * Allow JVM_OPTS to be passed to standalone tools (CASSANDRA-5969)
 * Fix bad condition in RangeTombstoneList (CASSANDRA-9485)
 * Fix potential StackOverflow when setting CrcCheckChance over JMX (CASSANDRA-9488)
 * Fix null static columns in pages after the first, paged reversed
   queries (CASSANDRA-8502)
 * Fix counting cache serialization in request metrics (CASSANDRA-9466)
 * Add option not to validate atoms during scrub (CASSANDRA-9406)


2.2.0-beta1
 * Introduce Transactional API for internal state changes (CASSANDRA-8984)
 * Add a flag in cassandra.yaml to enable UDFs (CASSANDRA-9404)
 * Better support of null for UDF (CASSANDRA-8374)
 * Use ecj instead of javassist for UDFs (CASSANDRA-8241)
 * faster async logback configuration for tests (CASSANDRA-9376)
 * Add `smallint` and `tinyint` data types (CASSANDRA-8951)
 * Avoid thrift schema creation when native driver is used in stress tool (CASSANDRA-9374)
 * Make Functions.declared thread-safe
 * Add client warnings to native protocol v4 (CASSANDRA-8930)
 * Allow roles cache to be invalidated (CASSANDRA-8967)
 * Upgrade Snappy (CASSANDRA-9063)
 * Don't start Thrift rpc by default (CASSANDRA-9319)
 * Only stream from unrepaired sstables with incremental repair (CASSANDRA-8267)
 * Aggregate UDFs allow SFUNC return type to differ from STYPE if FFUNC specified (CASSANDRA-9321)
 * Remove Thrift dependencies in bundled tools (CASSANDRA-8358)
 * Disable memory mapping of hsperfdata file for JVM statistics (CASSANDRA-9242)
 * Add pre-startup checks to detect potential incompatibilities (CASSANDRA-8049)
 * Distinguish between null and unset in protocol v4 (CASSANDRA-7304)
 * Add user/role permissions for user-defined functions (CASSANDRA-7557)
 * Allow cassandra config to be updated to restart daemon without unloading classes (CASSANDRA-9046)
 * Don't initialize compaction writer before checking if iter is empty (CASSANDRA-9117)
 * Don't execute any functions at prepare-time (CASSANDRA-9037)
 * Share file handles between all instances of a SegmentedFile (CASSANDRA-8893)
 * Make it possible to major compact LCS (CASSANDRA-7272)
 * Make FunctionExecutionException extend RequestExecutionException
   (CASSANDRA-9055)
 * Add support for SELECT JSON, INSERT JSON syntax and new toJson(), fromJson()
   functions (CASSANDRA-7970)
 * Optimise max purgeable timestamp calculation in compaction (CASSANDRA-8920)
 * Constrain internode message buffer sizes, and improve IO class hierarchy (CASSANDRA-8670)
 * New tool added to validate all sstables in a node (CASSANDRA-5791)
 * Push notification when tracing completes for an operation (CASSANDRA-7807)
 * Delay "node up" and "node added" notifications until native protocol server is started (CASSANDRA-8236)
 * Compressed Commit Log (CASSANDRA-6809)
 * Optimise IntervalTree (CASSANDRA-8988)
 * Add a key-value payload for third party usage (CASSANDRA-8553, 9212)
 * Bump metrics-reporter-config dependency for metrics 3.0 (CASSANDRA-8149)
 * Partition intra-cluster message streams by size, not type (CASSANDRA-8789)
 * Add WriteFailureException to native protocol, notify coordinator of
   write failures (CASSANDRA-8592)
 * Convert SequentialWriter to nio (CASSANDRA-8709)
 * Add role based access control (CASSANDRA-7653, 8650, 7216, 8760, 8849, 8761, 8850)
 * Record client ip address in tracing sessions (CASSANDRA-8162)
 * Indicate partition key columns in response metadata for prepared
   statements (CASSANDRA-7660)
 * Merge UUIDType and TimeUUIDType parse logic (CASSANDRA-8759)
 * Avoid memory allocation when searching index summary (CASSANDRA-8793)
 * Optimise (Time)?UUIDType Comparisons (CASSANDRA-8730)
 * Make CRC32Ex into a separate maven dependency (CASSANDRA-8836)
 * Use preloaded jemalloc w/ Unsafe (CASSANDRA-8714, 9197)
 * Avoid accessing partitioner through StorageProxy (CASSANDRA-8244, 8268)
 * Upgrade Metrics library and remove depricated metrics (CASSANDRA-5657)
 * Serializing Row cache alternative, fully off heap (CASSANDRA-7438)
 * Duplicate rows returned when in clause has repeated values (CASSANDRA-6706)
 * Make CassandraException unchecked, extend RuntimeException (CASSANDRA-8560)
 * Support direct buffer decompression for reads (CASSANDRA-8464)
 * DirectByteBuffer compatible LZ4 methods (CASSANDRA-7039)
 * Group sstables for anticompaction correctly (CASSANDRA-8578)
 * Add ReadFailureException to native protocol, respond
   immediately when replicas encounter errors while handling
   a read request (CASSANDRA-7886)
 * Switch CommitLogSegment from RandomAccessFile to nio (CASSANDRA-8308)
 * Allow mixing token and partition key restrictions (CASSANDRA-7016)
 * Support index key/value entries on map collections (CASSANDRA-8473)
 * Modernize schema tables (CASSANDRA-8261)
 * Support for user-defined aggregation functions (CASSANDRA-8053)
 * Fix NPE in SelectStatement with empty IN values (CASSANDRA-8419)
 * Refactor SelectStatement, return IN results in natural order instead
   of IN value list order and ignore duplicate values in partition key IN restrictions (CASSANDRA-7981)
 * Support UDTs, tuples, and collections in user-defined
   functions (CASSANDRA-7563)
 * Fix aggregate fn results on empty selection, result column name,
   and cqlsh parsing (CASSANDRA-8229)
 * Mark sstables as repaired after full repair (CASSANDRA-7586)
 * Extend Descriptor to include a format value and refactor reader/writer
   APIs (CASSANDRA-7443)
 * Integrate JMH for microbenchmarks (CASSANDRA-8151)
 * Keep sstable levels when bootstrapping (CASSANDRA-7460)
 * Add Sigar library and perform basic OS settings check on startup (CASSANDRA-7838)
 * Support for aggregation functions (CASSANDRA-4914)
 * Remove cassandra-cli (CASSANDRA-7920)
 * Accept dollar quoted strings in CQL (CASSANDRA-7769)
 * Make assassinate a first class command (CASSANDRA-7935)
 * Support IN clause on any partition key column (CASSANDRA-7855)
 * Support IN clause on any clustering column (CASSANDRA-4762)
 * Improve compaction logging (CASSANDRA-7818)
 * Remove YamlFileNetworkTopologySnitch (CASSANDRA-7917)
 * Do anticompaction in groups (CASSANDRA-6851)
 * Support user-defined functions (CASSANDRA-7395, 7526, 7562, 7740, 7781, 7929,
   7924, 7812, 8063, 7813, 7708)
 * Permit configurable timestamps with cassandra-stress (CASSANDRA-7416)
 * Move sstable RandomAccessReader to nio2, which allows using the
   FILE_SHARE_DELETE flag on Windows (CASSANDRA-4050)
 * Remove CQL2 (CASSANDRA-5918)
 * Optimize fetching multiple cells by name (CASSANDRA-6933)
 * Allow compilation in java 8 (CASSANDRA-7028)
 * Make incremental repair default (CASSANDRA-7250)
 * Enable code coverage thru JaCoCo (CASSANDRA-7226)
 * Switch external naming of 'column families' to 'tables' (CASSANDRA-4369)
 * Shorten SSTable path (CASSANDRA-6962)
 * Use unsafe mutations for most unit tests (CASSANDRA-6969)
 * Fix race condition during calculation of pending ranges (CASSANDRA-7390)
 * Fail on very large batch sizes (CASSANDRA-8011)
 * Improve concurrency of repair (CASSANDRA-6455, 8208, 9145)
 * Select optimal CRC32 implementation at runtime (CASSANDRA-8614)
 * Evaluate MurmurHash of Token once per query (CASSANDRA-7096)
 * Generalize progress reporting (CASSANDRA-8901)
 * Resumable bootstrap streaming (CASSANDRA-8838, CASSANDRA-8942)
 * Allow scrub for secondary index (CASSANDRA-5174)
 * Save repair data to system table (CASSANDRA-5839)
 * fix nodetool names that reference column families (CASSANDRA-8872)
 Merged from 2.1:
 * Warn on misuse of unlogged batches (CASSANDRA-9282)
 * Failure detector detects and ignores local pauses (CASSANDRA-9183)
 * Add utility class to support for rate limiting a given log statement (CASSANDRA-9029)
 * Add missing consistency levels to cassandra-stess (CASSANDRA-9361)
 * Fix commitlog getCompletedTasks to not increment (CASSANDRA-9339)
 * Fix for harmless exceptions logged as ERROR (CASSANDRA-8564)
 * Delete processed sstables in sstablesplit/sstableupgrade (CASSANDRA-8606)
 * Improve sstable exclusion from partition tombstones (CASSANDRA-9298)
 * Validate the indexed column rather than the cell's contents for 2i (CASSANDRA-9057)
 * Add support for top-k custom 2i queries (CASSANDRA-8717)
 * Fix error when dropping table during compaction (CASSANDRA-9251)
 * cassandra-stress supports validation operations over user profiles (CASSANDRA-8773)
 * Add support for rate limiting log messages (CASSANDRA-9029)
 * Log the partition key with tombstone warnings (CASSANDRA-8561)
 * Reduce runWithCompactionsDisabled poll interval to 1ms (CASSANDRA-9271)
 * Fix PITR commitlog replay (CASSANDRA-9195)
 * GCInspector logs very different times (CASSANDRA-9124)
 * Fix deleting from an empty list (CASSANDRA-9198)
 * Update tuple and collection types that use a user-defined type when that UDT
   is modified (CASSANDRA-9148, CASSANDRA-9192)
 * Use higher timeout for prepair and snapshot in repair (CASSANDRA-9261)
 * Fix anticompaction blocking ANTI_ENTROPY stage (CASSANDRA-9151)
 * Repair waits for anticompaction to finish (CASSANDRA-9097)
 * Fix streaming not holding ref when stream error (CASSANDRA-9295)
 * Fix canonical view returning early opened SSTables (CASSANDRA-9396)
Merged from 2.0:
 * (cqlsh) Add LOGIN command to switch users (CASSANDRA-7212)
 * Clone SliceQueryFilter in AbstractReadCommand implementations (CASSANDRA-8940)
 * Push correct protocol notification for DROP INDEX (CASSANDRA-9310)
 * token-generator - generated tokens too long (CASSANDRA-9300)
 * Fix counting of tombstones for TombstoneOverwhelmingException (CASSANDRA-9299)
 * Fix ReconnectableSnitch reconnecting to peers during upgrade (CASSANDRA-6702)
 * Include keyspace and table name in error log for collections over the size
   limit (CASSANDRA-9286)
 * Avoid potential overlap in LCS with single-partition sstables (CASSANDRA-9322)
 * Log warning message when a table is queried before the schema has fully
   propagated (CASSANDRA-9136)
 * Overload SecondaryIndex#indexes to accept the column definition (CASSANDRA-9314)
 * (cqlsh) Add SERIAL and LOCAL_SERIAL consistency levels (CASSANDRA-8051)
 * Fix index selection during rebuild with certain table layouts (CASSANDRA-9281)
 * Fix partition-level-delete-only workload accounting (CASSANDRA-9194)
 * Allow scrub to handle corrupted compressed chunks (CASSANDRA-9140)
 * Fix assertion error when resetlocalschema is run during repair (CASSANDRA-9249)
 * Disable single sstable tombstone compactions for DTCS by default (CASSANDRA-9234)
 * IncomingTcpConnection thread is not named (CASSANDRA-9262)
 * Close incoming connections when MessagingService is stopped (CASSANDRA-9238)
 * Fix streaming hang when retrying (CASSANDRA-9132)


2.1.5
 * Re-add deprecated cold_reads_to_omit param for backwards compat (CASSANDRA-9203)
 * Make anticompaction visible in compactionstats (CASSANDRA-9098)
 * Improve nodetool getendpoints documentation about the partition
   key parameter (CASSANDRA-6458)
 * Don't check other keyspaces for schema changes when an user-defined
   type is altered (CASSANDRA-9187)
 * Add generate-idea-files target to build.xml (CASSANDRA-9123)
 * Allow takeColumnFamilySnapshot to take a list of tables (CASSANDRA-8348)
 * Limit major sstable operations to their canonical representation (CASSANDRA-8669)
 * cqlsh: Add tests for INSERT and UPDATE tab completion (CASSANDRA-9125)
 * cqlsh: quote column names when needed in COPY FROM inserts (CASSANDRA-9080)
 * Do not load read meter for offline operations (CASSANDRA-9082)
 * cqlsh: Make CompositeType data readable (CASSANDRA-8919)
 * cqlsh: Fix display of triggers (CASSANDRA-9081)
 * Fix NullPointerException when deleting or setting an element by index on
   a null list collection (CASSANDRA-9077)
 * Buffer bloom filter serialization (CASSANDRA-9066)
 * Fix anti-compaction target bloom filter size (CASSANDRA-9060)
 * Make FROZEN and TUPLE unreserved keywords in CQL (CASSANDRA-9047)
 * Prevent AssertionError from SizeEstimatesRecorder (CASSANDRA-9034)
 * Avoid overwriting index summaries for sstables with an older format that
   does not support downsampling; rebuild summaries on startup when this
   is detected (CASSANDRA-8993)
 * Fix potential data loss in CompressedSequentialWriter (CASSANDRA-8949)
 * Make PasswordAuthenticator number of hashing rounds configurable (CASSANDRA-8085)
 * Fix AssertionError when binding nested collections in DELETE (CASSANDRA-8900)
 * Check for overlap with non-early sstables in LCS (CASSANDRA-8739)
 * Only calculate max purgable timestamp if we have to (CASSANDRA-8914)
 * (cqlsh) Greatly improve performance of COPY FROM (CASSANDRA-8225)
 * IndexSummary effectiveIndexInterval is now a guideline, not a rule (CASSANDRA-8993)
 * Use correct bounds for page cache eviction of compressed files (CASSANDRA-8746)
 * SSTableScanner enforces its bounds (CASSANDRA-8946)
 * Cleanup cell equality (CASSANDRA-8947)
 * Introduce intra-cluster message coalescing (CASSANDRA-8692)
 * DatabaseDescriptor throws NPE when rpc_interface is used (CASSANDRA-8839)
 * Don't check if an sstable is live for offline compactions (CASSANDRA-8841)
 * Don't set clientMode in SSTableLoader (CASSANDRA-8238)
 * Fix SSTableRewriter with disabled early open (CASSANDRA-8535)
 * Fix cassandra-stress so it respects the CL passed in user mode (CASSANDRA-8948)
 * Fix rare NPE in ColumnDefinition#hasIndexOption() (CASSANDRA-8786)
 * cassandra-stress reports per-operation statistics, plus misc (CASSANDRA-8769)
 * Add SimpleDate (cql date) and Time (cql time) types (CASSANDRA-7523)
 * Use long for key count in cfstats (CASSANDRA-8913)
 * Make SSTableRewriter.abort() more robust to failure (CASSANDRA-8832)
 * Remove cold_reads_to_omit from STCS (CASSANDRA-8860)
 * Make EstimatedHistogram#percentile() use ceil instead of floor (CASSANDRA-8883)
 * Fix top partitions reporting wrong cardinality (CASSANDRA-8834)
 * Fix rare NPE in KeyCacheSerializer (CASSANDRA-8067)
 * Pick sstables for validation as late as possible inc repairs (CASSANDRA-8366)
 * Fix commitlog getPendingTasks to not increment (CASSANDRA-8862)
 * Fix parallelism adjustment in range and secondary index queries
   when the first fetch does not satisfy the limit (CASSANDRA-8856)
 * Check if the filtered sstables is non-empty in STCS (CASSANDRA-8843)
 * Upgrade java-driver used for cassandra-stress (CASSANDRA-8842)
 * Fix CommitLog.forceRecycleAllSegments() memory access error (CASSANDRA-8812)
 * Improve assertions in Memory (CASSANDRA-8792)
 * Fix SSTableRewriter cleanup (CASSANDRA-8802)
 * Introduce SafeMemory for CompressionMetadata.Writer (CASSANDRA-8758)
 * 'nodetool info' prints exception against older node (CASSANDRA-8796)
 * Ensure SSTableReader.last corresponds exactly with the file end (CASSANDRA-8750)
 * Make SSTableWriter.openEarly more robust and obvious (CASSANDRA-8747)
 * Enforce SSTableReader.first/last (CASSANDRA-8744)
 * Cleanup SegmentedFile API (CASSANDRA-8749)
 * Avoid overlap with early compaction replacement (CASSANDRA-8683)
 * Safer Resource Management++ (CASSANDRA-8707)
 * Write partition size estimates into a system table (CASSANDRA-7688)
 * cqlsh: Fix keys() and full() collection indexes in DESCRIBE output
   (CASSANDRA-8154)
 * Show progress of streaming in nodetool netstats (CASSANDRA-8886)
 * IndexSummaryBuilder utilises offheap memory, and shares data between
   each IndexSummary opened from it (CASSANDRA-8757)
 * markCompacting only succeeds if the exact SSTableReader instances being
   marked are in the live set (CASSANDRA-8689)
 * cassandra-stress support for varint (CASSANDRA-8882)
 * Fix Adler32 digest for compressed sstables (CASSANDRA-8778)
 * Add nodetool statushandoff/statusbackup (CASSANDRA-8912)
 * Use stdout for progress and stats in sstableloader (CASSANDRA-8982)
 * Correctly identify 2i datadir from older versions (CASSANDRA-9116)
Merged from 2.0:
 * Ignore gossip SYNs after shutdown (CASSANDRA-9238)
 * Avoid overflow when calculating max sstable size in LCS (CASSANDRA-9235)
 * Make sstable blacklisting work with compression (CASSANDRA-9138)
 * Do not attempt to rebuild indexes if no index accepts any column (CASSANDRA-9196)
 * Don't initiate snitch reconnection for dead states (CASSANDRA-7292)
 * Fix ArrayIndexOutOfBoundsException in CQLSSTableWriter (CASSANDRA-8978)
 * Add shutdown gossip state to prevent timeouts during rolling restarts (CASSANDRA-8336)
 * Fix running with java.net.preferIPv6Addresses=true (CASSANDRA-9137)
 * Fix failed bootstrap/replace attempts being persisted in system.peers (CASSANDRA-9180)
 * Flush system.IndexInfo after marking index built (CASSANDRA-9128)
 * Fix updates to min/max_compaction_threshold through cassandra-cli
   (CASSANDRA-8102)
 * Don't include tmp files when doing offline relevel (CASSANDRA-9088)
 * Use the proper CAS WriteType when finishing a previous round during Paxos
   preparation (CASSANDRA-8672)
 * Avoid race in cancelling compactions (CASSANDRA-9070)
 * More aggressive check for expired sstables in DTCS (CASSANDRA-8359)
 * Fix ignored index_interval change in ALTER TABLE statements (CASSANDRA-7976)
 * Do more aggressive compaction in old time windows in DTCS (CASSANDRA-8360)
 * java.lang.AssertionError when reading saved cache (CASSANDRA-8740)
 * "disk full" when running cleanup (CASSANDRA-9036)
 * Lower logging level from ERROR to DEBUG when a scheduled schema pull
   cannot be completed due to a node being down (CASSANDRA-9032)
 * Fix MOVED_NODE client event (CASSANDRA-8516)
 * Allow overriding MAX_OUTSTANDING_REPLAY_COUNT (CASSANDRA-7533)
 * Fix malformed JMX ObjectName containing IPv6 addresses (CASSANDRA-9027)
 * (cqlsh) Allow increasing CSV field size limit through
   cqlshrc config option (CASSANDRA-8934)
 * Stop logging range tombstones when exceeding the threshold
   (CASSANDRA-8559)
 * Fix NullPointerException when nodetool getendpoints is run
   against invalid keyspaces or tables (CASSANDRA-8950)
 * Allow specifying the tmp dir (CASSANDRA-7712)
 * Improve compaction estimated tasks estimation (CASSANDRA-8904)
 * Fix duplicate up/down messages sent to native clients (CASSANDRA-7816)
 * Expose commit log archive status via JMX (CASSANDRA-8734)
 * Provide better exceptions for invalid replication strategy parameters
   (CASSANDRA-8909)
 * Fix regression in mixed single and multi-column relation support for
   SELECT statements (CASSANDRA-8613)
 * Add ability to limit number of native connections (CASSANDRA-8086)
 * Fix CQLSSTableWriter throwing exception and spawning threads
   (CASSANDRA-8808)
 * Fix MT mismatch between empty and GC-able data (CASSANDRA-8979)
 * Fix incorrect validation when snapshotting single table (CASSANDRA-8056)
 * Add offline tool to relevel sstables (CASSANDRA-8301)
 * Preserve stream ID for more protocol errors (CASSANDRA-8848)
 * Fix combining token() function with multi-column relations on
   clustering columns (CASSANDRA-8797)
 * Make CFS.markReferenced() resistant to bad refcounting (CASSANDRA-8829)
 * Fix StreamTransferTask abort/complete bad refcounting (CASSANDRA-8815)
 * Fix AssertionError when querying a DESC clustering ordered
   table with ASC ordering and paging (CASSANDRA-8767)
 * AssertionError: "Memory was freed" when running cleanup (CASSANDRA-8716)
 * Make it possible to set max_sstable_age to fractional days (CASSANDRA-8406)
 * Fix some multi-column relations with indexes on some clustering
   columns (CASSANDRA-8275)
 * Fix memory leak in SSTableSimple*Writer and SSTableReader.validate()
   (CASSANDRA-8748)
 * Throw OOM if allocating memory fails to return a valid pointer (CASSANDRA-8726)
 * Fix SSTableSimpleUnsortedWriter ConcurrentModificationException (CASSANDRA-8619)
 * 'nodetool info' prints exception against older node (CASSANDRA-8796)
 * Ensure SSTableSimpleUnsortedWriter.close() terminates if
   disk writer has crashed (CASSANDRA-8807)


2.1.4
 * Bind JMX to localhost unless explicitly configured otherwise (CASSANDRA-9085)


2.1.3
 * Fix HSHA/offheap_objects corruption (CASSANDRA-8719)
 * Upgrade libthrift to 0.9.2 (CASSANDRA-8685)
 * Don't use the shared ref in sstableloader (CASSANDRA-8704)
 * Purge internal prepared statements if related tables or
   keyspaces are dropped (CASSANDRA-8693)
 * (cqlsh) Handle unicode BOM at start of files (CASSANDRA-8638)
 * Stop compactions before exiting offline tools (CASSANDRA-8623)
 * Update tools/stress/README.txt to match current behaviour (CASSANDRA-7933)
 * Fix schema from Thrift conversion with empty metadata (CASSANDRA-8695)
 * Safer Resource Management (CASSANDRA-7705)
 * Make sure we compact highly overlapping cold sstables with
   STCS (CASSANDRA-8635)
 * rpc_interface and listen_interface generate NPE on startup when specified
   interface doesn't exist (CASSANDRA-8677)
 * Fix ArrayIndexOutOfBoundsException in nodetool cfhistograms (CASSANDRA-8514)
 * Switch from yammer metrics for nodetool cf/proxy histograms (CASSANDRA-8662)
 * Make sure we don't add tmplink files to the compaction
   strategy (CASSANDRA-8580)
 * (cqlsh) Handle maps with blob keys (CASSANDRA-8372)
 * (cqlsh) Handle DynamicCompositeType schemas correctly (CASSANDRA-8563)
 * Duplicate rows returned when in clause has repeated values (CASSANDRA-6706)
 * Add tooling to detect hot partitions (CASSANDRA-7974)
 * Fix cassandra-stress user-mode truncation of partition generation (CASSANDRA-8608)
 * Only stream from unrepaired sstables during inc repair (CASSANDRA-8267)
 * Don't allow starting multiple inc repairs on the same sstables (CASSANDRA-8316)
 * Invalidate prepared BATCH statements when related tables
   or keyspaces are dropped (CASSANDRA-8652)
 * Fix missing results in secondary index queries on collections
   with ALLOW FILTERING (CASSANDRA-8421)
 * Expose EstimatedHistogram metrics for range slices (CASSANDRA-8627)
 * (cqlsh) Escape clqshrc passwords properly (CASSANDRA-8618)
 * Fix NPE when passing wrong argument in ALTER TABLE statement (CASSANDRA-8355)
 * Pig: Refactor and deprecate CqlStorage (CASSANDRA-8599)
 * Don't reuse the same cleanup strategy for all sstables (CASSANDRA-8537)
 * Fix case-sensitivity of index name on CREATE and DROP INDEX
   statements (CASSANDRA-8365)
 * Better detection/logging for corruption in compressed sstables (CASSANDRA-8192)
 * Use the correct repairedAt value when closing writer (CASSANDRA-8570)
 * (cqlsh) Handle a schema mismatch being detected on startup (CASSANDRA-8512)
 * Properly calculate expected write size during compaction (CASSANDRA-8532)
 * Invalidate affected prepared statements when a table's columns
   are altered (CASSANDRA-7910)
 * Stress - user defined writes should populate sequentally (CASSANDRA-8524)
 * Fix regression in SSTableRewriter causing some rows to become unreadable
   during compaction (CASSANDRA-8429)
 * Run major compactions for repaired/unrepaired in parallel (CASSANDRA-8510)
 * (cqlsh) Fix compression options in DESCRIBE TABLE output when compression
   is disabled (CASSANDRA-8288)
 * (cqlsh) Fix DESCRIBE output after keyspaces are altered (CASSANDRA-7623)
 * Make sure we set lastCompactedKey correctly (CASSANDRA-8463)
 * (cqlsh) Fix output of CONSISTENCY command (CASSANDRA-8507)
 * (cqlsh) Fixed the handling of LIST statements (CASSANDRA-8370)
 * Make sstablescrub check leveled manifest again (CASSANDRA-8432)
 * Check first/last keys in sstable when giving out positions (CASSANDRA-8458)
 * Disable mmap on Windows (CASSANDRA-6993)
 * Add missing ConsistencyLevels to cassandra-stress (CASSANDRA-8253)
 * Add auth support to cassandra-stress (CASSANDRA-7985)
 * Fix ArrayIndexOutOfBoundsException when generating error message
   for some CQL syntax errors (CASSANDRA-8455)
 * Scale memtable slab allocation logarithmically (CASSANDRA-7882)
 * cassandra-stress simultaneous inserts over same seed (CASSANDRA-7964)
 * Reduce cassandra-stress sampling memory requirements (CASSANDRA-7926)
 * Ensure memtable flush cannot expire commit log entries from its future (CASSANDRA-8383)
 * Make read "defrag" async to reclaim memtables (CASSANDRA-8459)
 * Remove tmplink files for offline compactions (CASSANDRA-8321)
 * Reduce maxHintsInProgress (CASSANDRA-8415)
 * BTree updates may call provided update function twice (CASSANDRA-8018)
 * Release sstable references after anticompaction (CASSANDRA-8386)
 * Handle abort() in SSTableRewriter properly (CASSANDRA-8320)
 * Centralize shared executors (CASSANDRA-8055)
 * Fix filtering for CONTAINS (KEY) relations on frozen collection
   clustering columns when the query is restricted to a single
   partition (CASSANDRA-8203)
 * Do more aggressive entire-sstable TTL expiry checks (CASSANDRA-8243)
 * Add more log info if readMeter is null (CASSANDRA-8238)
 * add check of the system wall clock time at startup (CASSANDRA-8305)
 * Support for frozen collections (CASSANDRA-7859)
 * Fix overflow on histogram computation (CASSANDRA-8028)
 * Have paxos reuse the timestamp generation of normal queries (CASSANDRA-7801)
 * Fix incremental repair not remove parent session on remote (CASSANDRA-8291)
 * Improve JBOD disk utilization (CASSANDRA-7386)
 * Log failed host when preparing incremental repair (CASSANDRA-8228)
 * Force config client mode in CQLSSTableWriter (CASSANDRA-8281)
 * Fix sstableupgrade throws exception (CASSANDRA-8688)
 * Fix hang when repairing empty keyspace (CASSANDRA-8694)
Merged from 2.0:
 * Fix IllegalArgumentException in dynamic snitch (CASSANDRA-8448)
 * Add support for UPDATE ... IF EXISTS (CASSANDRA-8610)
 * Fix reversal of list prepends (CASSANDRA-8733)
 * Prevent non-zero default_time_to_live on tables with counters
   (CASSANDRA-8678)
 * Fix SSTableSimpleUnsortedWriter ConcurrentModificationException
   (CASSANDRA-8619)
 * Round up time deltas lower than 1ms in BulkLoader (CASSANDRA-8645)
 * Add batch remove iterator to ABSC (CASSANDRA-8414, 8666)
 * Round up time deltas lower than 1ms in BulkLoader (CASSANDRA-8645)
 * Fix isClientMode check in Keyspace (CASSANDRA-8687)
 * Use more efficient slice size for querying internal secondary
   index tables (CASSANDRA-8550)
 * Fix potentially returning deleted rows with range tombstone (CASSANDRA-8558)
 * Check for available disk space before starting a compaction (CASSANDRA-8562)
 * Fix DISTINCT queries with LIMITs or paging when some partitions
   contain only tombstones (CASSANDRA-8490)
 * Introduce background cache refreshing to permissions cache
   (CASSANDRA-8194)
 * Fix race condition in StreamTransferTask that could lead to
   infinite loops and premature sstable deletion (CASSANDRA-7704)
 * Add an extra version check to MigrationTask (CASSANDRA-8462)
 * Ensure SSTableWriter cleans up properly after failure (CASSANDRA-8499)
 * Increase bf true positive count on key cache hit (CASSANDRA-8525)
 * Move MeteredFlusher to its own thread (CASSANDRA-8485)
 * Fix non-distinct results in DISTNCT queries on static columns when
   paging is enabled (CASSANDRA-8087)
 * Move all hints related tasks to hints internal executor (CASSANDRA-8285)
 * Fix paging for multi-partition IN queries (CASSANDRA-8408)
 * Fix MOVED_NODE topology event never being emitted when a node
   moves its token (CASSANDRA-8373)
 * Fix validation of indexes in COMPACT tables (CASSANDRA-8156)
 * Avoid StackOverflowError when a large list of IN values
   is used for a clustering column (CASSANDRA-8410)
 * Fix NPE when writetime() or ttl() calls are wrapped by
   another function call (CASSANDRA-8451)
 * Fix NPE after dropping a keyspace (CASSANDRA-8332)
 * Fix error message on read repair timeouts (CASSANDRA-7947)
 * Default DTCS base_time_seconds changed to 60 (CASSANDRA-8417)
 * Refuse Paxos operation with more than one pending endpoint (CASSANDRA-8346, 8640)
 * Throw correct exception when trying to bind a keyspace or table
   name (CASSANDRA-6952)
 * Make HHOM.compact synchronized (CASSANDRA-8416)
 * cancel latency-sampling task when CF is dropped (CASSANDRA-8401)
 * don't block SocketThread for MessagingService (CASSANDRA-8188)
 * Increase quarantine delay on replacement (CASSANDRA-8260)
 * Expose off-heap memory usage stats (CASSANDRA-7897)
 * Ignore Paxos commits for truncated tables (CASSANDRA-7538)
 * Validate size of indexed column values (CASSANDRA-8280)
 * Make LCS split compaction results over all data directories (CASSANDRA-8329)
 * Fix some failing queries that use multi-column relations
   on COMPACT STORAGE tables (CASSANDRA-8264)
 * Fix InvalidRequestException with ORDER BY (CASSANDRA-8286)
 * Disable SSLv3 for POODLE (CASSANDRA-8265)
 * Fix millisecond timestamps in Tracing (CASSANDRA-8297)
 * Include keyspace name in error message when there are insufficient
   live nodes to stream from (CASSANDRA-8221)
 * Avoid overlap in L1 when L0 contains many nonoverlapping
   sstables (CASSANDRA-8211)
 * Improve PropertyFileSnitch logging (CASSANDRA-8183)
 * Add DC-aware sequential repair (CASSANDRA-8193)
 * Use live sstables in snapshot repair if possible (CASSANDRA-8312)
 * Fix hints serialized size calculation (CASSANDRA-8587)


2.1.2
 * (cqlsh) parse_for_table_meta errors out on queries with undefined
   grammars (CASSANDRA-8262)
 * (cqlsh) Fix SELECT ... TOKEN() function broken in C* 2.1.1 (CASSANDRA-8258)
 * Fix Cassandra crash when running on JDK8 update 40 (CASSANDRA-8209)
 * Optimize partitioner tokens (CASSANDRA-8230)
 * Improve compaction of repaired/unrepaired sstables (CASSANDRA-8004)
 * Make cache serializers pluggable (CASSANDRA-8096)
 * Fix issues with CONTAINS (KEY) queries on secondary indexes
   (CASSANDRA-8147)
 * Fix read-rate tracking of sstables for some queries (CASSANDRA-8239)
 * Fix default timestamp in QueryOptions (CASSANDRA-8246)
 * Set socket timeout when reading remote version (CASSANDRA-8188)
 * Refactor how we track live size (CASSANDRA-7852)
 * Make sure unfinished compaction files are removed (CASSANDRA-8124)
 * Fix shutdown when run as Windows service (CASSANDRA-8136)
 * Fix DESCRIBE TABLE with custom indexes (CASSANDRA-8031)
 * Fix race in RecoveryManagerTest (CASSANDRA-8176)
 * Avoid IllegalArgumentException while sorting sstables in
   IndexSummaryManager (CASSANDRA-8182)
 * Shutdown JVM on file descriptor exhaustion (CASSANDRA-7579)
 * Add 'die' policy for commit log and disk failure (CASSANDRA-7927)
 * Fix installing as service on Windows (CASSANDRA-8115)
 * Fix CREATE TABLE for CQL2 (CASSANDRA-8144)
 * Avoid boxing in ColumnStats min/max trackers (CASSANDRA-8109)
Merged from 2.0:
 * Correctly handle non-text column names in cql3 (CASSANDRA-8178)
 * Fix deletion for indexes on primary key columns (CASSANDRA-8206)
 * Add 'nodetool statusgossip' (CASSANDRA-8125)
 * Improve client notification that nodes are ready for requests (CASSANDRA-7510)
 * Handle negative timestamp in writetime method (CASSANDRA-8139)
 * Pig: Remove errant LIMIT clause in CqlNativeStorage (CASSANDRA-8166)
 * Throw ConfigurationException when hsha is used with the default
   rpc_max_threads setting of 'unlimited' (CASSANDRA-8116)
 * Allow concurrent writing of the same table in the same JVM using
   CQLSSTableWriter (CASSANDRA-7463)
 * Fix totalDiskSpaceUsed calculation (CASSANDRA-8205)


2.1.1
 * Fix spin loop in AtomicSortedColumns (CASSANDRA-7546)
 * Dont notify when replacing tmplink files (CASSANDRA-8157)
 * Fix validation with multiple CONTAINS clause (CASSANDRA-8131)
 * Fix validation of collections in TriggerExecutor (CASSANDRA-8146)
 * Fix IllegalArgumentException when a list of IN values containing tuples
   is passed as a single arg to a prepared statement with the v1 or v2
   protocol (CASSANDRA-8062)
 * Fix ClassCastException in DISTINCT query on static columns with
   query paging (CASSANDRA-8108)
 * Fix NPE on null nested UDT inside a set (CASSANDRA-8105)
 * Fix exception when querying secondary index on set items or map keys
   when some clustering columns are specified (CASSANDRA-8073)
 * Send proper error response when there is an error during native
   protocol message decode (CASSANDRA-8118)
 * Gossip should ignore generation numbers too far in the future (CASSANDRA-8113)
 * Fix NPE when creating a table with frozen sets, lists (CASSANDRA-8104)
 * Fix high memory use due to tracking reads on incrementally opened sstable
   readers (CASSANDRA-8066)
 * Fix EXECUTE request with skipMetadata=false returning no metadata
   (CASSANDRA-8054)
 * Allow concurrent use of CQLBulkOutputFormat (CASSANDRA-7776)
 * Shutdown JVM on OOM (CASSANDRA-7507)
 * Upgrade netty version and enable epoll event loop (CASSANDRA-7761)
 * Don't duplicate sstables smaller than split size when using
   the sstablesplitter tool (CASSANDRA-7616)
 * Avoid re-parsing already prepared statements (CASSANDRA-7923)
 * Fix some Thrift slice deletions and updates of COMPACT STORAGE
   tables with some clustering columns omitted (CASSANDRA-7990)
 * Fix filtering for CONTAINS on sets (CASSANDRA-8033)
 * Properly track added size (CASSANDRA-7239)
 * Allow compilation in java 8 (CASSANDRA-7208)
 * Fix Assertion error on RangeTombstoneList diff (CASSANDRA-8013)
 * Release references to overlapping sstables during compaction (CASSANDRA-7819)
 * Send notification when opening compaction results early (CASSANDRA-8034)
 * Make native server start block until properly bound (CASSANDRA-7885)
 * (cqlsh) Fix IPv6 support (CASSANDRA-7988)
 * Ignore fat clients when checking for endpoint collision (CASSANDRA-7939)
 * Make sstablerepairedset take a list of files (CASSANDRA-7995)
 * (cqlsh) Tab completeion for indexes on map keys (CASSANDRA-7972)
 * (cqlsh) Fix UDT field selection in select clause (CASSANDRA-7891)
 * Fix resource leak in event of corrupt sstable
 * (cqlsh) Add command line option for cqlshrc file path (CASSANDRA-7131)
 * Provide visibility into prepared statements churn (CASSANDRA-7921, CASSANDRA-7930)
 * Invalidate prepared statements when their keyspace or table is
   dropped (CASSANDRA-7566)
 * cassandra-stress: fix support for NetworkTopologyStrategy (CASSANDRA-7945)
 * Fix saving caches when a table is dropped (CASSANDRA-7784)
 * Add better error checking of new stress profile (CASSANDRA-7716)
 * Use ThreadLocalRandom and remove FBUtilities.threadLocalRandom (CASSANDRA-7934)
 * Prevent operator mistakes due to simultaneous bootstrap (CASSANDRA-7069)
 * cassandra-stress supports whitelist mode for node config (CASSANDRA-7658)
 * GCInspector more closely tracks GC; cassandra-stress and nodetool report it (CASSANDRA-7916)
 * nodetool won't output bogus ownership info without a keyspace (CASSANDRA-7173)
 * Add human readable option to nodetool commands (CASSANDRA-5433)
 * Don't try to set repairedAt on old sstables (CASSANDRA-7913)
 * Add metrics for tracking PreparedStatement use (CASSANDRA-7719)
 * (cqlsh) tab-completion for triggers (CASSANDRA-7824)
 * (cqlsh) Support for query paging (CASSANDRA-7514)
 * (cqlsh) Show progress of COPY operations (CASSANDRA-7789)
 * Add syntax to remove multiple elements from a map (CASSANDRA-6599)
 * Support non-equals conditions in lightweight transactions (CASSANDRA-6839)
 * Add IF [NOT] EXISTS to create/drop triggers (CASSANDRA-7606)
 * (cqlsh) Display the current logged-in user (CASSANDRA-7785)
 * (cqlsh) Don't ignore CTRL-C during COPY FROM execution (CASSANDRA-7815)
 * (cqlsh) Order UDTs according to cross-type dependencies in DESCRIBE
   output (CASSANDRA-7659)
 * (cqlsh) Fix handling of CAS statement results (CASSANDRA-7671)
 * (cqlsh) COPY TO/FROM improvements (CASSANDRA-7405)
 * Support list index operations with conditions (CASSANDRA-7499)
 * Add max live/tombstoned cells to nodetool cfstats output (CASSANDRA-7731)
 * Validate IPv6 wildcard addresses properly (CASSANDRA-7680)
 * (cqlsh) Error when tracing query (CASSANDRA-7613)
 * Avoid IOOBE when building SyntaxError message snippet (CASSANDRA-7569)
 * SSTableExport uses correct validator to create string representation of partition
   keys (CASSANDRA-7498)
 * Avoid NPEs when receiving type changes for an unknown keyspace (CASSANDRA-7689)
 * Add support for custom 2i validation (CASSANDRA-7575)
 * Pig support for hadoop CqlInputFormat (CASSANDRA-6454)
 * Add duration mode to cassandra-stress (CASSANDRA-7468)
 * Add listen_interface and rpc_interface options (CASSANDRA-7417)
 * Improve schema merge performance (CASSANDRA-7444)
 * Adjust MT depth based on # of partition validating (CASSANDRA-5263)
 * Optimise NativeCell comparisons (CASSANDRA-6755)
 * Configurable client timeout for cqlsh (CASSANDRA-7516)
 * Include snippet of CQL query near syntax error in messages (CASSANDRA-7111)
 * Make repair -pr work with -local (CASSANDRA-7450)
 * Fix error in sstableloader with -cph > 1 (CASSANDRA-8007)
 * Fix snapshot repair error on indexed tables (CASSANDRA-8020)
 * Do not exit nodetool repair when receiving JMX NOTIF_LOST (CASSANDRA-7909)
 * Stream to private IP when available (CASSANDRA-8084)
Merged from 2.0:
 * Reject conditions on DELETE unless full PK is given (CASSANDRA-6430)
 * Properly reject the token function DELETE (CASSANDRA-7747)
 * Force batchlog replay before decommissioning a node (CASSANDRA-7446)
 * Fix hint replay with many accumulated expired hints (CASSANDRA-6998)
 * Fix duplicate results in DISTINCT queries on static columns with query
   paging (CASSANDRA-8108)
 * Add DateTieredCompactionStrategy (CASSANDRA-6602)
 * Properly validate ascii and utf8 string literals in CQL queries (CASSANDRA-8101)
 * (cqlsh) Fix autocompletion for alter keyspace (CASSANDRA-8021)
 * Create backup directories for commitlog archiving during startup (CASSANDRA-8111)
 * Reduce totalBlockFor() for LOCAL_* consistency levels (CASSANDRA-8058)
 * Fix merging schemas with re-dropped keyspaces (CASSANDRA-7256)
 * Fix counters in supercolumns during live upgrades from 1.2 (CASSANDRA-7188)
 * Notify DT subscribers when a column family is truncated (CASSANDRA-8088)
 * Add sanity check of $JAVA on startup (CASSANDRA-7676)
 * Schedule fat client schema pull on join (CASSANDRA-7993)
 * Don't reset nodes' versions when closing IncomingTcpConnections
   (CASSANDRA-7734)
 * Record the real messaging version in all cases in OutboundTcpConnection
   (CASSANDRA-8057)
 * SSL does not work in cassandra-cli (CASSANDRA-7899)
 * Fix potential exception when using ReversedType in DynamicCompositeType
   (CASSANDRA-7898)
 * Better validation of collection values (CASSANDRA-7833)
 * Track min/max timestamps correctly (CASSANDRA-7969)
 * Fix possible overflow while sorting CL segments for replay (CASSANDRA-7992)
 * Increase nodetool Xmx (CASSANDRA-7956)
 * Archive any commitlog segments present at startup (CASSANDRA-6904)
 * CrcCheckChance should adjust based on live CFMetadata not
   sstable metadata (CASSANDRA-7978)
 * token() should only accept columns in the partitioning
   key order (CASSANDRA-6075)
 * Add method to invalidate permission cache via JMX (CASSANDRA-7977)
 * Allow propagating multiple gossip states atomically (CASSANDRA-6125)
 * Log exceptions related to unclean native protocol client disconnects
   at DEBUG or INFO (CASSANDRA-7849)
 * Allow permissions cache to be set via JMX (CASSANDRA-7698)
 * Include schema_triggers CF in readable system resources (CASSANDRA-7967)
 * Fix RowIndexEntry to report correct serializedSize (CASSANDRA-7948)
 * Make CQLSSTableWriter sync within partitions (CASSANDRA-7360)
 * Potentially use non-local replicas in CqlConfigHelper (CASSANDRA-7906)
 * Explicitly disallow mixing multi-column and single-column
   relations on clustering columns (CASSANDRA-7711)
 * Better error message when condition is set on PK column (CASSANDRA-7804)
 * Don't send schema change responses and events for no-op DDL
   statements (CASSANDRA-7600)
 * (Hadoop) fix cluster initialisation for a split fetching (CASSANDRA-7774)
 * Throw InvalidRequestException when queries contain relations on entire
   collection columns (CASSANDRA-7506)
 * (cqlsh) enable CTRL-R history search with libedit (CASSANDRA-7577)
 * (Hadoop) allow ACFRW to limit nodes to local DC (CASSANDRA-7252)
 * (cqlsh) cqlsh should automatically disable tracing when selecting
   from system_traces (CASSANDRA-7641)
 * (Hadoop) Add CqlOutputFormat (CASSANDRA-6927)
 * Don't depend on cassandra config for nodetool ring (CASSANDRA-7508)
 * (cqlsh) Fix failing cqlsh formatting tests (CASSANDRA-7703)
 * Fix IncompatibleClassChangeError from hadoop2 (CASSANDRA-7229)
 * Add 'nodetool sethintedhandoffthrottlekb' (CASSANDRA-7635)
 * (cqlsh) Add tab-completion for CREATE/DROP USER IF [NOT] EXISTS (CASSANDRA-7611)
 * Catch errors when the JVM pulls the rug out from GCInspector (CASSANDRA-5345)
 * cqlsh fails when version number parts are not int (CASSANDRA-7524)
 * Fix NPE when table dropped during streaming (CASSANDRA-7946)
 * Fix wrong progress when streaming uncompressed (CASSANDRA-7878)
 * Fix possible infinite loop in creating repair range (CASSANDRA-7983)
 * Fix unit in nodetool for streaming throughput (CASSANDRA-7375)
Merged from 1.2:
 * Don't index tombstones (CASSANDRA-7828)
 * Improve PasswordAuthenticator default super user setup (CASSANDRA-7788)


2.1.0
 * (cqlsh) Removed "ALTER TYPE <name> RENAME TO <name>" from tab-completion
   (CASSANDRA-7895)
 * Fixed IllegalStateException in anticompaction (CASSANDRA-7892)
 * cqlsh: DESCRIBE support for frozen UDTs, tuples (CASSANDRA-7863)
 * Avoid exposing internal classes over JMX (CASSANDRA-7879)
 * Add null check for keys when freezing collection (CASSANDRA-7869)
 * Improve stress workload realism (CASSANDRA-7519)
Merged from 2.0:
 * Configure system.paxos with LeveledCompactionStrategy (CASSANDRA-7753)
 * Fix ALTER clustering column type from DateType to TimestampType when
   using DESC clustering order (CASSANRDA-7797)
 * Throw EOFException if we run out of chunks in compressed datafile
   (CASSANDRA-7664)
 * Fix PRSI handling of CQL3 row markers for row cleanup (CASSANDRA-7787)
 * Fix dropping collection when it's the last regular column (CASSANDRA-7744)
 * Make StreamReceiveTask thread safe and gc friendly (CASSANDRA-7795)
 * Validate empty cell names from counter updates (CASSANDRA-7798)
Merged from 1.2:
 * Don't allow compacted sstables to be marked as compacting (CASSANDRA-7145)
 * Track expired tombstones (CASSANDRA-7810)


2.1.0-rc7
 * Add frozen keyword and require UDT to be frozen (CASSANDRA-7857)
 * Track added sstable size correctly (CASSANDRA-7239)
 * (cqlsh) Fix case insensitivity (CASSANDRA-7834)
 * Fix failure to stream ranges when moving (CASSANDRA-7836)
 * Correctly remove tmplink files (CASSANDRA-7803)
 * (cqlsh) Fix column name formatting for functions, CAS operations,
   and UDT field selections (CASSANDRA-7806)
 * (cqlsh) Fix COPY FROM handling of null/empty primary key
   values (CASSANDRA-7792)
 * Fix ordering of static cells (CASSANDRA-7763)
Merged from 2.0:
 * Forbid re-adding dropped counter columns (CASSANDRA-7831)
 * Fix CFMetaData#isThriftCompatible() for PK-only tables (CASSANDRA-7832)
 * Always reject inequality on the partition key without token()
   (CASSANDRA-7722)
 * Always send Paxos commit to all replicas (CASSANDRA-7479)
 * Make disruptor_thrift_server invocation pool configurable (CASSANDRA-7594)
 * Make repair no-op when RF=1 (CASSANDRA-7864)


2.1.0-rc6
 * Fix OOM issue from netty caching over time (CASSANDRA-7743)
 * json2sstable couldn't import JSON for CQL table (CASSANDRA-7477)
 * Invalidate all caches on table drop (CASSANDRA-7561)
 * Skip strict endpoint selection for ranges if RF == nodes (CASSANRA-7765)
 * Fix Thrift range filtering without 2ary index lookups (CASSANDRA-7741)
 * Add tracing entries about concurrent range requests (CASSANDRA-7599)
 * (cqlsh) Fix DESCRIBE for NTS keyspaces (CASSANDRA-7729)
 * Remove netty buffer ref-counting (CASSANDRA-7735)
 * Pass mutated cf to index updater for use by PRSI (CASSANDRA-7742)
 * Include stress yaml example in release and deb (CASSANDRA-7717)
 * workaround for netty issue causing corrupted data off the wire (CASSANDRA-7695)
 * cqlsh DESC CLUSTER fails retrieving ring information (CASSANDRA-7687)
 * Fix binding null values inside UDT (CASSANDRA-7685)
 * Fix UDT field selection with empty fields (CASSANDRA-7670)
 * Bogus deserialization of static cells from sstable (CASSANDRA-7684)
 * Fix NPE on compaction leftover cleanup for dropped table (CASSANDRA-7770)
Merged from 2.0:
 * Fix race condition in StreamTransferTask that could lead to
   infinite loops and premature sstable deletion (CASSANDRA-7704)
 * (cqlsh) Wait up to 10 sec for a tracing session (CASSANDRA-7222)
 * Fix NPE in FileCacheService.sizeInBytes (CASSANDRA-7756)
 * Remove duplicates from StorageService.getJoiningNodes (CASSANDRA-7478)
 * Clone token map outside of hot gossip loops (CASSANDRA-7758)
 * Fix MS expiring map timeout for Paxos messages (CASSANDRA-7752)
 * Do not flush on truncate if durable_writes is false (CASSANDRA-7750)
 * Give CRR a default input_cql Statement (CASSANDRA-7226)
 * Better error message when adding a collection with the same name
   than a previously dropped one (CASSANDRA-6276)
 * Fix validation when adding static columns (CASSANDRA-7730)
 * (Thrift) fix range deletion of supercolumns (CASSANDRA-7733)
 * Fix potential AssertionError in RangeTombstoneList (CASSANDRA-7700)
 * Validate arguments of blobAs* functions (CASSANDRA-7707)
 * Fix potential AssertionError with 2ndary indexes (CASSANDRA-6612)
 * Avoid logging CompactionInterrupted at ERROR (CASSANDRA-7694)
 * Minor leak in sstable2jon (CASSANDRA-7709)
 * Add cassandra.auto_bootstrap system property (CASSANDRA-7650)
 * Update java driver (for hadoop) (CASSANDRA-7618)
 * Remove CqlPagingRecordReader/CqlPagingInputFormat (CASSANDRA-7570)
 * Support connecting to ipv6 jmx with nodetool (CASSANDRA-7669)


2.1.0-rc5
 * Reject counters inside user types (CASSANDRA-7672)
 * Switch to notification-based GCInspector (CASSANDRA-7638)
 * (cqlsh) Handle nulls in UDTs and tuples correctly (CASSANDRA-7656)
 * Don't use strict consistency when replacing (CASSANDRA-7568)
 * Fix min/max cell name collection on 2.0 SSTables with range
   tombstones (CASSANDRA-7593)
 * Tolerate min/max cell names of different lengths (CASSANDRA-7651)
 * Filter cached results correctly (CASSANDRA-7636)
 * Fix tracing on the new SEPExecutor (CASSANDRA-7644)
 * Remove shuffle and taketoken (CASSANDRA-7601)
 * Clean up Windows batch scripts (CASSANDRA-7619)
 * Fix native protocol drop user type notification (CASSANDRA-7571)
 * Give read access to system.schema_usertypes to all authenticated users
   (CASSANDRA-7578)
 * (cqlsh) Fix cqlsh display when zero rows are returned (CASSANDRA-7580)
 * Get java version correctly when JAVA_TOOL_OPTIONS is set (CASSANDRA-7572)
 * Fix NPE when dropping index from non-existent keyspace, AssertionError when
   dropping non-existent index with IF EXISTS (CASSANDRA-7590)
 * Fix sstablelevelresetter hang (CASSANDRA-7614)
 * (cqlsh) Fix deserialization of blobs (CASSANDRA-7603)
 * Use "keyspace updated" schema change message for UDT changes in v1 and
   v2 protocols (CASSANDRA-7617)
 * Fix tracing of range slices and secondary index lookups that are local
   to the coordinator (CASSANDRA-7599)
 * Set -Dcassandra.storagedir for all tool shell scripts (CASSANDRA-7587)
 * Don't swap max/min col names when mutating sstable metadata (CASSANDRA-7596)
 * (cqlsh) Correctly handle paged result sets (CASSANDRA-7625)
 * (cqlsh) Improve waiting for a trace to complete (CASSANDRA-7626)
 * Fix tracing of concurrent range slices and 2ary index queries (CASSANDRA-7626)
 * Fix scrub against collection type (CASSANDRA-7665)
Merged from 2.0:
 * Set gc_grace_seconds to seven days for system schema tables (CASSANDRA-7668)
 * SimpleSeedProvider no longer caches seeds forever (CASSANDRA-7663)
 * Always flush on truncate (CASSANDRA-7511)
 * Fix ReversedType(DateType) mapping to native protocol (CASSANDRA-7576)
 * Always merge ranges owned by a single node (CASSANDRA-6930)
 * Track max/min timestamps for range tombstones (CASSANDRA-7647)
 * Fix NPE when listing saved caches dir (CASSANDRA-7632)


2.1.0-rc4
 * Fix word count hadoop example (CASSANDRA-7200)
 * Updated memtable_cleanup_threshold and memtable_flush_writers defaults
   (CASSANDRA-7551)
 * (Windows) fix startup when WMI memory query fails (CASSANDRA-7505)
 * Anti-compaction proceeds if any part of the repair failed (CASSANDRA-7521)
 * Add missing table name to DROP INDEX responses and notifications (CASSANDRA-7539)
 * Bump CQL version to 3.2.0 and update CQL documentation (CASSANDRA-7527)
 * Fix configuration error message when running nodetool ring (CASSANDRA-7508)
 * Support conditional updates, tuple type, and the v3 protocol in cqlsh (CASSANDRA-7509)
 * Handle queries on multiple secondary index types (CASSANDRA-7525)
 * Fix cqlsh authentication with v3 native protocol (CASSANDRA-7564)
 * Fix NPE when unknown prepared statement ID is used (CASSANDRA-7454)
Merged from 2.0:
 * (Windows) force range-based repair to non-sequential mode (CASSANDRA-7541)
 * Fix range merging when DES scores are zero (CASSANDRA-7535)
 * Warn when SSL certificates have expired (CASSANDRA-7528)
 * Fix error when doing reversed queries with static columns (CASSANDRA-7490)
Merged from 1.2:
 * Set correct stream ID on responses when non-Exception Throwables
   are thrown while handling native protocol messages (CASSANDRA-7470)


2.1.0-rc3
 * Consider expiry when reconciling otherwise equal cells (CASSANDRA-7403)
 * Introduce CQL support for stress tool (CASSANDRA-6146)
 * Fix ClassCastException processing expired messages (CASSANDRA-7496)
 * Fix prepared marker for collections inside UDT (CASSANDRA-7472)
 * Remove left-over populate_io_cache_on_flush and replicate_on_write
   uses (CASSANDRA-7493)
 * (Windows) handle spaces in path names (CASSANDRA-7451)
 * Ensure writes have completed after dropping a table, before recycling
   commit log segments (CASSANDRA-7437)
 * Remove left-over rows_per_partition_to_cache (CASSANDRA-7493)
 * Fix error when CONTAINS is used with a bind marker (CASSANDRA-7502)
 * Properly reject unknown UDT field (CASSANDRA-7484)
Merged from 2.0:
 * Fix CC#collectTimeOrderedData() tombstone optimisations (CASSANDRA-7394)
 * Support DISTINCT for static columns and fix behaviour when DISTINC is
   not use (CASSANDRA-7305).
 * Workaround JVM NPE on JMX bind failure (CASSANDRA-7254)
 * Fix race in FileCacheService RemovalListener (CASSANDRA-7278)
 * Fix inconsistent use of consistencyForCommit that allowed LOCAL_QUORUM
   operations to incorrect become full QUORUM (CASSANDRA-7345)
 * Properly handle unrecognized opcodes and flags (CASSANDRA-7440)
 * (Hadoop) close CqlRecordWriter clients when finished (CASSANDRA-7459)
 * Commit disk failure policy (CASSANDRA-7429)
 * Make sure high level sstables get compacted (CASSANDRA-7414)
 * Fix AssertionError when using empty clustering columns and static columns
   (CASSANDRA-7455)
 * Add option to disable STCS in L0 (CASSANDRA-6621)
 * Upgrade to snappy-java 1.0.5.2 (CASSANDRA-7476)


2.1.0-rc2
 * Fix heap size calculation for CompoundSparseCellName and
   CompoundSparseCellName.WithCollection (CASSANDRA-7421)
 * Allow counter mutations in UNLOGGED batches (CASSANDRA-7351)
 * Modify reconcile logic to always pick a tombstone over a counter cell
   (CASSANDRA-7346)
 * Avoid incremental compaction on Windows (CASSANDRA-7365)
 * Fix exception when querying a composite-keyed table with a collection index
   (CASSANDRA-7372)
 * Use node's host id in place of counter ids (CASSANDRA-7366)
 * Fix error when doing reversed queries with static columns (CASSANDRA-7490)
 * Backport CASSANDRA-6747 (CASSANDRA-7560)
 * Track max/min timestamps for range tombstones (CASSANDRA-7647)
 * Fix NPE when listing saved caches dir (CASSANDRA-7632)
 * Fix sstableloader unable to connect encrypted node (CASSANDRA-7585)
Merged from 1.2:
 * Clone token map outside of hot gossip loops (CASSANDRA-7758)
 * Add stop method to EmbeddedCassandraService (CASSANDRA-7595)
 * Support connecting to ipv6 jmx with nodetool (CASSANDRA-7669)
 * Set gc_grace_seconds to seven days for system schema tables (CASSANDRA-7668)
 * SimpleSeedProvider no longer caches seeds forever (CASSANDRA-7663)
 * Set correct stream ID on responses when non-Exception Throwables
   are thrown while handling native protocol messages (CASSANDRA-7470)
 * Fix row size miscalculation in LazilyCompactedRow (CASSANDRA-7543)
 * Fix race in background compaction check (CASSANDRA-7745)
 * Don't clear out range tombstones during compaction (CASSANDRA-7808)


2.1.0-rc1
 * Revert flush directory (CASSANDRA-6357)
 * More efficient executor service for fast operations (CASSANDRA-4718)
 * Move less common tools into a new cassandra-tools package (CASSANDRA-7160)
 * Support more concurrent requests in native protocol (CASSANDRA-7231)
 * Add tab-completion to debian nodetool packaging (CASSANDRA-6421)
 * Change concurrent_compactors defaults (CASSANDRA-7139)
 * Add PowerShell Windows launch scripts (CASSANDRA-7001)
 * Make commitlog archive+restore more robust (CASSANDRA-6974)
 * Fix marking commitlogsegments clean (CASSANDRA-6959)
 * Add snapshot "manifest" describing files included (CASSANDRA-6326)
 * Parallel streaming for sstableloader (CASSANDRA-3668)
 * Fix bugs in supercolumns handling (CASSANDRA-7138)
 * Fix ClassClassException on composite dense tables (CASSANDRA-7112)
 * Cleanup and optimize collation and slice iterators (CASSANDRA-7107)
 * Upgrade NBHM lib (CASSANDRA-7128)
 * Optimize netty server (CASSANDRA-6861)
 * Fix repair hang when given CF does not exist (CASSANDRA-7189)
 * Allow c* to be shutdown in an embedded mode (CASSANDRA-5635)
 * Add server side batching to native transport (CASSANDRA-5663)
 * Make batchlog replay asynchronous (CASSANDRA-6134)
 * remove unused classes (CASSANDRA-7197)
 * Limit user types to the keyspace they are defined in (CASSANDRA-6643)
 * Add validate method to CollectionType (CASSANDRA-7208)
 * New serialization format for UDT values (CASSANDRA-7209, CASSANDRA-7261)
 * Fix nodetool netstats (CASSANDRA-7270)
 * Fix potential ClassCastException in HintedHandoffManager (CASSANDRA-7284)
 * Use prepared statements internally (CASSANDRA-6975)
 * Fix broken paging state with prepared statement (CASSANDRA-7120)
 * Fix IllegalArgumentException in CqlStorage (CASSANDRA-7287)
 * Allow nulls/non-existant fields in UDT (CASSANDRA-7206)
 * Add Thrift MultiSliceRequest (CASSANDRA-6757, CASSANDRA-7027)
 * Handle overlapping MultiSlices (CASSANDRA-7279)
 * Fix DataOutputTest on Windows (CASSANDRA-7265)
 * Embedded sets in user defined data-types are not updating (CASSANDRA-7267)
 * Add tuple type to CQL/native protocol (CASSANDRA-7248)
 * Fix CqlPagingRecordReader on tables with few rows (CASSANDRA-7322)
Merged from 2.0:
 * Copy compaction options to make sure they are reloaded (CASSANDRA-7290)
 * Add option to do more aggressive tombstone compactions (CASSANDRA-6563)
 * Don't try to compact already-compacting files in HHOM (CASSANDRA-7288)
 * Always reallocate buffers in HSHA (CASSANDRA-6285)
 * (Hadoop) support authentication in CqlRecordReader (CASSANDRA-7221)
 * (Hadoop) Close java driver Cluster in CQLRR.close (CASSANDRA-7228)
 * Warn when 'USING TIMESTAMP' is used on a CAS BATCH (CASSANDRA-7067)
 * return all cpu values from BackgroundActivityMonitor.readAndCompute (CASSANDRA-7183)
 * Correctly delete scheduled range xfers (CASSANDRA-7143)
 * return all cpu values from BackgroundActivityMonitor.readAndCompute (CASSANDRA-7183)
 * reduce garbage creation in calculatePendingRanges (CASSANDRA-7191)
 * fix c* launch issues on Russian os's due to output of linux 'free' cmd (CASSANDRA-6162)
 * Fix disabling autocompaction (CASSANDRA-7187)
 * Fix potential NumberFormatException when deserializing IntegerType (CASSANDRA-7088)
 * cqlsh can't tab-complete disabling compaction (CASSANDRA-7185)
 * cqlsh: Accept and execute CQL statement(s) from command-line parameter (CASSANDRA-7172)
 * Fix IllegalStateException in CqlPagingRecordReader (CASSANDRA-7198)
 * Fix the InvertedIndex trigger example (CASSANDRA-7211)
 * Add --resolve-ip option to 'nodetool ring' (CASSANDRA-7210)
 * reduce garbage on codec flag deserialization (CASSANDRA-7244)
 * Fix duplicated error messages on directory creation error at startup (CASSANDRA-5818)
 * Proper null handle for IF with map element access (CASSANDRA-7155)
 * Improve compaction visibility (CASSANDRA-7242)
 * Correctly delete scheduled range xfers (CASSANDRA-7143)
 * Make batchlog replica selection rack-aware (CASSANDRA-6551)
 * Fix CFMetaData#getColumnDefinitionFromColumnName() (CASSANDRA-7074)
 * Fix writetime/ttl functions for static columns (CASSANDRA-7081)
 * Suggest CTRL-C or semicolon after three blank lines in cqlsh (CASSANDRA-7142)
 * Fix 2ndary index queries with DESC clustering order (CASSANDRA-6950)
 * Invalid key cache entries on DROP (CASSANDRA-6525)
 * Fix flapping RecoveryManagerTest (CASSANDRA-7084)
 * Add missing iso8601 patterns for date strings (CASSANDRA-6973)
 * Support selecting multiple rows in a partition using IN (CASSANDRA-6875)
 * Add authentication support to shuffle (CASSANDRA-6484)
 * Swap local and global default read repair chances (CASSANDRA-7320)
 * Add conditional CREATE/DROP USER support (CASSANDRA-7264)
 * Cqlsh counts non-empty lines for "Blank lines" warning (CASSANDRA-7325)
Merged from 1.2:
 * Add Cloudstack snitch (CASSANDRA-7147)
 * Update system.peers correctly when relocating tokens (CASSANDRA-7126)
 * Add Google Compute Engine snitch (CASSANDRA-7132)
 * remove duplicate query for local tokens (CASSANDRA-7182)
 * exit CQLSH with error status code if script fails (CASSANDRA-6344)
 * Fix bug with some IN queries missig results (CASSANDRA-7105)
 * Fix availability validation for LOCAL_ONE CL (CASSANDRA-7319)
 * Hint streaming can cause decommission to fail (CASSANDRA-7219)


2.1.0-beta2
 * Increase default CL space to 8GB (CASSANDRA-7031)
 * Add range tombstones to read repair digests (CASSANDRA-6863)
 * Fix BTree.clear for large updates (CASSANDRA-6943)
 * Fail write instead of logging a warning when unable to append to CL
   (CASSANDRA-6764)
 * Eliminate possibility of CL segment appearing twice in active list
   (CASSANDRA-6557)
 * Apply DONTNEED fadvise to commitlog segments (CASSANDRA-6759)
 * Switch CRC component to Adler and include it for compressed sstables
   (CASSANDRA-4165)
 * Allow cassandra-stress to set compaction strategy options (CASSANDRA-6451)
 * Add broadcast_rpc_address option to cassandra.yaml (CASSANDRA-5899)
 * Auto reload GossipingPropertyFileSnitch config (CASSANDRA-5897)
 * Fix overflow of memtable_total_space_in_mb (CASSANDRA-6573)
 * Fix ABTC NPE and apply update function correctly (CASSANDRA-6692)
 * Allow nodetool to use a file or prompt for password (CASSANDRA-6660)
 * Fix AIOOBE when concurrently accessing ABSC (CASSANDRA-6742)
 * Fix assertion error in ALTER TYPE RENAME (CASSANDRA-6705)
 * Scrub should not always clear out repaired status (CASSANDRA-5351)
 * Improve handling of range tombstone for wide partitions (CASSANDRA-6446)
 * Fix ClassCastException for compact table with composites (CASSANDRA-6738)
 * Fix potentially repairing with wrong nodes (CASSANDRA-6808)
 * Change caching option syntax (CASSANDRA-6745)
 * Fix stress to do proper counter reads (CASSANDRA-6835)
 * Fix help message for stress counter_write (CASSANDRA-6824)
 * Fix stress smart Thrift client to pick servers correctly (CASSANDRA-6848)
 * Add logging levels (minimal, normal or verbose) to stress tool (CASSANDRA-6849)
 * Fix race condition in Batch CLE (CASSANDRA-6860)
 * Improve cleanup/scrub/upgradesstables failure handling (CASSANDRA-6774)
 * ByteBuffer write() methods for serializing sstables (CASSANDRA-6781)
 * Proper compare function for CollectionType (CASSANDRA-6783)
 * Update native server to Netty 4 (CASSANDRA-6236)
 * Fix off-by-one error in stress (CASSANDRA-6883)
 * Make OpOrder AutoCloseable (CASSANDRA-6901)
 * Remove sync repair JMX interface (CASSANDRA-6900)
 * Add multiple memory allocation options for memtables (CASSANDRA-6689, 6694)
 * Remove adjusted op rate from stress output (CASSANDRA-6921)
 * Add optimized CF.hasColumns() implementations (CASSANDRA-6941)
 * Serialize batchlog mutations with the version of the target node
   (CASSANDRA-6931)
 * Optimize CounterColumn#reconcile() (CASSANDRA-6953)
 * Properly remove 1.2 sstable support in 2.1 (CASSANDRA-6869)
 * Lock counter cells, not partitions (CASSANDRA-6880)
 * Track presence of legacy counter shards in sstables (CASSANDRA-6888)
 * Ensure safe resource cleanup when replacing sstables (CASSANDRA-6912)
 * Add failure handler to async callback (CASSANDRA-6747)
 * Fix AE when closing SSTable without releasing reference (CASSANDRA-7000)
 * Clean up IndexInfo on keyspace/table drops (CASSANDRA-6924)
 * Only snapshot relative SSTables when sequential repair (CASSANDRA-7024)
 * Require nodetool rebuild_index to specify index names (CASSANDRA-7038)
 * fix cassandra stress errors on reads with native protocol (CASSANDRA-7033)
 * Use OpOrder to guard sstable references for reads (CASSANDRA-6919)
 * Preemptive opening of compaction result (CASSANDRA-6916)
 * Multi-threaded scrub/cleanup/upgradesstables (CASSANDRA-5547)
 * Optimize cellname comparison (CASSANDRA-6934)
 * Native protocol v3 (CASSANDRA-6855)
 * Optimize Cell liveness checks and clean up Cell (CASSANDRA-7119)
 * Support consistent range movements (CASSANDRA-2434)
 * Display min timestamp in sstablemetadata viewer (CASSANDRA-6767)
Merged from 2.0:
 * Avoid race-prone second "scrub" of system keyspace (CASSANDRA-6797)
 * Pool CqlRecordWriter clients by inetaddress rather than Range
   (CASSANDRA-6665)
 * Fix compaction_history timestamps (CASSANDRA-6784)
 * Compare scores of full replica ordering in DES (CASSANDRA-6683)
 * fix CME in SessionInfo updateProgress affecting netstats (CASSANDRA-6577)
 * Allow repairing between specific replicas (CASSANDRA-6440)
 * Allow per-dc enabling of hints (CASSANDRA-6157)
 * Add compatibility for Hadoop 0.2.x (CASSANDRA-5201)
 * Fix EstimatedHistogram races (CASSANDRA-6682)
 * Failure detector correctly converts initial value to nanos (CASSANDRA-6658)
 * Add nodetool taketoken to relocate vnodes (CASSANDRA-4445)
 * Expose bulk loading progress over JMX (CASSANDRA-4757)
 * Correctly handle null with IF conditions and TTL (CASSANDRA-6623)
 * Account for range/row tombstones in tombstone drop
   time histogram (CASSANDRA-6522)
 * Stop CommitLogSegment.close() from calling sync() (CASSANDRA-6652)
 * Make commitlog failure handling configurable (CASSANDRA-6364)
 * Avoid overlaps in LCS (CASSANDRA-6688)
 * Improve support for paginating over composites (CASSANDRA-4851)
 * Fix count(*) queries in a mixed cluster (CASSANDRA-6707)
 * Improve repair tasks(snapshot, differencing) concurrency (CASSANDRA-6566)
 * Fix replaying pre-2.0 commit logs (CASSANDRA-6714)
 * Add static columns to CQL3 (CASSANDRA-6561)
 * Optimize single partition batch statements (CASSANDRA-6737)
 * Disallow post-query re-ordering when paging (CASSANDRA-6722)
 * Fix potential paging bug with deleted columns (CASSANDRA-6748)
 * Fix NPE on BulkLoader caused by losing StreamEvent (CASSANDRA-6636)
 * Fix truncating compression metadata (CASSANDRA-6791)
 * Add CMSClassUnloadingEnabled JVM option (CASSANDRA-6541)
 * Catch memtable flush exceptions during shutdown (CASSANDRA-6735)
 * Fix upgradesstables NPE for non-CF-based indexes (CASSANDRA-6645)
 * Fix UPDATE updating PRIMARY KEY columns implicitly (CASSANDRA-6782)
 * Fix IllegalArgumentException when updating from 1.2 with SuperColumns
   (CASSANDRA-6733)
 * FBUtilities.singleton() should use the CF comparator (CASSANDRA-6778)
 * Fix CQLSStableWriter.addRow(Map<String, Object>) (CASSANDRA-6526)
 * Fix HSHA server introducing corrupt data (CASSANDRA-6285)
 * Fix CAS conditions for COMPACT STORAGE tables (CASSANDRA-6813)
 * Starting threads in OutboundTcpConnectionPool constructor causes race conditions (CASSANDRA-7177)
 * Allow overriding cassandra-rackdc.properties file (CASSANDRA-7072)
 * Set JMX RMI port to 7199 (CASSANDRA-7087)
 * Use LOCAL_QUORUM for data reads at LOCAL_SERIAL (CASSANDRA-6939)
 * Log a warning for large batches (CASSANDRA-6487)
 * Put nodes in hibernate when join_ring is false (CASSANDRA-6961)
 * Avoid early loading of non-system keyspaces before compaction-leftovers
   cleanup at startup (CASSANDRA-6913)
 * Restrict Windows to parallel repairs (CASSANDRA-6907)
 * (Hadoop) Allow manually specifying start/end tokens in CFIF (CASSANDRA-6436)
 * Fix NPE in MeteredFlusher (CASSANDRA-6820)
 * Fix race processing range scan responses (CASSANDRA-6820)
 * Allow deleting snapshots from dropped keyspaces (CASSANDRA-6821)
 * Add uuid() function (CASSANDRA-6473)
 * Omit tombstones from schema digests (CASSANDRA-6862)
 * Include correct consistencyLevel in LWT timeout (CASSANDRA-6884)
 * Lower chances for losing new SSTables during nodetool refresh and
   ColumnFamilyStore.loadNewSSTables (CASSANDRA-6514)
 * Add support for DELETE ... IF EXISTS to CQL3 (CASSANDRA-5708)
 * Update hadoop_cql3_word_count example (CASSANDRA-6793)
 * Fix handling of RejectedExecution in sync Thrift server (CASSANDRA-6788)
 * Log more information when exceeding tombstone_warn_threshold (CASSANDRA-6865)
 * Fix truncate to not abort due to unreachable fat clients (CASSANDRA-6864)
 * Fix schema concurrency exceptions (CASSANDRA-6841)
 * Fix leaking validator FH in StreamWriter (CASSANDRA-6832)
 * Fix saving triggers to schema (CASSANDRA-6789)
 * Fix trigger mutations when base mutation list is immutable (CASSANDRA-6790)
 * Fix accounting in FileCacheService to allow re-using RAR (CASSANDRA-6838)
 * Fix static counter columns (CASSANDRA-6827)
 * Restore expiring->deleted (cell) compaction optimization (CASSANDRA-6844)
 * Fix CompactionManager.needsCleanup (CASSANDRA-6845)
 * Correctly compare BooleanType values other than 0 and 1 (CASSANDRA-6779)
 * Read message id as string from earlier versions (CASSANDRA-6840)
 * Properly use the Paxos consistency for (non-protocol) batch (CASSANDRA-6837)
 * Add paranoid disk failure option (CASSANDRA-6646)
 * Improve PerRowSecondaryIndex performance (CASSANDRA-6876)
 * Extend triggers to support CAS updates (CASSANDRA-6882)
 * Static columns with IF NOT EXISTS don't always work as expected (CASSANDRA-6873)
 * Fix paging with SELECT DISTINCT (CASSANDRA-6857)
 * Fix UnsupportedOperationException on CAS timeout (CASSANDRA-6923)
 * Improve MeteredFlusher handling of MF-unaffected column families
   (CASSANDRA-6867)
 * Add CqlRecordReader using native pagination (CASSANDRA-6311)
 * Add QueryHandler interface (CASSANDRA-6659)
 * Track liveRatio per-memtable, not per-CF (CASSANDRA-6945)
 * Make sure upgradesstables keeps sstable level (CASSANDRA-6958)
 * Fix LIMIT with static columns (CASSANDRA-6956)
 * Fix clash with CQL column name in thrift validation (CASSANDRA-6892)
 * Fix error with super columns in mixed 1.2-2.0 clusters (CASSANDRA-6966)
 * Fix bad skip of sstables on slice query with composite start/finish (CASSANDRA-6825)
 * Fix unintended update with conditional statement (CASSANDRA-6893)
 * Fix map element access in IF (CASSANDRA-6914)
 * Avoid costly range calculations for range queries on system keyspaces
   (CASSANDRA-6906)
 * Fix SSTable not released if stream session fails (CASSANDRA-6818)
 * Avoid build failure due to ANTLR timeout (CASSANDRA-6991)
 * Queries on compact tables can return more rows that requested (CASSANDRA-7052)
 * USING TIMESTAMP for batches does not work (CASSANDRA-7053)
 * Fix performance regression from CASSANDRA-5614 (CASSANDRA-6949)
 * Ensure that batchlog and hint timeouts do not produce hints (CASSANDRA-7058)
 * Merge groupable mutations in TriggerExecutor#execute() (CASSANDRA-7047)
 * Plug holes in resource release when wiring up StreamSession (CASSANDRA-7073)
 * Re-add parameter columns to tracing session (CASSANDRA-6942)
 * Preserves CQL metadata when updating table from thrift (CASSANDRA-6831)
Merged from 1.2:
 * Fix nodetool display with vnodes (CASSANDRA-7082)
 * Add UNLOGGED, COUNTER options to BATCH documentation (CASSANDRA-6816)
 * add extra SSL cipher suites (CASSANDRA-6613)
 * fix nodetool getsstables for blob PK (CASSANDRA-6803)
 * Fix BatchlogManager#deleteBatch() use of millisecond timestamps
   (CASSANDRA-6822)
 * Continue assassinating even if the endpoint vanishes (CASSANDRA-6787)
 * Schedule schema pulls on change (CASSANDRA-6971)
 * Non-droppable verbs shouldn't be dropped from OTC (CASSANDRA-6980)
 * Shutdown batchlog executor in SS#drain() (CASSANDRA-7025)
 * Fix batchlog to account for CF truncation records (CASSANDRA-6999)
 * Fix CQLSH parsing of functions and BLOB literals (CASSANDRA-7018)
 * Properly load trustore in the native protocol (CASSANDRA-6847)
 * Always clean up references in SerializingCache (CASSANDRA-6994)
 * Don't shut MessagingService down when replacing a node (CASSANDRA-6476)
 * fix npe when doing -Dcassandra.fd_initial_value_ms (CASSANDRA-6751)


2.1.0-beta1
 * Add flush directory distinct from compaction directories (CASSANDRA-6357)
 * Require JNA by default (CASSANDRA-6575)
 * add listsnapshots command to nodetool (CASSANDRA-5742)
 * Introduce AtomicBTreeColumns (CASSANDRA-6271, 6692)
 * Multithreaded commitlog (CASSANDRA-3578)
 * allocate fixed index summary memory pool and resample cold index summaries
   to use less memory (CASSANDRA-5519)
 * Removed multithreaded compaction (CASSANDRA-6142)
 * Parallelize fetching rows for low-cardinality indexes (CASSANDRA-1337)
 * change logging from log4j to logback (CASSANDRA-5883)
 * switch to LZ4 compression for internode communication (CASSANDRA-5887)
 * Stop using Thrift-generated Index* classes internally (CASSANDRA-5971)
 * Remove 1.2 network compatibility code (CASSANDRA-5960)
 * Remove leveled json manifest migration code (CASSANDRA-5996)
 * Remove CFDefinition (CASSANDRA-6253)
 * Use AtomicIntegerFieldUpdater in RefCountedMemory (CASSANDRA-6278)
 * User-defined types for CQL3 (CASSANDRA-5590)
 * Use of o.a.c.metrics in nodetool (CASSANDRA-5871, 6406)
 * Batch read from OTC's queue and cleanup (CASSANDRA-1632)
 * Secondary index support for collections (CASSANDRA-4511, 6383)
 * SSTable metadata(Stats.db) format change (CASSANDRA-6356)
 * Push composites support in the storage engine
   (CASSANDRA-5417, CASSANDRA-6520)
 * Add snapshot space used to cfstats (CASSANDRA-6231)
 * Add cardinality estimator for key count estimation (CASSANDRA-5906)
 * CF id is changed to be non-deterministic. Data dir/key cache are created
   uniquely for CF id (CASSANDRA-5202)
 * New counters implementation (CASSANDRA-6504)
 * Replace UnsortedColumns, EmptyColumns, TreeMapBackedSortedColumns with new
   ArrayBackedSortedColumns (CASSANDRA-6630, CASSANDRA-6662, CASSANDRA-6690)
 * Add option to use row cache with a given amount of rows (CASSANDRA-5357)
 * Avoid repairing already repaired data (CASSANDRA-5351)
 * Reject counter updates with USING TTL/TIMESTAMP (CASSANDRA-6649)
 * Replace index_interval with min/max_index_interval (CASSANDRA-6379)
 * Lift limitation that order by columns must be selected for IN queries (CASSANDRA-4911)


2.0.5
 * Reduce garbage generated by bloom filter lookups (CASSANDRA-6609)
 * Add ks.cf names to tombstone logging (CASSANDRA-6597)
 * Use LOCAL_QUORUM for LWT operations at LOCAL_SERIAL (CASSANDRA-6495)
 * Wait for gossip to settle before accepting client connections (CASSANDRA-4288)
 * Delete unfinished compaction incrementally (CASSANDRA-6086)
 * Allow specifying custom secondary index options in CQL3 (CASSANDRA-6480)
 * Improve replica pinning for cache efficiency in DES (CASSANDRA-6485)
 * Fix LOCAL_SERIAL from thrift (CASSANDRA-6584)
 * Don't special case received counts in CAS timeout exceptions (CASSANDRA-6595)
 * Add support for 2.1 global counter shards (CASSANDRA-6505)
 * Fix NPE when streaming connection is not yet established (CASSANDRA-6210)
 * Avoid rare duplicate read repair triggering (CASSANDRA-6606)
 * Fix paging discardFirst (CASSANDRA-6555)
 * Fix ArrayIndexOutOfBoundsException in 2ndary index query (CASSANDRA-6470)
 * Release sstables upon rebuilding 2i (CASSANDRA-6635)
 * Add AbstractCompactionStrategy.startup() method (CASSANDRA-6637)
 * SSTableScanner may skip rows during cleanup (CASSANDRA-6638)
 * sstables from stalled repair sessions can resurrect deleted data (CASSANDRA-6503)
 * Switch stress to use ITransportFactory (CASSANDRA-6641)
 * Fix IllegalArgumentException during prepare (CASSANDRA-6592)
 * Fix possible loss of 2ndary index entries during compaction (CASSANDRA-6517)
 * Fix direct Memory on architectures that do not support unaligned long access
   (CASSANDRA-6628)
 * Let scrub optionally skip broken counter partitions (CASSANDRA-5930)
Merged from 1.2:
 * fsync compression metadata (CASSANDRA-6531)
 * Validate CF existence on execution for prepared statement (CASSANDRA-6535)
 * Add ability to throttle batchlog replay (CASSANDRA-6550)
 * Fix executing LOCAL_QUORUM with SimpleStrategy (CASSANDRA-6545)
 * Avoid StackOverflow when using large IN queries (CASSANDRA-6567)
 * Nodetool upgradesstables includes secondary indexes (CASSANDRA-6598)
 * Paginate batchlog replay (CASSANDRA-6569)
 * skip blocking on streaming during drain (CASSANDRA-6603)
 * Improve error message when schema doesn't match loaded sstable (CASSANDRA-6262)
 * Add properties to adjust FD initial value and max interval (CASSANDRA-4375)
 * Fix preparing with batch and delete from collection (CASSANDRA-6607)
 * Fix ABSC reverse iterator's remove() method (CASSANDRA-6629)
 * Handle host ID conflicts properly (CASSANDRA-6615)
 * Move handling of migration event source to solve bootstrap race. (CASSANDRA-6648)
 * Make sure compaction throughput value doesn't overflow with int math (CASSANDRA-6647)


2.0.4
 * Allow removing snapshots of no-longer-existing CFs (CASSANDRA-6418)
 * add StorageService.stopDaemon() (CASSANDRA-4268)
 * add IRE for invalid CF supplied to get_count (CASSANDRA-5701)
 * add client encryption support to sstableloader (CASSANDRA-6378)
 * Fix accept() loop for SSL sockets post-shutdown (CASSANDRA-6468)
 * Fix size-tiered compaction in LCS L0 (CASSANDRA-6496)
 * Fix assertion failure in filterColdSSTables (CASSANDRA-6483)
 * Fix row tombstones in larger-than-memory compactions (CASSANDRA-6008)
 * Fix cleanup ClassCastException (CASSANDRA-6462)
 * Reduce gossip memory use by interning VersionedValue strings (CASSANDRA-6410)
 * Allow specifying datacenters to participate in a repair (CASSANDRA-6218)
 * Fix divide-by-zero in PCI (CASSANDRA-6403)
 * Fix setting last compacted key in the wrong level for LCS (CASSANDRA-6284)
 * Add millisecond precision formats to the timestamp parser (CASSANDRA-6395)
 * Expose a total memtable size metric for a CF (CASSANDRA-6391)
 * cqlsh: handle symlinks properly (CASSANDRA-6425)
 * Fix potential infinite loop when paging query with IN (CASSANDRA-6464)
 * Fix assertion error in AbstractQueryPager.discardFirst (CASSANDRA-6447)
 * Fix streaming older SSTable yields unnecessary tombstones (CASSANDRA-6527)
Merged from 1.2:
 * Improved error message on bad properties in DDL queries (CASSANDRA-6453)
 * Randomize batchlog candidates selection (CASSANDRA-6481)
 * Fix thundering herd on endpoint cache invalidation (CASSANDRA-6345, 6485)
 * Improve batchlog write performance with vnodes (CASSANDRA-6488)
 * cqlsh: quote single quotes in strings inside collections (CASSANDRA-6172)
 * Improve gossip performance for typical messages (CASSANDRA-6409)
 * Throw IRE if a prepared statement has more markers than supported
   (CASSANDRA-5598)
 * Expose Thread metrics for the native protocol server (CASSANDRA-6234)
 * Change snapshot response message verb to INTERNAL to avoid dropping it
   (CASSANDRA-6415)
 * Warn when collection read has > 65K elements (CASSANDRA-5428)
 * Fix cache persistence when both row and key cache are enabled
   (CASSANDRA-6413)
 * (Hadoop) add describe_local_ring (CASSANDRA-6268)
 * Fix handling of concurrent directory creation failure (CASSANDRA-6459)
 * Allow executing CREATE statements multiple times (CASSANDRA-6471)
 * Don't send confusing info with timeouts (CASSANDRA-6491)
 * Don't resubmit counter mutation runnables internally (CASSANDRA-6427)
 * Don't drop local mutations without a hint (CASSANDRA-6510)
 * Don't allow null max_hint_window_in_ms (CASSANDRA-6419)
 * Validate SliceRange start and finish lengths (CASSANDRA-6521)


2.0.3
 * Fix FD leak on slice read path (CASSANDRA-6275)
 * Cancel read meter task when closing SSTR (CASSANDRA-6358)
 * free off-heap IndexSummary during bulk (CASSANDRA-6359)
 * Recover from IOException in accept() thread (CASSANDRA-6349)
 * Improve Gossip tolerance of abnormally slow tasks (CASSANDRA-6338)
 * Fix trying to hint timed out counter writes (CASSANDRA-6322)
 * Allow restoring specific columnfamilies from archived CL (CASSANDRA-4809)
 * Avoid flushing compaction_history after each operation (CASSANDRA-6287)
 * Fix repair assertion error when tombstones expire (CASSANDRA-6277)
 * Skip loading corrupt key cache (CASSANDRA-6260)
 * Fixes for compacting larger-than-memory rows (CASSANDRA-6274)
 * Compact hottest sstables first and optionally omit coldest from
   compaction entirely (CASSANDRA-6109)
 * Fix modifying column_metadata from thrift (CASSANDRA-6182)
 * cqlsh: fix LIST USERS output (CASSANDRA-6242)
 * Add IRequestSink interface (CASSANDRA-6248)
 * Update memtable size while flushing (CASSANDRA-6249)
 * Provide hooks around CQL2/CQL3 statement execution (CASSANDRA-6252)
 * Require Permission.SELECT for CAS updates (CASSANDRA-6247)
 * New CQL-aware SSTableWriter (CASSANDRA-5894)
 * Reject CAS operation when the protocol v1 is used (CASSANDRA-6270)
 * Correctly throw error when frame too large (CASSANDRA-5981)
 * Fix serialization bug in PagedRange with 2ndary indexes (CASSANDRA-6299)
 * Fix CQL3 table validation in Thrift (CASSANDRA-6140)
 * Fix bug missing results with IN clauses (CASSANDRA-6327)
 * Fix paging with reversed slices (CASSANDRA-6343)
 * Set minTimestamp correctly to be able to drop expired sstables (CASSANDRA-6337)
 * Support NaN and Infinity as float literals (CASSANDRA-6003)
 * Remove RF from nodetool ring output (CASSANDRA-6289)
 * Fix attempting to flush empty rows (CASSANDRA-6374)
 * Fix potential out of bounds exception when paging (CASSANDRA-6333)
Merged from 1.2:
 * Optimize FD phi calculation (CASSANDRA-6386)
 * Improve initial FD phi estimate when starting up (CASSANDRA-6385)
 * Don't list CQL3 table in CLI describe even if named explicitely
   (CASSANDRA-5750)
 * Invalidate row cache when dropping CF (CASSANDRA-6351)
 * add non-jamm path for cached statements (CASSANDRA-6293)
 * add windows bat files for shell commands (CASSANDRA-6145)
 * Require logging in for Thrift CQL2/3 statement preparation (CASSANDRA-6254)
 * restrict max_num_tokens to 1536 (CASSANDRA-6267)
 * Nodetool gets default JMX port from cassandra-env.sh (CASSANDRA-6273)
 * make calculatePendingRanges asynchronous (CASSANDRA-6244)
 * Remove blocking flushes in gossip thread (CASSANDRA-6297)
 * Fix potential socket leak in connectionpool creation (CASSANDRA-6308)
 * Allow LOCAL_ONE/LOCAL_QUORUM to work with SimpleStrategy (CASSANDRA-6238)
 * cqlsh: handle 'null' as session duration (CASSANDRA-6317)
 * Fix json2sstable handling of range tombstones (CASSANDRA-6316)
 * Fix missing one row in reverse query (CASSANDRA-6330)
 * Fix reading expired row value from row cache (CASSANDRA-6325)
 * Fix AssertionError when doing set element deletion (CASSANDRA-6341)
 * Make CL code for the native protocol match the one in C* 2.0
   (CASSANDRA-6347)
 * Disallow altering CQL3 table from thrift (CASSANDRA-6370)
 * Fix size computation of prepared statement (CASSANDRA-6369)


2.0.2
 * Update FailureDetector to use nanontime (CASSANDRA-4925)
 * Fix FileCacheService regressions (CASSANDRA-6149)
 * Never return WriteTimeout for CL.ANY (CASSANDRA-6132)
 * Fix race conditions in bulk loader (CASSANDRA-6129)
 * Add configurable metrics reporting (CASSANDRA-4430)
 * drop queries exceeding a configurable number of tombstones (CASSANDRA-6117)
 * Track and persist sstable read activity (CASSANDRA-5515)
 * Fixes for speculative retry (CASSANDRA-5932, CASSANDRA-6194)
 * Improve memory usage of metadata min/max column names (CASSANDRA-6077)
 * Fix thrift validation refusing row markers on CQL3 tables (CASSANDRA-6081)
 * Fix insertion of collections with CAS (CASSANDRA-6069)
 * Correctly send metadata on SELECT COUNT (CASSANDRA-6080)
 * Track clients' remote addresses in ClientState (CASSANDRA-6070)
 * Create snapshot dir if it does not exist when migrating
   leveled manifest (CASSANDRA-6093)
 * make sequential nodetool repair the default (CASSANDRA-5950)
 * Add more hooks for compaction strategy implementations (CASSANDRA-6111)
 * Fix potential NPE on composite 2ndary indexes (CASSANDRA-6098)
 * Delete can potentially be skipped in batch (CASSANDRA-6115)
 * Allow alter keyspace on system_traces (CASSANDRA-6016)
 * Disallow empty column names in cql (CASSANDRA-6136)
 * Use Java7 file-handling APIs and fix file moving on Windows (CASSANDRA-5383)
 * Save compaction history to system keyspace (CASSANDRA-5078)
 * Fix NPE if StorageService.getOperationMode() is executed before full startup (CASSANDRA-6166)
 * CQL3: support pre-epoch longs for TimestampType (CASSANDRA-6212)
 * Add reloadtriggers command to nodetool (CASSANDRA-4949)
 * cqlsh: ignore empty 'value alias' in DESCRIBE (CASSANDRA-6139)
 * Fix sstable loader (CASSANDRA-6205)
 * Reject bootstrapping if the node already exists in gossip (CASSANDRA-5571)
 * Fix NPE while loading paxos state (CASSANDRA-6211)
 * cqlsh: add SHOW SESSION <tracing-session> command (CASSANDRA-6228)
Merged from 1.2:
 * (Hadoop) Require CFRR batchSize to be at least 2 (CASSANDRA-6114)
 * Add a warning for small LCS sstable size (CASSANDRA-6191)
 * Add ability to list specific KS/CF combinations in nodetool cfstats (CASSANDRA-4191)
 * Mark CF clean if a mutation raced the drop and got it marked dirty (CASSANDRA-5946)
 * Add a LOCAL_ONE consistency level (CASSANDRA-6202)
 * Limit CQL prepared statement cache by size instead of count (CASSANDRA-6107)
 * Tracing should log write failure rather than raw exceptions (CASSANDRA-6133)
 * lock access to TM.endpointToHostIdMap (CASSANDRA-6103)
 * Allow estimated memtable size to exceed slab allocator size (CASSANDRA-6078)
 * Start MeteredFlusher earlier to prevent OOM during CL replay (CASSANDRA-6087)
 * Avoid sending Truncate command to fat clients (CASSANDRA-6088)
 * Allow where clause conditions to be in parenthesis (CASSANDRA-6037)
 * Do not open non-ssl storage port if encryption option is all (CASSANDRA-3916)
 * Move batchlog replay to its own executor (CASSANDRA-6079)
 * Add tombstone debug threshold and histogram (CASSANDRA-6042, 6057)
 * Enable tcp keepalive on incoming connections (CASSANDRA-4053)
 * Fix fat client schema pull NPE (CASSANDRA-6089)
 * Fix memtable flushing for indexed tables (CASSANDRA-6112)
 * Fix skipping columns with multiple slices (CASSANDRA-6119)
 * Expose connected thrift + native client counts (CASSANDRA-5084)
 * Optimize auth setup (CASSANDRA-6122)
 * Trace index selection (CASSANDRA-6001)
 * Update sstablesPerReadHistogram to use biased sampling (CASSANDRA-6164)
 * Log UnknownColumnfamilyException when closing socket (CASSANDRA-5725)
 * Properly error out on CREATE INDEX for counters table (CASSANDRA-6160)
 * Handle JMX notification failure for repair (CASSANDRA-6097)
 * (Hadoop) Fetch no more than 128 splits in parallel (CASSANDRA-6169)
 * stress: add username/password authentication support (CASSANDRA-6068)
 * Fix indexed queries with row cache enabled on parent table (CASSANDRA-5732)
 * Fix compaction race during columnfamily drop (CASSANDRA-5957)
 * Fix validation of empty column names for compact tables (CASSANDRA-6152)
 * Skip replaying mutations that pass CRC but fail to deserialize (CASSANDRA-6183)
 * Rework token replacement to use replace_address (CASSANDRA-5916)
 * Fix altering column types (CASSANDRA-6185)
 * cqlsh: fix CREATE/ALTER WITH completion (CASSANDRA-6196)
 * add windows bat files for shell commands (CASSANDRA-6145)
 * Fix potential stack overflow during range tombstones insertion (CASSANDRA-6181)
 * (Hadoop) Make LOCAL_ONE the default consistency level (CASSANDRA-6214)


2.0.1
 * Fix bug that could allow reading deleted data temporarily (CASSANDRA-6025)
 * Improve memory use defaults (CASSANDRA-6059)
 * Make ThriftServer more easlly extensible (CASSANDRA-6058)
 * Remove Hadoop dependency from ITransportFactory (CASSANDRA-6062)
 * add file_cache_size_in_mb setting (CASSANDRA-5661)
 * Improve error message when yaml contains invalid properties (CASSANDRA-5958)
 * Improve leveled compaction's ability to find non-overlapping L0 compactions
   to work on concurrently (CASSANDRA-5921)
 * Notify indexer of columns shadowed by range tombstones (CASSANDRA-5614)
 * Log Merkle tree stats (CASSANDRA-2698)
 * Switch from crc32 to adler32 for compressed sstable checksums (CASSANDRA-5862)
 * Improve offheap memcpy performance (CASSANDRA-5884)
 * Use a range aware scanner for cleanup (CASSANDRA-2524)
 * Cleanup doesn't need to inspect sstables that contain only local data
   (CASSANDRA-5722)
 * Add ability for CQL3 to list partition keys (CASSANDRA-4536)
 * Improve native protocol serialization (CASSANDRA-5664)
 * Upgrade Thrift to 0.9.1 (CASSANDRA-5923)
 * Require superuser status for adding triggers (CASSANDRA-5963)
 * Make standalone scrubber handle old and new style leveled manifest
   (CASSANDRA-6005)
 * Fix paxos bugs (CASSANDRA-6012, 6013, 6023)
 * Fix paged ranges with multiple replicas (CASSANDRA-6004)
 * Fix potential AssertionError during tracing (CASSANDRA-6041)
 * Fix NPE in sstablesplit (CASSANDRA-6027)
 * Migrate pre-2.0 key/value/column aliases to system.schema_columns
   (CASSANDRA-6009)
 * Paging filter empty rows too agressively (CASSANDRA-6040)
 * Support variadic parameters for IN clauses (CASSANDRA-4210)
 * cqlsh: return the result of CAS writes (CASSANDRA-5796)
 * Fix validation of IN clauses with 2ndary indexes (CASSANDRA-6050)
 * Support named bind variables in CQL (CASSANDRA-6033)
Merged from 1.2:
 * Allow cache-keys-to-save to be set at runtime (CASSANDRA-5980)
 * Avoid second-guessing out-of-space state (CASSANDRA-5605)
 * Tuning knobs for dealing with large blobs and many CFs (CASSANDRA-5982)
 * (Hadoop) Fix CQLRW for thrift tables (CASSANDRA-6002)
 * Fix possible divide-by-zero in HHOM (CASSANDRA-5990)
 * Allow local batchlog writes for CL.ANY (CASSANDRA-5967)
 * Upgrade metrics-core to version 2.2.0 (CASSANDRA-5947)
 * Fix CqlRecordWriter with composite keys (CASSANDRA-5949)
 * Add snitch, schema version, cluster, partitioner to JMX (CASSANDRA-5881)
 * Allow disabling SlabAllocator (CASSANDRA-5935)
 * Make user-defined compaction JMX blocking (CASSANDRA-4952)
 * Fix streaming does not transfer wrapped range (CASSANDRA-5948)
 * Fix loading index summary containing empty key (CASSANDRA-5965)
 * Correctly handle limits in CompositesSearcher (CASSANDRA-5975)
 * Pig: handle CQL collections (CASSANDRA-5867)
 * Pass the updated cf to the PRSI index() method (CASSANDRA-5999)
 * Allow empty CQL3 batches (as no-op) (CASSANDRA-5994)
 * Support null in CQL3 functions (CASSANDRA-5910)
 * Replace the deprecated MapMaker with CacheLoader (CASSANDRA-6007)
 * Add SSTableDeletingNotification to DataTracker (CASSANDRA-6010)
 * Fix snapshots in use get deleted during snapshot repair (CASSANDRA-6011)
 * Move hints and exception count to o.a.c.metrics (CASSANDRA-6017)
 * Fix memory leak in snapshot repair (CASSANDRA-6047)
 * Fix sstable2sjon for CQL3 tables (CASSANDRA-5852)


2.0.0
 * Fix thrift validation when inserting into CQL3 tables (CASSANDRA-5138)
 * Fix periodic memtable flushing behavior with clean memtables (CASSANDRA-5931)
 * Fix dateOf() function for pre-2.0 timestamp columns (CASSANDRA-5928)
 * Fix SSTable unintentionally loads BF when opened for batch (CASSANDRA-5938)
 * Add stream session progress to JMX (CASSANDRA-4757)
 * Fix NPE during CAS operation (CASSANDRA-5925)
Merged from 1.2:
 * Fix getBloomFilterDiskSpaceUsed for AlwaysPresentFilter (CASSANDRA-5900)
 * Don't announce schema version until we've loaded the changes locally
   (CASSANDRA-5904)
 * Fix to support off heap bloom filters size greater than 2 GB (CASSANDRA-5903)
 * Properly handle parsing huge map and set literals (CASSANDRA-5893)


2.0.0-rc2
 * enable vnodes by default (CASSANDRA-5869)
 * fix CAS contention timeout (CASSANDRA-5830)
 * fix HsHa to respect max frame size (CASSANDRA-4573)
 * Fix (some) 2i on composite components omissions (CASSANDRA-5851)
 * cqlsh: add DESCRIBE FULL SCHEMA variant (CASSANDRA-5880)
Merged from 1.2:
 * Correctly validate sparse composite cells in scrub (CASSANDRA-5855)
 * Add KeyCacheHitRate metric to CF metrics (CASSANDRA-5868)
 * cqlsh: add support for multiline comments (CASSANDRA-5798)
 * Handle CQL3 SELECT duplicate IN restrictions on clustering columns
   (CASSANDRA-5856)


2.0.0-rc1
 * improve DecimalSerializer performance (CASSANDRA-5837)
 * fix potential spurious wakeup in AsyncOneResponse (CASSANDRA-5690)
 * fix schema-related trigger issues (CASSANDRA-5774)
 * Better validation when accessing CQL3 table from thrift (CASSANDRA-5138)
 * Fix assertion error during repair (CASSANDRA-5801)
 * Fix range tombstone bug (CASSANDRA-5805)
 * DC-local CAS (CASSANDRA-5797)
 * Add a native_protocol_version column to the system.local table (CASSANRDA-5819)
 * Use index_interval from cassandra.yaml when upgraded (CASSANDRA-5822)
 * Fix buffer underflow on socket close (CASSANDRA-5792)
Merged from 1.2:
 * Fix reading DeletionTime from 1.1-format sstables (CASSANDRA-5814)
 * cqlsh: add collections support to COPY (CASSANDRA-5698)
 * retry important messages for any IOException (CASSANDRA-5804)
 * Allow empty IN relations in SELECT/UPDATE/DELETE statements (CASSANDRA-5626)
 * cqlsh: fix crashing on Windows due to libedit detection (CASSANDRA-5812)
 * fix bulk-loading compressed sstables (CASSANDRA-5820)
 * (Hadoop) fix quoting in CqlPagingRecordReader and CqlRecordWriter
   (CASSANDRA-5824)
 * update default LCS sstable size to 160MB (CASSANDRA-5727)
 * Allow compacting 2Is via nodetool (CASSANDRA-5670)
 * Hex-encode non-String keys in OPP (CASSANDRA-5793)
 * nodetool history logging (CASSANDRA-5823)
 * (Hadoop) fix support for Thrift tables in CqlPagingRecordReader
   (CASSANDRA-5752)
 * add "all time blocked" to StatusLogger output (CASSANDRA-5825)
 * Future-proof inter-major-version schema migrations (CASSANDRA-5845)
 * (Hadoop) add CqlPagingRecordReader support for ReversedType in Thrift table
   (CASSANDRA-5718)
 * Add -no-snapshot option to scrub (CASSANDRA-5891)
 * Fix to support off heap bloom filters size greater than 2 GB (CASSANDRA-5903)
 * Properly handle parsing huge map and set literals (CASSANDRA-5893)
 * Fix LCS L0 compaction may overlap in L1 (CASSANDRA-5907)
 * New sstablesplit tool to split large sstables offline (CASSANDRA-4766)
 * Fix potential deadlock in native protocol server (CASSANDRA-5926)
 * Disallow incompatible type change in CQL3 (CASSANDRA-5882)
Merged from 1.1:
 * Correctly validate sparse composite cells in scrub (CASSANDRA-5855)


2.0.0-beta2
 * Replace countPendingHints with Hints Created metric (CASSANDRA-5746)
 * Allow nodetool with no args, and with help to run without a server (CASSANDRA-5734)
 * Cleanup AbstractType/TypeSerializer classes (CASSANDRA-5744)
 * Remove unimplemented cli option schema-mwt (CASSANDRA-5754)
 * Support range tombstones in thrift (CASSANDRA-5435)
 * Normalize table-manipulating CQL3 statements' class names (CASSANDRA-5759)
 * cqlsh: add missing table options to DESCRIBE output (CASSANDRA-5749)
 * Fix assertion error during repair (CASSANDRA-5757)
 * Fix bulkloader (CASSANDRA-5542)
 * Add LZ4 compression to the native protocol (CASSANDRA-5765)
 * Fix bugs in the native protocol v2 (CASSANDRA-5770)
 * CAS on 'primary key only' table (CASSANDRA-5715)
 * Support streaming SSTables of old versions (CASSANDRA-5772)
 * Always respect protocol version in native protocol (CASSANDRA-5778)
 * Fix ConcurrentModificationException during streaming (CASSANDRA-5782)
 * Update deletion timestamp in Commit#updatesWithPaxosTime (CASSANDRA-5787)
 * Thrift cas() method crashes if input columns are not sorted (CASSANDRA-5786)
 * Order columns names correctly when querying for CAS (CASSANDRA-5788)
 * Fix streaming retry (CASSANDRA-5775)
Merged from 1.2:
 * if no seeds can be a reached a node won't start in a ring by itself (CASSANDRA-5768)
 * add cassandra.unsafesystem property (CASSANDRA-5704)
 * (Hadoop) quote identifiers in CqlPagingRecordReader (CASSANDRA-5763)
 * Add replace_node functionality for vnodes (CASSANDRA-5337)
 * Add timeout events to query traces (CASSANDRA-5520)
 * Fix serialization of the LEFT gossip value (CASSANDRA-5696)
 * Pig: support for cql3 tables (CASSANDRA-5234)
 * Fix skipping range tombstones with reverse queries (CASSANDRA-5712)
 * Expire entries out of ThriftSessionManager (CASSANDRA-5719)
 * Don't keep ancestor information in memory (CASSANDRA-5342)
 * Expose native protocol server status in nodetool info (CASSANDRA-5735)
 * Fix pathetic performance of range tombstones (CASSANDRA-5677)
 * Fix querying with an empty (impossible) range (CASSANDRA-5573)
 * cqlsh: handle CUSTOM 2i in DESCRIBE output (CASSANDRA-5760)
 * Fix minor bug in Range.intersects(Bound) (CASSANDRA-5771)
 * cqlsh: handle disabled compression in DESCRIBE output (CASSANDRA-5766)
 * Ensure all UP events are notified on the native protocol (CASSANDRA-5769)
 * Fix formatting of sstable2json with multiple -k arguments (CASSANDRA-5781)
 * Don't rely on row marker for queries in general to hide lost markers
   after TTL expires (CASSANDRA-5762)
 * Sort nodetool help output (CASSANDRA-5776)
 * Fix column expiring during 2 phases compaction (CASSANDRA-5799)
 * now() is being rejected in INSERTs when inside collections (CASSANDRA-5795)


2.0.0-beta1
 * Add support for indexing clustered columns (CASSANDRA-5125)
 * Removed on-heap row cache (CASSANDRA-5348)
 * use nanotime consistently for node-local timeouts (CASSANDRA-5581)
 * Avoid unnecessary second pass on name-based queries (CASSANDRA-5577)
 * Experimental triggers (CASSANDRA-1311)
 * JEMalloc support for off-heap allocation (CASSANDRA-3997)
 * Single-pass compaction (CASSANDRA-4180)
 * Removed token range bisection (CASSANDRA-5518)
 * Removed compatibility with pre-1.2.5 sstables and network messages
   (CASSANDRA-5511)
 * removed PBSPredictor (CASSANDRA-5455)
 * CAS support (CASSANDRA-5062, 5441, 5442, 5443, 5619, 5667)
 * Leveled compaction performs size-tiered compactions in L0
   (CASSANDRA-5371, 5439)
 * Add yaml network topology snitch for mixed ec2/other envs (CASSANDRA-5339)
 * Log when a node is down longer than the hint window (CASSANDRA-4554)
 * Optimize tombstone creation for ExpiringColumns (CASSANDRA-4917)
 * Improve LeveledScanner work estimation (CASSANDRA-5250, 5407)
 * Replace compaction lock with runWithCompactionsDisabled (CASSANDRA-3430)
 * Change Message IDs to ints (CASSANDRA-5307)
 * Move sstable level information into the Stats component, removing the
   need for a separate Manifest file (CASSANDRA-4872)
 * avoid serializing to byte[] on commitlog append (CASSANDRA-5199)
 * make index_interval configurable per columnfamily (CASSANDRA-3961, CASSANDRA-5650)
 * add default_time_to_live (CASSANDRA-3974)
 * add memtable_flush_period_in_ms (CASSANDRA-4237)
 * replace supercolumns internally by composites (CASSANDRA-3237, 5123)
 * upgrade thrift to 0.9.0 (CASSANDRA-3719)
 * drop unnecessary keyspace parameter from user-defined compaction API
   (CASSANDRA-5139)
 * more robust solution to incomplete compactions + counters (CASSANDRA-5151)
 * Change order of directory searching for c*.in.sh (CASSANDRA-3983)
 * Add tool to reset SSTable compaction level for LCS (CASSANDRA-5271)
 * Allow custom configuration loader (CASSANDRA-5045)
 * Remove memory emergency pressure valve logic (CASSANDRA-3534)
 * Reduce request latency with eager retry (CASSANDRA-4705)
 * cqlsh: Remove ASSUME command (CASSANDRA-5331)
 * Rebuild BF when loading sstables if bloom_filter_fp_chance
   has changed since compaction (CASSANDRA-5015)
 * remove row-level bloom filters (CASSANDRA-4885)
 * Change Kernel Page Cache skipping into row preheating (disabled by default)
   (CASSANDRA-4937)
 * Improve repair by deciding on a gcBefore before sending
   out TreeRequests (CASSANDRA-4932)
 * Add an official way to disable compactions (CASSANDRA-5074)
 * Reenable ALTER TABLE DROP with new semantics (CASSANDRA-3919)
 * Add binary protocol versioning (CASSANDRA-5436)
 * Swap THshaServer for TThreadedSelectorServer (CASSANDRA-5530)
 * Add alias support to SELECT statement (CASSANDRA-5075)
 * Don't create empty RowMutations in CommitLogReplayer (CASSANDRA-5541)
 * Use range tombstones when dropping cfs/columns from schema (CASSANDRA-5579)
 * cqlsh: drop CQL2/CQL3-beta support (CASSANDRA-5585)
 * Track max/min column names in sstables to be able to optimize slice
   queries (CASSANDRA-5514, CASSANDRA-5595, CASSANDRA-5600)
 * Binary protocol: allow batching already prepared statements (CASSANDRA-4693)
 * Allow preparing timestamp, ttl and limit in CQL3 queries (CASSANDRA-4450)
 * Support native link w/o JNA in Java7 (CASSANDRA-3734)
 * Use SASL authentication in binary protocol v2 (CASSANDRA-5545)
 * Replace Thrift HsHa with LMAX Disruptor based implementation (CASSANDRA-5582)
 * cqlsh: Add row count to SELECT output (CASSANDRA-5636)
 * Include a timestamp with all read commands to determine column expiration
   (CASSANDRA-5149)
 * Streaming 2.0 (CASSANDRA-5286, 5699)
 * Conditional create/drop ks/table/index statements in CQL3 (CASSANDRA-2737)
 * more pre-table creation property validation (CASSANDRA-5693)
 * Redesign repair messages (CASSANDRA-5426)
 * Fix ALTER RENAME post-5125 (CASSANDRA-5702)
 * Disallow renaming a 2ndary indexed column (CASSANDRA-5705)
 * Rename Table to Keyspace (CASSANDRA-5613)
 * Ensure changing column_index_size_in_kb on different nodes don't corrupt the
   sstable (CASSANDRA-5454)
 * Move resultset type information into prepare, not execute (CASSANDRA-5649)
 * Auto paging in binary protocol (CASSANDRA-4415, 5714)
 * Don't tie client side use of AbstractType to JDBC (CASSANDRA-4495)
 * Adds new TimestampType to replace DateType (CASSANDRA-5723, CASSANDRA-5729)
Merged from 1.2:
 * make starting native protocol server idempotent (CASSANDRA-5728)
 * Fix loading key cache when a saved entry is no longer valid (CASSANDRA-5706)
 * Fix serialization of the LEFT gossip value (CASSANDRA-5696)
 * cqlsh: Don't show 'null' in place of empty values (CASSANDRA-5675)
 * Race condition in detecting version on a mixed 1.1/1.2 cluster
   (CASSANDRA-5692)
 * Fix skipping range tombstones with reverse queries (CASSANDRA-5712)
 * Expire entries out of ThriftSessionManager (CASSANRDA-5719)
 * Don't keep ancestor information in memory (CASSANDRA-5342)
 * cqlsh: fix handling of semicolons inside BATCH queries (CASSANDRA-5697)


1.2.6
 * Fix tracing when operation completes before all responses arrive
   (CASSANDRA-5668)
 * Fix cross-DC mutation forwarding (CASSANDRA-5632)
 * Reduce SSTableLoader memory usage (CASSANDRA-5555)
 * Scale hinted_handoff_throttle_in_kb to cluster size (CASSANDRA-5272)
 * (Hadoop) Add CQL3 input/output formats (CASSANDRA-4421, 5622)
 * (Hadoop) Fix InputKeyRange in CFIF (CASSANDRA-5536)
 * Fix dealing with ridiculously large max sstable sizes in LCS (CASSANDRA-5589)
 * Ignore pre-truncate hints (CASSANDRA-4655)
 * Move System.exit on OOM into a separate thread (CASSANDRA-5273)
 * Write row markers when serializing schema (CASSANDRA-5572)
 * Check only SSTables for the requested range when streaming (CASSANDRA-5569)
 * Improve batchlog replay behavior and hint ttl handling (CASSANDRA-5314)
 * Exclude localTimestamp from validation for tombstones (CASSANDRA-5398)
 * cqlsh: add custom prompt support (CASSANDRA-5539)
 * Reuse prepared statements in hot auth queries (CASSANDRA-5594)
 * cqlsh: add vertical output option (see EXPAND) (CASSANDRA-5597)
 * Add a rate limit option to stress (CASSANDRA-5004)
 * have BulkLoader ignore snapshots directories (CASSANDRA-5587)
 * fix SnitchProperties logging context (CASSANDRA-5602)
 * Expose whether jna is enabled and memory is locked via JMX (CASSANDRA-5508)
 * cqlsh: fix COPY FROM with ReversedType (CASSANDRA-5610)
 * Allow creating CUSTOM indexes on collections (CASSANDRA-5615)
 * Evaluate now() function at execution time (CASSANDRA-5616)
 * Expose detailed read repair metrics (CASSANDRA-5618)
 * Correct blob literal + ReversedType parsing (CASSANDRA-5629)
 * Allow GPFS to prefer the internal IP like EC2MRS (CASSANDRA-5630)
 * fix help text for -tspw cassandra-cli (CASSANDRA-5643)
 * don't throw away initial causes exceptions for internode encryption issues
   (CASSANDRA-5644)
 * Fix message spelling errors for cql select statements (CASSANDRA-5647)
 * Suppress custom exceptions thru jmx (CASSANDRA-5652)
 * Update CREATE CUSTOM INDEX syntax (CASSANDRA-5639)
 * Fix PermissionDetails.equals() method (CASSANDRA-5655)
 * Never allow partition key ranges in CQL3 without token() (CASSANDRA-5666)
 * Gossiper incorrectly drops AppState for an upgrading node (CASSANDRA-5660)
 * Connection thrashing during multi-region ec2 during upgrade, due to
   messaging version (CASSANDRA-5669)
 * Avoid over reconnecting in EC2MRS (CASSANDRA-5678)
 * Fix ReadResponseSerializer.serializedSize() for digest reads (CASSANDRA-5476)
 * allow sstable2json on 2i CFs (CASSANDRA-5694)
Merged from 1.1:
 * Remove buggy thrift max message length option (CASSANDRA-5529)
 * Fix NPE in Pig's widerow mode (CASSANDRA-5488)
 * Add split size parameter to Pig and disable split combination (CASSANDRA-5544)


1.2.5
 * make BytesToken.toString only return hex bytes (CASSANDRA-5566)
 * Ensure that submitBackground enqueues at least one task (CASSANDRA-5554)
 * fix 2i updates with identical values and timestamps (CASSANDRA-5540)
 * fix compaction throttling bursty-ness (CASSANDRA-4316)
 * reduce memory consumption of IndexSummary (CASSANDRA-5506)
 * remove per-row column name bloom filters (CASSANDRA-5492)
 * Include fatal errors in trace events (CASSANDRA-5447)
 * Ensure that PerRowSecondaryIndex is notified of row-level deletes
   (CASSANDRA-5445)
 * Allow empty blob literals in CQL3 (CASSANDRA-5452)
 * Fix streaming RangeTombstones at column index boundary (CASSANDRA-5418)
 * Fix preparing statements when current keyspace is not set (CASSANDRA-5468)
 * Fix SemanticVersion.isSupportedBy minor/patch handling (CASSANDRA-5496)
 * Don't provide oldCfId for post-1.1 system cfs (CASSANDRA-5490)
 * Fix primary range ignores replication strategy (CASSANDRA-5424)
 * Fix shutdown of binary protocol server (CASSANDRA-5507)
 * Fix repair -snapshot not working (CASSANDRA-5512)
 * Set isRunning flag later in binary protocol server (CASSANDRA-5467)
 * Fix use of CQL3 functions with descending clustering order (CASSANDRA-5472)
 * Disallow renaming columns one at a time for thrift table in CQL3
   (CASSANDRA-5531)
 * cqlsh: add CLUSTERING ORDER BY support to DESCRIBE (CASSANDRA-5528)
 * Add custom secondary index support to CQL3 (CASSANDRA-5484)
 * Fix repair hanging silently on unexpected error (CASSANDRA-5229)
 * Fix Ec2Snitch regression introduced by CASSANDRA-5171 (CASSANDRA-5432)
 * Add nodetool enablebackup/disablebackup (CASSANDRA-5556)
 * cqlsh: fix DESCRIBE after case insensitive USE (CASSANDRA-5567)
Merged from 1.1
 * Add retry mechanism to OTC for non-droppable_verbs (CASSANDRA-5393)
 * Use allocator information to improve memtable memory usage estimate
   (CASSANDRA-5497)
 * Fix trying to load deleted row into row cache on startup (CASSANDRA-4463)
 * fsync leveled manifest to avoid corruption (CASSANDRA-5535)
 * Fix Bound intersection computation (CASSANDRA-5551)
 * sstablescrub now respects max memory size in cassandra.in.sh (CASSANDRA-5562)


1.2.4
 * Ensure that PerRowSecondaryIndex updates see the most recent values
   (CASSANDRA-5397)
 * avoid duplicate index entries ind PrecompactedRow and
   ParallelCompactionIterable (CASSANDRA-5395)
 * remove the index entry on oldColumn when new column is a tombstone
   (CASSANDRA-5395)
 * Change default stream throughput from 400 to 200 mbps (CASSANDRA-5036)
 * Gossiper logs DOWN for symmetry with UP (CASSANDRA-5187)
 * Fix mixing prepared statements between keyspaces (CASSANDRA-5352)
 * Fix consistency level during bootstrap - strike 3 (CASSANDRA-5354)
 * Fix transposed arguments in AlreadyExistsException (CASSANDRA-5362)
 * Improve asynchronous hint delivery (CASSANDRA-5179)
 * Fix Guava dependency version (12.0 -> 13.0.1) for Maven (CASSANDRA-5364)
 * Validate that provided CQL3 collection value are < 64K (CASSANDRA-5355)
 * Make upgradeSSTable skip current version sstables by default (CASSANDRA-5366)
 * Optimize min/max timestamp collection (CASSANDRA-5373)
 * Invalid streamId in cql binary protocol when using invalid CL
   (CASSANDRA-5164)
 * Fix validation for IN where clauses with collections (CASSANDRA-5376)
 * Copy resultSet on count query to avoid ConcurrentModificationException
   (CASSANDRA-5382)
 * Correctly typecheck in CQL3 even with ReversedType (CASSANDRA-5386)
 * Fix streaming compressed files when using encryption (CASSANDRA-5391)
 * cassandra-all 1.2.0 pom missing netty dependency (CASSANDRA-5392)
 * Fix writetime/ttl functions on null values (CASSANDRA-5341)
 * Fix NPE during cql3 select with token() (CASSANDRA-5404)
 * IndexHelper.skipBloomFilters won't skip non-SHA filters (CASSANDRA-5385)
 * cqlsh: Print maps ordered by key, sort sets (CASSANDRA-5413)
 * Add null syntax support in CQL3 for inserts (CASSANDRA-3783)
 * Allow unauthenticated set_keyspace() calls (CASSANDRA-5423)
 * Fix potential incremental backups race (CASSANDRA-5410)
 * Fix prepared BATCH statements with batch-level timestamps (CASSANDRA-5415)
 * Allow overriding superuser setup delay (CASSANDRA-5430)
 * cassandra-shuffle with JMX usernames and passwords (CASSANDRA-5431)
Merged from 1.1:
 * cli: Quote ks and cf names in schema output when needed (CASSANDRA-5052)
 * Fix bad default for min/max timestamp in SSTableMetadata (CASSANDRA-5372)
 * Fix cf name extraction from manifest in Directories.migrateFile()
   (CASSANDRA-5242)
 * Support pluggable internode authentication (CASSANDRA-5401)


1.2.3
 * add check for sstable overlap within a level on startup (CASSANDRA-5327)
 * replace ipv6 colons in jmx object names (CASSANDRA-5298, 5328)
 * Avoid allocating SSTableBoundedScanner during repair when the range does
   not intersect the sstable (CASSANDRA-5249)
 * Don't lowercase property map keys (this breaks NTS) (CASSANDRA-5292)
 * Fix composite comparator with super columns (CASSANDRA-5287)
 * Fix insufficient validation of UPDATE queries against counter cfs
   (CASSANDRA-5300)
 * Fix PropertyFileSnitch default DC/Rack behavior (CASSANDRA-5285)
 * Handle null values when executing prepared statement (CASSANDRA-5081)
 * Add netty to pom dependencies (CASSANDRA-5181)
 * Include type arguments in Thrift CQLPreparedResult (CASSANDRA-5311)
 * Fix compaction not removing columns when bf_fp_ratio is 1 (CASSANDRA-5182)
 * cli: Warn about missing CQL3 tables in schema descriptions (CASSANDRA-5309)
 * Re-enable unknown option in replication/compaction strategies option for
   backward compatibility (CASSANDRA-4795)
 * Add binary protocol support to stress (CASSANDRA-4993)
 * cqlsh: Fix COPY FROM value quoting and null handling (CASSANDRA-5305)
 * Fix repair -pr for vnodes (CASSANDRA-5329)
 * Relax CL for auth queries for non-default users (CASSANDRA-5310)
 * Fix AssertionError during repair (CASSANDRA-5245)
 * Don't announce migrations to pre-1.2 nodes (CASSANDRA-5334)
Merged from 1.1:
 * Update offline scrub for 1.0 -> 1.1 directory structure (CASSANDRA-5195)
 * add tmp flag to Descriptor hashcode (CASSANDRA-4021)
 * fix logging of "Found table data in data directories" when only system tables
   are present (CASSANDRA-5289)
 * cli: Add JMX authentication support (CASSANDRA-5080)
 * nodetool: ability to repair specific range (CASSANDRA-5280)
 * Fix possible assertion triggered in SliceFromReadCommand (CASSANDRA-5284)
 * cqlsh: Add inet type support on Windows (ipv4-only) (CASSANDRA-4801)
 * Fix race when initializing ColumnFamilyStore (CASSANDRA-5350)
 * Add UseTLAB JVM flag (CASSANDRA-5361)


1.2.2
 * fix potential for multiple concurrent compactions of the same sstables
   (CASSANDRA-5256)
 * avoid no-op caching of byte[] on commitlog append (CASSANDRA-5199)
 * fix symlinks under data dir not working (CASSANDRA-5185)
 * fix bug in compact storage metadata handling (CASSANDRA-5189)
 * Validate login for USE queries (CASSANDRA-5207)
 * cli: remove default username and password (CASSANDRA-5208)
 * configure populate_io_cache_on_flush per-CF (CASSANDRA-4694)
 * allow configuration of internode socket buffer (CASSANDRA-3378)
 * Make sstable directory picking blacklist-aware again (CASSANDRA-5193)
 * Correctly expire gossip states for edge cases (CASSANDRA-5216)
 * Improve handling of directory creation failures (CASSANDRA-5196)
 * Expose secondary indicies to the rest of nodetool (CASSANDRA-4464)
 * Binary protocol: avoid sending notification for 0.0.0.0 (CASSANDRA-5227)
 * add UseCondCardMark XX jvm settings on jdk 1.7 (CASSANDRA-4366)
 * CQL3 refactor to allow conversion function (CASSANDRA-5226)
 * Fix drop of sstables in some circumstance (CASSANDRA-5232)
 * Implement caching of authorization results (CASSANDRA-4295)
 * Add support for LZ4 compression (CASSANDRA-5038)
 * Fix missing columns in wide rows queries (CASSANDRA-5225)
 * Simplify auth setup and make system_auth ks alterable (CASSANDRA-5112)
 * Stop compactions from hanging during bootstrap (CASSANDRA-5244)
 * fix compressed streaming sending extra chunk (CASSANDRA-5105)
 * Add CQL3-based implementations of IAuthenticator and IAuthorizer
   (CASSANDRA-4898)
 * Fix timestamp-based tomstone removal logic (CASSANDRA-5248)
 * cli: Add JMX authentication support (CASSANDRA-5080)
 * Fix forceFlush behavior (CASSANDRA-5241)
 * cqlsh: Add username autocompletion (CASSANDRA-5231)
 * Fix CQL3 composite partition key error (CASSANDRA-5240)
 * Allow IN clause on last clustering key (CASSANDRA-5230)
Merged from 1.1:
 * fix start key/end token validation for wide row iteration (CASSANDRA-5168)
 * add ConfigHelper support for Thrift frame and max message sizes (CASSANDRA-5188)
 * fix nodetool repair not fail on node down (CASSANDRA-5203)
 * always collect tombstone hints (CASSANDRA-5068)
 * Fix error when sourcing file in cqlsh (CASSANDRA-5235)


1.2.1
 * stream undelivered hints on decommission (CASSANDRA-5128)
 * GossipingPropertyFileSnitch loads saved dc/rack info if needed (CASSANDRA-5133)
 * drain should flush system CFs too (CASSANDRA-4446)
 * add inter_dc_tcp_nodelay setting (CASSANDRA-5148)
 * re-allow wrapping ranges for start_token/end_token range pairitspwng (CASSANDRA-5106)
 * fix validation compaction of empty rows (CASSANDRA-5136)
 * nodetool methods to enable/disable hint storage/delivery (CASSANDRA-4750)
 * disallow bloom filter false positive chance of 0 (CASSANDRA-5013)
 * add threadpool size adjustment methods to JMXEnabledThreadPoolExecutor and
   CompactionManagerMBean (CASSANDRA-5044)
 * fix hinting for dropped local writes (CASSANDRA-4753)
 * off-heap cache doesn't need mutable column container (CASSANDRA-5057)
 * apply disk_failure_policy to bad disks on initial directory creation
   (CASSANDRA-4847)
 * Optimize name-based queries to use ArrayBackedSortedColumns (CASSANDRA-5043)
 * Fall back to old manifest if most recent is unparseable (CASSANDRA-5041)
 * pool [Compressed]RandomAccessReader objects on the partitioned read path
   (CASSANDRA-4942)
 * Add debug logging to list filenames processed by Directories.migrateFile
   method (CASSANDRA-4939)
 * Expose black-listed directories via JMX (CASSANDRA-4848)
 * Log compaction merge counts (CASSANDRA-4894)
 * Minimize byte array allocation by AbstractData{Input,Output} (CASSANDRA-5090)
 * Add SSL support for the binary protocol (CASSANDRA-5031)
 * Allow non-schema system ks modification for shuffle to work (CASSANDRA-5097)
 * cqlsh: Add default limit to SELECT statements (CASSANDRA-4972)
 * cqlsh: fix DESCRIBE for 1.1 cfs in CQL3 (CASSANDRA-5101)
 * Correctly gossip with nodes >= 1.1.7 (CASSANDRA-5102)
 * Ensure CL guarantees on digest mismatch (CASSANDRA-5113)
 * Validate correctly selects on composite partition key (CASSANDRA-5122)
 * Fix exception when adding collection (CASSANDRA-5117)
 * Handle states for non-vnode clusters correctly (CASSANDRA-5127)
 * Refuse unrecognized replication and compaction strategy options (CASSANDRA-4795)
 * Pick the correct value validator in sstable2json for cql3 tables (CASSANDRA-5134)
 * Validate login for describe_keyspace, describe_keyspaces and set_keyspace
   (CASSANDRA-5144)
 * Fix inserting empty maps (CASSANDRA-5141)
 * Don't remove tokens from System table for node we know (CASSANDRA-5121)
 * fix streaming progress report for compresed files (CASSANDRA-5130)
 * Coverage analysis for low-CL queries (CASSANDRA-4858)
 * Stop interpreting dates as valid timeUUID value (CASSANDRA-4936)
 * Adds E notation for floating point numbers (CASSANDRA-4927)
 * Detect (and warn) unintentional use of the cql2 thrift methods when cql3 was
   intended (CASSANDRA-5172)
 * cli: Quote ks and cf names in schema output when needed (CASSANDRA-5052)
 * Fix cf name extraction from manifest in Directories.migrateFile() (CASSANDRA-5242)
 * Replace mistaken usage of commons-logging with slf4j (CASSANDRA-5464)
 * Ensure Jackson dependency matches lib (CASSANDRA-5126)
 * Expose droppable tombstone ratio stats over JMX (CASSANDRA-5159)
Merged from 1.1:
 * Simplify CompressedRandomAccessReader to work around JDK FD bug (CASSANDRA-5088)
 * Improve handling a changing target throttle rate mid-compaction (CASSANDRA-5087)
 * Pig: correctly decode row keys in widerow mode (CASSANDRA-5098)
 * nodetool repair command now prints progress (CASSANDRA-4767)
 * fix user defined compaction to run against 1.1 data directory (CASSANDRA-5118)
 * Fix CQL3 BATCH authorization caching (CASSANDRA-5145)
 * fix get_count returns incorrect value with TTL (CASSANDRA-5099)
 * better handling for mid-compaction failure (CASSANDRA-5137)
 * convert default marshallers list to map for better readability (CASSANDRA-5109)
 * fix ConcurrentModificationException in getBootstrapSource (CASSANDRA-5170)
 * fix sstable maxtimestamp for row deletes and pre-1.1.1 sstables (CASSANDRA-5153)
 * Fix thread growth on node removal (CASSANDRA-5175)
 * Make Ec2Region's datacenter name configurable (CASSANDRA-5155)


1.2.0
 * Disallow counters in collections (CASSANDRA-5082)
 * cqlsh: add unit tests (CASSANDRA-3920)
 * fix default bloom_filter_fp_chance for LeveledCompactionStrategy (CASSANDRA-5093)
Merged from 1.1:
 * add validation for get_range_slices with start_key and end_token (CASSANDRA-5089)


1.2.0-rc2
 * fix nodetool ownership display with vnodes (CASSANDRA-5065)
 * cqlsh: add DESCRIBE KEYSPACES command (CASSANDRA-5060)
 * Fix potential infinite loop when reloading CFS (CASSANDRA-5064)
 * Fix SimpleAuthorizer example (CASSANDRA-5072)
 * cqlsh: force CL.ONE for tracing and system.schema* queries (CASSANDRA-5070)
 * Includes cassandra-shuffle in the debian package (CASSANDRA-5058)
Merged from 1.1:
 * fix multithreaded compaction deadlock (CASSANDRA-4492)
 * fix temporarily missing schema after upgrade from pre-1.1.5 (CASSANDRA-5061)
 * Fix ALTER TABLE overriding compression options with defaults
   (CASSANDRA-4996, 5066)
 * fix specifying and altering crc_check_chance (CASSANDRA-5053)
 * fix Murmur3Partitioner ownership% calculation (CASSANDRA-5076)
 * Don't expire columns sooner than they should in 2ndary indexes (CASSANDRA-5079)


1.2-rc1
 * rename rpc_timeout settings to request_timeout (CASSANDRA-5027)
 * add BF with 0.1 FP to LCS by default (CASSANDRA-5029)
 * Fix preparing insert queries (CASSANDRA-5016)
 * Fix preparing queries with counter increment (CASSANDRA-5022)
 * Fix preparing updates with collections (CASSANDRA-5017)
 * Don't generate UUID based on other node address (CASSANDRA-5002)
 * Fix message when trying to alter a clustering key type (CASSANDRA-5012)
 * Update IAuthenticator to match the new IAuthorizer (CASSANDRA-5003)
 * Fix inserting only a key in CQL3 (CASSANDRA-5040)
 * Fix CQL3 token() function when used with strings (CASSANDRA-5050)
Merged from 1.1:
 * reduce log spam from invalid counter shards (CASSANDRA-5026)
 * Improve schema propagation performance (CASSANDRA-5025)
 * Fix for IndexHelper.IndexFor throws OOB Exception (CASSANDRA-5030)
 * cqlsh: make it possible to describe thrift CFs (CASSANDRA-4827)
 * cqlsh: fix timestamp formatting on some platforms (CASSANDRA-5046)


1.2-beta3
 * make consistency level configurable in cqlsh (CASSANDRA-4829)
 * fix cqlsh rendering of blob fields (CASSANDRA-4970)
 * fix cqlsh DESCRIBE command (CASSANDRA-4913)
 * save truncation position in system table (CASSANDRA-4906)
 * Move CompressionMetadata off-heap (CASSANDRA-4937)
 * allow CLI to GET cql3 columnfamily data (CASSANDRA-4924)
 * Fix rare race condition in getExpireTimeForEndpoint (CASSANDRA-4402)
 * acquire references to overlapping sstables during compaction so bloom filter
   doesn't get free'd prematurely (CASSANDRA-4934)
 * Don't share slice query filter in CQL3 SelectStatement (CASSANDRA-4928)
 * Separate tracing from Log4J (CASSANDRA-4861)
 * Exclude gcable tombstones from merkle-tree computation (CASSANDRA-4905)
 * Better printing of AbstractBounds for tracing (CASSANDRA-4931)
 * Optimize mostRecentTombstone check in CC.collectAllData (CASSANDRA-4883)
 * Change stream session ID to UUID to avoid collision from same node (CASSANDRA-4813)
 * Use Stats.db when bulk loading if present (CASSANDRA-4957)
 * Skip repair on system_trace and keyspaces with RF=1 (CASSANDRA-4956)
 * (cql3) Remove arbitrary SELECT limit (CASSANDRA-4918)
 * Correctly handle prepared operation on collections (CASSANDRA-4945)
 * Fix CQL3 LIMIT (CASSANDRA-4877)
 * Fix Stress for CQL3 (CASSANDRA-4979)
 * Remove cassandra specific exceptions from JMX interface (CASSANDRA-4893)
 * (CQL3) Force using ALLOW FILTERING on potentially inefficient queries (CASSANDRA-4915)
 * (cql3) Fix adding column when the table has collections (CASSANDRA-4982)
 * (cql3) Fix allowing collections with compact storage (CASSANDRA-4990)
 * (cql3) Refuse ttl/writetime function on collections (CASSANDRA-4992)
 * Replace IAuthority with new IAuthorizer (CASSANDRA-4874)
 * clqsh: fix KEY pseudocolumn escaping when describing Thrift tables
   in CQL3 mode (CASSANDRA-4955)
 * add basic authentication support for Pig CassandraStorage (CASSANDRA-3042)
 * fix CQL2 ALTER TABLE compaction_strategy_class altering (CASSANDRA-4965)
Merged from 1.1:
 * Fall back to old describe_splits if d_s_ex is not available (CASSANDRA-4803)
 * Improve error reporting when streaming ranges fail (CASSANDRA-5009)
 * Fix cqlsh timestamp formatting of timezone info (CASSANDRA-4746)
 * Fix assertion failure with leveled compaction (CASSANDRA-4799)
 * Check for null end_token in get_range_slice (CASSANDRA-4804)
 * Remove all remnants of removed nodes (CASSANDRA-4840)
 * Add aut-reloading of the log4j file in debian package (CASSANDRA-4855)
 * Fix estimated row cache entry size (CASSANDRA-4860)
 * reset getRangeSlice filter after finishing a row for get_paged_slice
   (CASSANDRA-4919)
 * expunge row cache post-truncate (CASSANDRA-4940)
 * Allow static CF definition with compact storage (CASSANDRA-4910)
 * Fix endless loop/compaction of schema_* CFs due to broken timestamps (CASSANDRA-4880)
 * Fix 'wrong class type' assertion in CounterColumn (CASSANDRA-4976)


1.2-beta2
 * fp rate of 1.0 disables BF entirely; LCS defaults to 1.0 (CASSANDRA-4876)
 * off-heap bloom filters for row keys (CASSANDRA_4865)
 * add extension point for sstable components (CASSANDRA-4049)
 * improve tracing output (CASSANDRA-4852, 4862)
 * make TRACE verb droppable (CASSANDRA-4672)
 * fix BulkLoader recognition of CQL3 columnfamilies (CASSANDRA-4755)
 * Sort commitlog segments for replay by id instead of mtime (CASSANDRA-4793)
 * Make hint delivery asynchronous (CASSANDRA-4761)
 * Pluggable Thrift transport factories for CLI and cqlsh (CASSANDRA-4609, 4610)
 * cassandra-cli: allow Double value type to be inserted to a column (CASSANDRA-4661)
 * Add ability to use custom TServerFactory implementations (CASSANDRA-4608)
 * optimize batchlog flushing to skip successful batches (CASSANDRA-4667)
 * include metadata for system keyspace itself in schema tables (CASSANDRA-4416)
 * add check to PropertyFileSnitch to verify presence of location for
   local node (CASSANDRA-4728)
 * add PBSPredictor consistency modeler (CASSANDRA-4261)
 * remove vestiges of Thrift unframed mode (CASSANDRA-4729)
 * optimize single-row PK lookups (CASSANDRA-4710)
 * adjust blockFor calculation to account for pending ranges due to node
   movement (CASSANDRA-833)
 * Change CQL version to 3.0.0 and stop accepting 3.0.0-beta1 (CASSANDRA-4649)
 * (CQL3) Make prepared statement global instead of per connection
   (CASSANDRA-4449)
 * Fix scrubbing of CQL3 created tables (CASSANDRA-4685)
 * (CQL3) Fix validation when using counter and regular columns in the same
   table (CASSANDRA-4706)
 * Fix bug starting Cassandra with simple authentication (CASSANDRA-4648)
 * Add support for batchlog in CQL3 (CASSANDRA-4545, 4738)
 * Add support for multiple column family outputs in CFOF (CASSANDRA-4208)
 * Support repairing only the local DC nodes (CASSANDRA-4747)
 * Use rpc_address for binary protocol and change default port (CASSANDRA-4751)
 * Fix use of collections in prepared statements (CASSANDRA-4739)
 * Store more information into peers table (CASSANDRA-4351, 4814)
 * Configurable bucket size for size tiered compaction (CASSANDRA-4704)
 * Run leveled compaction in parallel (CASSANDRA-4310)
 * Fix potential NPE during CFS reload (CASSANDRA-4786)
 * Composite indexes may miss results (CASSANDRA-4796)
 * Move consistency level to the protocol level (CASSANDRA-4734, 4824)
 * Fix Subcolumn slice ends not respected (CASSANDRA-4826)
 * Fix Assertion error in cql3 select (CASSANDRA-4783)
 * Fix list prepend logic (CQL3) (CASSANDRA-4835)
 * Add booleans as literals in CQL3 (CASSANDRA-4776)
 * Allow renaming PK columns in CQL3 (CASSANDRA-4822)
 * Fix binary protocol NEW_NODE event (CASSANDRA-4679)
 * Fix potential infinite loop in tombstone compaction (CASSANDRA-4781)
 * Remove system tables accounting from schema (CASSANDRA-4850)
 * (cql3) Force provided columns in clustering key order in
   'CLUSTERING ORDER BY' (CASSANDRA-4881)
 * Fix composite index bug (CASSANDRA-4884)
 * Fix short read protection for CQL3 (CASSANDRA-4882)
 * Add tracing support to the binary protocol (CASSANDRA-4699)
 * (cql3) Don't allow prepared marker inside collections (CASSANDRA-4890)
 * Re-allow order by on non-selected columns (CASSANDRA-4645)
 * Bug when composite index is created in a table having collections (CASSANDRA-4909)
 * log index scan subject in CompositesSearcher (CASSANDRA-4904)
Merged from 1.1:
 * add get[Row|Key]CacheEntries to CacheServiceMBean (CASSANDRA-4859)
 * fix get_paged_slice to wrap to next row correctly (CASSANDRA-4816)
 * fix indexing empty column values (CASSANDRA-4832)
 * allow JdbcDate to compose null Date objects (CASSANDRA-4830)
 * fix possible stackoverflow when compacting 1000s of sstables
   (CASSANDRA-4765)
 * fix wrong leveled compaction progress calculation (CASSANDRA-4807)
 * add a close() method to CRAR to prevent leaking file descriptors (CASSANDRA-4820)
 * fix potential infinite loop in get_count (CASSANDRA-4833)
 * fix compositeType.{get/from}String methods (CASSANDRA-4842)
 * (CQL) fix CREATE COLUMNFAMILY permissions check (CASSANDRA-4864)
 * Fix DynamicCompositeType same type comparison (CASSANDRA-4711)
 * Fix duplicate SSTable reference when stream session failed (CASSANDRA-3306)
 * Allow static CF definition with compact storage (CASSANDRA-4910)
 * Fix endless loop/compaction of schema_* CFs due to broken timestamps (CASSANDRA-4880)
 * Fix 'wrong class type' assertion in CounterColumn (CASSANDRA-4976)


1.2-beta1
 * add atomic_batch_mutate (CASSANDRA-4542, -4635)
 * increase default max_hint_window_in_ms to 3h (CASSANDRA-4632)
 * include message initiation time to replicas so they can more
   accurately drop timed-out requests (CASSANDRA-2858)
 * fix clientutil.jar dependencies (CASSANDRA-4566)
 * optimize WriteResponse (CASSANDRA-4548)
 * new metrics (CASSANDRA-4009)
 * redesign KEYS indexes to avoid read-before-write (CASSANDRA-2897)
 * debug tracing (CASSANDRA-1123)
 * parallelize row cache loading (CASSANDRA-4282)
 * Make compaction, flush JBOD-aware (CASSANDRA-4292)
 * run local range scans on the read stage (CASSANDRA-3687)
 * clean up ioexceptions (CASSANDRA-2116)
 * add disk_failure_policy (CASSANDRA-2118)
 * Introduce new json format with row level deletion (CASSANDRA-4054)
 * remove redundant "name" column from schema_keyspaces (CASSANDRA-4433)
 * improve "nodetool ring" handling of multi-dc clusters (CASSANDRA-3047)
 * update NTS calculateNaturalEndpoints to be O(N log N) (CASSANDRA-3881)
 * split up rpc timeout by operation type (CASSANDRA-2819)
 * rewrite key cache save/load to use only sequential i/o (CASSANDRA-3762)
 * update MS protocol with a version handshake + broadcast address id
   (CASSANDRA-4311)
 * multithreaded hint replay (CASSANDRA-4189)
 * add inter-node message compression (CASSANDRA-3127)
 * remove COPP (CASSANDRA-2479)
 * Track tombstone expiration and compact when tombstone content is
   higher than a configurable threshold, default 20% (CASSANDRA-3442, 4234)
 * update MurmurHash to version 3 (CASSANDRA-2975)
 * (CLI) track elapsed time for `delete' operation (CASSANDRA-4060)
 * (CLI) jline version is bumped to 1.0 to properly  support
   'delete' key function (CASSANDRA-4132)
 * Save IndexSummary into new SSTable 'Summary' component (CASSANDRA-2392, 4289)
 * Add support for range tombstones (CASSANDRA-3708)
 * Improve MessagingService efficiency (CASSANDRA-3617)
 * Avoid ID conflicts from concurrent schema changes (CASSANDRA-3794)
 * Set thrift HSHA server thread limit to unlimited by default (CASSANDRA-4277)
 * Avoids double serialization of CF id in RowMutation messages
   (CASSANDRA-4293)
 * stream compressed sstables directly with java nio (CASSANDRA-4297)
 * Support multiple ranges in SliceQueryFilter (CASSANDRA-3885)
 * Add column metadata to system column families (CASSANDRA-4018)
 * (cql3) Always use composite types by default (CASSANDRA-4329)
 * (cql3) Add support for set, map and list (CASSANDRA-3647)
 * Validate date type correctly (CASSANDRA-4441)
 * (cql3) Allow definitions with only a PK (CASSANDRA-4361)
 * (cql3) Add support for row key composites (CASSANDRA-4179)
 * improve DynamicEndpointSnitch by using reservoir sampling (CASSANDRA-4038)
 * (cql3) Add support for 2ndary indexes (CASSANDRA-3680)
 * (cql3) fix defining more than one PK to be invalid (CASSANDRA-4477)
 * remove schema agreement checking from all external APIs (Thrift, CQL and CQL3) (CASSANDRA-4487)
 * add Murmur3Partitioner and make it default for new installations (CASSANDRA-3772, 4621)
 * (cql3) update pseudo-map syntax to use map syntax (CASSANDRA-4497)
 * Finer grained exceptions hierarchy and provides error code with exceptions (CASSANDRA-3979)
 * Adds events push to binary protocol (CASSANDRA-4480)
 * Rewrite nodetool help (CASSANDRA-2293)
 * Make CQL3 the default for CQL (CASSANDRA-4640)
 * update stress tool to be able to use CQL3 (CASSANDRA-4406)
 * Accept all thrift update on CQL3 cf but don't expose their metadata (CASSANDRA-4377)
 * Replace Throttle with Guava's RateLimiter for HintedHandOff (CASSANDRA-4541)
 * fix counter add/get using CQL2 and CQL3 in stress tool (CASSANDRA-4633)
 * Add sstable count per level to cfstats (CASSANDRA-4537)
 * (cql3) Add ALTER KEYSPACE statement (CASSANDRA-4611)
 * (cql3) Allow defining default consistency levels (CASSANDRA-4448)
 * (cql3) Fix queries using LIMIT missing results (CASSANDRA-4579)
 * fix cross-version gossip messaging (CASSANDRA-4576)
 * added inet data type (CASSANDRA-4627)


1.1.6
 * Wait for writes on synchronous read digest mismatch (CASSANDRA-4792)
 * fix commitlog replay for nanotime-infected sstables (CASSANDRA-4782)
 * preflight check ttl for maximum of 20 years (CASSANDRA-4771)
 * (Pig) fix widerow input with single column rows (CASSANDRA-4789)
 * Fix HH to compact with correct gcBefore, which avoids wiping out
   undelivered hints (CASSANDRA-4772)
 * LCS will merge up to 32 L0 sstables as intended (CASSANDRA-4778)
 * NTS will default unconfigured DC replicas to zero (CASSANDRA-4675)
 * use default consistency level in counter validation if none is
   explicitly provide (CASSANDRA-4700)
 * Improve IAuthority interface by introducing fine-grained
   access permissions and grant/revoke commands (CASSANDRA-4490, 4644)
 * fix assumption error in CLI when updating/describing keyspace
   (CASSANDRA-4322)
 * Adds offline sstablescrub to debian packaging (CASSANDRA-4642)
 * Automatic fixing of overlapping leveled sstables (CASSANDRA-4644)
 * fix error when using ORDER BY with extended selections (CASSANDRA-4689)
 * (CQL3) Fix validation for IN queries for non-PK cols (CASSANDRA-4709)
 * fix re-created keyspace disappering after 1.1.5 upgrade
   (CASSANDRA-4698, 4752)
 * (CLI) display elapsed time in 2 fraction digits (CASSANDRA-3460)
 * add authentication support to sstableloader (CASSANDRA-4712)
 * Fix CQL3 'is reversed' logic (CASSANDRA-4716, 4759)
 * (CQL3) Don't return ReversedType in result set metadata (CASSANDRA-4717)
 * Backport adding AlterKeyspace statement (CASSANDRA-4611)
 * (CQL3) Correcty accept upper-case data types (CASSANDRA-4770)
 * Add binary protocol events for schema changes (CASSANDRA-4684)
Merged from 1.0:
 * Switch from NBHM to CHM in MessagingService's callback map, which
   prevents OOM in long-running instances (CASSANDRA-4708)


1.1.5
 * add SecondaryIndex.reload API (CASSANDRA-4581)
 * use millis + atomicint for commitlog segment creation instead of
   nanotime, which has issues under some hypervisors (CASSANDRA-4601)
 * fix FD leak in slice queries (CASSANDRA-4571)
 * avoid recursion in leveled compaction (CASSANDRA-4587)
 * increase stack size under Java7 to 180K
 * Log(info) schema changes (CASSANDRA-4547)
 * Change nodetool setcachecapcity to manipulate global caches (CASSANDRA-4563)
 * (cql3) fix setting compaction strategy (CASSANDRA-4597)
 * fix broken system.schema_* timestamps on system startup (CASSANDRA-4561)
 * fix wrong skip of cache saving (CASSANDRA-4533)
 * Avoid NPE when lost+found is in data dir (CASSANDRA-4572)
 * Respect five-minute flush moratorium after initial CL replay (CASSANDRA-4474)
 * Adds ntp as recommended in debian packaging (CASSANDRA-4606)
 * Configurable transport in CF Record{Reader|Writer} (CASSANDRA-4558)
 * (cql3) fix potential NPE with both equal and unequal restriction (CASSANDRA-4532)
 * (cql3) improves ORDER BY validation (CASSANDRA-4624)
 * Fix potential deadlock during counter writes (CASSANDRA-4578)
 * Fix cql error with ORDER BY when using IN (CASSANDRA-4612)
Merged from 1.0:
 * increase Xss to 160k to accomodate latest 1.6 JVMs (CASSANDRA-4602)
 * fix toString of hint destination tokens (CASSANDRA-4568)
 * Fix multiple values for CurrentLocal NodeID (CASSANDRA-4626)


1.1.4
 * fix offline scrub to catch >= out of order rows (CASSANDRA-4411)
 * fix cassandra-env.sh on RHEL and other non-dash-based systems
   (CASSANDRA-4494)
Merged from 1.0:
 * (Hadoop) fix setting key length for old-style mapred api (CASSANDRA-4534)
 * (Hadoop) fix iterating through a resultset consisting entirely
   of tombstoned rows (CASSANDRA-4466)


1.1.3
 * (cqlsh) add COPY TO (CASSANDRA-4434)
 * munmap commitlog segments before rename (CASSANDRA-4337)
 * (JMX) rename getRangeKeySample to sampleKeyRange to avoid returning
   multi-MB results as an attribute (CASSANDRA-4452)
 * flush based on data size, not throughput; overwritten columns no
   longer artificially inflate liveRatio (CASSANDRA-4399)
 * update default commitlog segment size to 32MB and total commitlog
   size to 32/1024 MB for 32/64 bit JVMs, respectively (CASSANDRA-4422)
 * avoid using global partitioner to estimate ranges in index sstables
   (CASSANDRA-4403)
 * restore pre-CASSANDRA-3862 approach to removing expired tombstones
   from row cache during compaction (CASSANDRA-4364)
 * (stress) support for CQL prepared statements (CASSANDRA-3633)
 * Correctly catch exception when Snappy cannot be loaded (CASSANDRA-4400)
 * (cql3) Support ORDER BY when IN condition is given in WHERE clause (CASSANDRA-4327)
 * (cql3) delete "component_index" column on DROP TABLE call (CASSANDRA-4420)
 * change nanoTime() to currentTimeInMillis() in schema related code (CASSANDRA-4432)
 * add a token generation tool (CASSANDRA-3709)
 * Fix LCS bug with sstable containing only 1 row (CASSANDRA-4411)
 * fix "Can't Modify Index Name" problem on CF update (CASSANDRA-4439)
 * Fix assertion error in getOverlappingSSTables during repair (CASSANDRA-4456)
 * fix nodetool's setcompactionthreshold command (CASSANDRA-4455)
 * Ensure compacted files are never used, to avoid counter overcount (CASSANDRA-4436)
Merged from 1.0:
 * Push the validation of secondary index values to the SecondaryIndexManager (CASSANDRA-4240)
 * allow dropping columns shadowed by not-yet-expired supercolumn or row
   tombstones in PrecompactedRow (CASSANDRA-4396)


1.1.2
 * Fix cleanup not deleting index entries (CASSANDRA-4379)
 * Use correct partitioner when saving + loading caches (CASSANDRA-4331)
 * Check schema before trying to export sstable (CASSANDRA-2760)
 * Raise a meaningful exception instead of NPE when PFS encounters
   an unconfigured node + no default (CASSANDRA-4349)
 * fix bug in sstable blacklisting with LCS (CASSANDRA-4343)
 * LCS no longer promotes tiny sstables out of L0 (CASSANDRA-4341)
 * skip tombstones during hint replay (CASSANDRA-4320)
 * fix NPE in compactionstats (CASSANDRA-4318)
 * enforce 1m min keycache for auto (CASSANDRA-4306)
 * Have DeletedColumn.isMFD always return true (CASSANDRA-4307)
 * (cql3) exeption message for ORDER BY constraints said primary filter can be
    an IN clause, which is misleading (CASSANDRA-4319)
 * (cql3) Reject (not yet supported) creation of 2ndardy indexes on tables with
   composite primary keys (CASSANDRA-4328)
 * Set JVM stack size to 160k for java 7 (CASSANDRA-4275)
 * cqlsh: add COPY command to load data from CSV flat files (CASSANDRA-4012)
 * CFMetaData.fromThrift to throw ConfigurationException upon error (CASSANDRA-4353)
 * Use CF comparator to sort indexed columns in SecondaryIndexManager
   (CASSANDRA-4365)
 * add strategy_options to the KSMetaData.toString() output (CASSANDRA-4248)
 * (cql3) fix range queries containing unqueried results (CASSANDRA-4372)
 * (cql3) allow updating column_alias types (CASSANDRA-4041)
 * (cql3) Fix deletion bug (CASSANDRA-4193)
 * Fix computation of overlapping sstable for leveled compaction (CASSANDRA-4321)
 * Improve scrub and allow to run it offline (CASSANDRA-4321)
 * Fix assertionError in StorageService.bulkLoad (CASSANDRA-4368)
 * (cqlsh) add option to authenticate to a keyspace at startup (CASSANDRA-4108)
 * (cqlsh) fix ASSUME functionality (CASSANDRA-4352)
 * Fix ColumnFamilyRecordReader to not return progress > 100% (CASSANDRA-3942)
Merged from 1.0:
 * Set gc_grace on index CF to 0 (CASSANDRA-4314)


1.1.1
 * add populate_io_cache_on_flush option (CASSANDRA-2635)
 * allow larger cache capacities than 2GB (CASSANDRA-4150)
 * add getsstables command to nodetool (CASSANDRA-4199)
 * apply parent CF compaction settings to secondary index CFs (CASSANDRA-4280)
 * preserve commitlog size cap when recycling segments at startup
   (CASSANDRA-4201)
 * (Hadoop) fix split generation regression (CASSANDRA-4259)
 * ignore min/max compactions settings in LCS, while preserving
   behavior that min=max=0 disables autocompaction (CASSANDRA-4233)
 * log number of rows read from saved cache (CASSANDRA-4249)
 * calculate exact size required for cleanup operations (CASSANDRA-1404)
 * avoid blocking additional writes during flush when the commitlog
   gets behind temporarily (CASSANDRA-1991)
 * enable caching on index CFs based on data CF cache setting (CASSANDRA-4197)
 * warn on invalid replication strategy creation options (CASSANDRA-4046)
 * remove [Freeable]Memory finalizers (CASSANDRA-4222)
 * include tombstone size in ColumnFamily.size, which can prevent OOM
   during sudden mass delete operations by yielding a nonzero liveRatio
   (CASSANDRA-3741)
 * Open 1 sstableScanner per level for leveled compaction (CASSANDRA-4142)
 * Optimize reads when row deletion timestamps allow us to restrict
   the set of sstables we check (CASSANDRA-4116)
 * add support for commitlog archiving and point-in-time recovery
   (CASSANDRA-3690)
 * avoid generating redundant compaction tasks during streaming
   (CASSANDRA-4174)
 * add -cf option to nodetool snapshot, and takeColumnFamilySnapshot to
   StorageService mbean (CASSANDRA-556)
 * optimize cleanup to drop entire sstables where possible (CASSANDRA-4079)
 * optimize truncate when autosnapshot is disabled (CASSANDRA-4153)
 * update caches to use byte[] keys to reduce memory overhead (CASSANDRA-3966)
 * add column limit to cli (CASSANDRA-3012, 4098)
 * clean up and optimize DataOutputBuffer, used by CQL compression and
   CompositeType (CASSANDRA-4072)
 * optimize commitlog checksumming (CASSANDRA-3610)
 * identify and blacklist corrupted SSTables from future compactions
   (CASSANDRA-2261)
 * Move CfDef and KsDef validation out of thrift (CASSANDRA-4037)
 * Expose API to repair a user provided range (CASSANDRA-3912)
 * Add way to force the cassandra-cli to refresh its schema (CASSANDRA-4052)
 * Avoid having replicate on write tasks stacking up at CL.ONE (CASSANDRA-2889)
 * (cql3) Backwards compatibility for composite comparators in non-cql3-aware
   clients (CASSANDRA-4093)
 * (cql3) Fix order by for reversed queries (CASSANDRA-4160)
 * (cql3) Add ReversedType support (CASSANDRA-4004)
 * (cql3) Add timeuuid type (CASSANDRA-4194)
 * (cql3) Minor fixes (CASSANDRA-4185)
 * (cql3) Fix prepared statement in BATCH (CASSANDRA-4202)
 * (cql3) Reduce the list of reserved keywords (CASSANDRA-4186)
 * (cql3) Move max/min compaction thresholds to compaction strategy options
   (CASSANDRA-4187)
 * Fix exception during move when localhost is the only source (CASSANDRA-4200)
 * (cql3) Allow paging through non-ordered partitioner results (CASSANDRA-3771)
 * (cql3) Fix drop index (CASSANDRA-4192)
 * (cql3) Don't return range ghosts anymore (CASSANDRA-3982)
 * fix re-creating Keyspaces/ColumnFamilies with the same name as dropped
   ones (CASSANDRA-4219)
 * fix SecondaryIndex LeveledManifest save upon snapshot (CASSANDRA-4230)
 * fix missing arrayOffset in FBUtilities.hash (CASSANDRA-4250)
 * (cql3) Add name of parameters in CqlResultSet (CASSANDRA-4242)
 * (cql3) Correctly validate order by queries (CASSANDRA-4246)
 * rename stress to cassandra-stress for saner packaging (CASSANDRA-4256)
 * Fix exception on colum metadata with non-string comparator (CASSANDRA-4269)
 * Check for unknown/invalid compression options (CASSANDRA-4266)
 * (cql3) Adds simple access to column timestamp and ttl (CASSANDRA-4217)
 * (cql3) Fix range queries with secondary indexes (CASSANDRA-4257)
 * Better error messages from improper input in cli (CASSANDRA-3865)
 * Try to stop all compaction upon Keyspace or ColumnFamily drop (CASSANDRA-4221)
 * (cql3) Allow keyspace properties to contain hyphens (CASSANDRA-4278)
 * (cql3) Correctly validate keyspace access in create table (CASSANDRA-4296)
 * Avoid deadlock in migration stage (CASSANDRA-3882)
 * Take supercolumn names and deletion info into account in memtable throughput
   (CASSANDRA-4264)
 * Add back backward compatibility for old style replication factor (CASSANDRA-4294)
 * Preserve compatibility with pre-1.1 index queries (CASSANDRA-4262)
Merged from 1.0:
 * Fix super columns bug where cache is not updated (CASSANDRA-4190)
 * fix maxTimestamp to include row tombstones (CASSANDRA-4116)
 * (CLI) properly handle quotes in create/update keyspace commands (CASSANDRA-4129)
 * Avoids possible deadlock during bootstrap (CASSANDRA-4159)
 * fix stress tool that hangs forever on timeout or error (CASSANDRA-4128)
 * stress tool to return appropriate exit code on failure (CASSANDRA-4188)
 * fix compaction NPE when out of disk space and assertions disabled
   (CASSANDRA-3985)
 * synchronize LCS getEstimatedTasks to avoid CME (CASSANDRA-4255)
 * ensure unique streaming session id's (CASSANDRA-4223)
 * kick off background compaction when min/max thresholds change
   (CASSANDRA-4279)
 * improve ability of STCS.getBuckets to deal with 100s of 1000s of
   sstables, such as when convertinb back from LCS (CASSANDRA-4287)
 * Oversize integer in CQL throws NumberFormatException (CASSANDRA-4291)
 * fix 1.0.x node join to mixed version cluster, other nodes >= 1.1 (CASSANDRA-4195)
 * Fix LCS splitting sstable base on uncompressed size (CASSANDRA-4419)
 * Push the validation of secondary index values to the SecondaryIndexManager (CASSANDRA-4240)
 * Don't purge columns during upgradesstables (CASSANDRA-4462)
 * Make cqlsh work with piping (CASSANDRA-4113)
 * Validate arguments for nodetool decommission (CASSANDRA-4061)
 * Report thrift status in nodetool info (CASSANDRA-4010)


1.1.0-final
 * average a reduced liveRatio estimate with the previous one (CASSANDRA-4065)
 * Allow KS and CF names up to 48 characters (CASSANDRA-4157)
 * fix stress build (CASSANDRA-4140)
 * add time remaining estimate to nodetool compactionstats (CASSANDRA-4167)
 * (cql) fix NPE in cql3 ALTER TABLE (CASSANDRA-4163)
 * (cql) Add support for CL.TWO and CL.THREE in CQL (CASSANDRA-4156)
 * (cql) Fix type in CQL3 ALTER TABLE preventing update (CASSANDRA-4170)
 * (cql) Throw invalid exception from CQL3 on obsolete options (CASSANDRA-4171)
 * (cqlsh) fix recognizing uppercase SELECT keyword (CASSANDRA-4161)
 * Pig: wide row support (CASSANDRA-3909)
Merged from 1.0:
 * avoid streaming empty files with bulk loader if sstablewriter errors out
   (CASSANDRA-3946)


1.1-rc1
 * Include stress tool in binary builds (CASSANDRA-4103)
 * (Hadoop) fix wide row iteration when last row read was deleted
   (CASSANDRA-4154)
 * fix read_repair_chance to really default to 0.1 in the cli (CASSANDRA-4114)
 * Adds caching and bloomFilterFpChange to CQL options (CASSANDRA-4042)
 * Adds posibility to autoconfigure size of the KeyCache (CASSANDRA-4087)
 * fix KEYS index from skipping results (CASSANDRA-3996)
 * Remove sliced_buffer_size_in_kb dead option (CASSANDRA-4076)
 * make loadNewSStable preserve sstable version (CASSANDRA-4077)
 * Respect 1.0 cache settings as much as possible when upgrading
   (CASSANDRA-4088)
 * relax path length requirement for sstable files when upgrading on
   non-Windows platforms (CASSANDRA-4110)
 * fix terminination of the stress.java when errors were encountered
   (CASSANDRA-4128)
 * Move CfDef and KsDef validation out of thrift (CASSANDRA-4037)
 * Fix get_paged_slice (CASSANDRA-4136)
 * CQL3: Support slice with exclusive start and stop (CASSANDRA-3785)
Merged from 1.0:
 * support PropertyFileSnitch in bulk loader (CASSANDRA-4145)
 * add auto_snapshot option allowing disabling snapshot before drop/truncate
   (CASSANDRA-3710)
 * allow short snitch names (CASSANDRA-4130)


1.1-beta2
 * rename loaded sstables to avoid conflicts with local snapshots
   (CASSANDRA-3967)
 * start hint replay as soon as FD notifies that the target is back up
   (CASSANDRA-3958)
 * avoid unproductive deserializing of cached rows during compaction
   (CASSANDRA-3921)
 * fix concurrency issues with CQL keyspace creation (CASSANDRA-3903)
 * Show Effective Owership via Nodetool ring <keyspace> (CASSANDRA-3412)
 * Update ORDER BY syntax for CQL3 (CASSANDRA-3925)
 * Fix BulkRecordWriter to not throw NPE if reducer gets no map data from Hadoop (CASSANDRA-3944)
 * Fix bug with counters in super columns (CASSANDRA-3821)
 * Remove deprecated merge_shard_chance (CASSANDRA-3940)
 * add a convenient way to reset a node's schema (CASSANDRA-2963)
 * fix for intermittent SchemaDisagreementException (CASSANDRA-3884)
 * CLI `list <CF>` to limit number of columns and their order (CASSANDRA-3012)
 * ignore deprecated KsDef/CfDef/ColumnDef fields in native schema (CASSANDRA-3963)
 * CLI to report when unsupported column_metadata pair was given (CASSANDRA-3959)
 * reincarnate removed and deprecated KsDef/CfDef attributes (CASSANDRA-3953)
 * Fix race between writes and read for cache (CASSANDRA-3862)
 * perform static initialization of StorageProxy on start-up (CASSANDRA-3797)
 * support trickling fsync() on writes (CASSANDRA-3950)
 * expose counters for unavailable/timeout exceptions given to thrift clients (CASSANDRA-3671)
 * avoid quadratic startup time in LeveledManifest (CASSANDRA-3952)
 * Add type information to new schema_ columnfamilies and remove thrift
   serialization for schema (CASSANDRA-3792)
 * add missing column validator options to the CLI help (CASSANDRA-3926)
 * skip reading saved key cache if CF's caching strategy is NONE or ROWS_ONLY (CASSANDRA-3954)
 * Unify migration code (CASSANDRA-4017)
Merged from 1.0:
 * cqlsh: guess correct version of Python for Arch Linux (CASSANDRA-4090)
 * (CLI) properly handle quotes in create/update keyspace commands (CASSANDRA-4129)
 * Avoids possible deadlock during bootstrap (CASSANDRA-4159)
 * fix stress tool that hangs forever on timeout or error (CASSANDRA-4128)
 * Fix super columns bug where cache is not updated (CASSANDRA-4190)
 * stress tool to return appropriate exit code on failure (CASSANDRA-4188)


1.0.9
 * improve index sampling performance (CASSANDRA-4023)
 * always compact away deleted hints immediately after handoff (CASSANDRA-3955)
 * delete hints from dropped ColumnFamilies on handoff instead of
   erroring out (CASSANDRA-3975)
 * add CompositeType ref to the CLI doc for create/update column family (CASSANDRA-3980)
 * Pig: support Counter ColumnFamilies (CASSANDRA-3973)
 * Pig: Composite column support (CASSANDRA-3684)
 * Avoid NPE during repair when a keyspace has no CFs (CASSANDRA-3988)
 * Fix division-by-zero error on get_slice (CASSANDRA-4000)
 * don't change manifest level for cleanup, scrub, and upgradesstables
   operations under LeveledCompactionStrategy (CASSANDRA-3989, 4112)
 * fix race leading to super columns assertion failure (CASSANDRA-3957)
 * fix NPE on invalid CQL delete command (CASSANDRA-3755)
 * allow custom types in CLI's assume command (CASSANDRA-4081)
 * fix totalBytes count for parallel compactions (CASSANDRA-3758)
 * fix intermittent NPE in get_slice (CASSANDRA-4095)
 * remove unnecessary asserts in native code interfaces (CASSANDRA-4096)
 * Validate blank keys in CQL to avoid assertion errors (CASSANDRA-3612)
 * cqlsh: fix bad decoding of some column names (CASSANDRA-4003)
 * cqlsh: fix incorrect padding with unicode chars (CASSANDRA-4033)
 * Fix EC2 snitch incorrectly reporting region (CASSANDRA-4026)
 * Shut down thrift during decommission (CASSANDRA-4086)
 * Expose nodetool cfhistograms for 2ndary indexes (CASSANDRA-4063)
Merged from 0.8:
 * Fix ConcurrentModificationException in gossiper (CASSANDRA-4019)


1.1-beta1
 * (cqlsh)
   + add SOURCE and CAPTURE commands, and --file option (CASSANDRA-3479)
   + add ALTER COLUMNFAMILY WITH (CASSANDRA-3523)
   + bundle Python dependencies with Cassandra (CASSANDRA-3507)
   + added to Debian package (CASSANDRA-3458)
   + display byte data instead of erroring out on decode failure
     (CASSANDRA-3874)
 * add nodetool rebuild_index (CASSANDRA-3583)
 * add nodetool rangekeysample (CASSANDRA-2917)
 * Fix streaming too much data during move operations (CASSANDRA-3639)
 * Nodetool and CLI connect to localhost by default (CASSANDRA-3568)
 * Reduce memory used by primary index sample (CASSANDRA-3743)
 * (Hadoop) separate input/output configurations (CASSANDRA-3197, 3765)
 * avoid returning internal Cassandra classes over JMX (CASSANDRA-2805)
 * add row-level isolation via SnapTree (CASSANDRA-2893)
 * Optimize key count estimation when opening sstable on startup
   (CASSANDRA-2988)
 * multi-dc replication optimization supporting CL > ONE (CASSANDRA-3577)
 * add command to stop compactions (CASSANDRA-1740, 3566, 3582)
 * multithreaded streaming (CASSANDRA-3494)
 * removed in-tree redhat spec (CASSANDRA-3567)
 * "defragment" rows for name-based queries under STCS, again (CASSANDRA-2503)
 * Recycle commitlog segments for improved performance
   (CASSANDRA-3411, 3543, 3557, 3615)
 * update size-tiered compaction to prioritize small tiers (CASSANDRA-2407)
 * add message expiration logic to OutboundTcpConnection (CASSANDRA-3005)
 * off-heap cache to use sun.misc.Unsafe instead of JNA (CASSANDRA-3271)
 * EACH_QUORUM is only supported for writes (CASSANDRA-3272)
 * replace compactionlock use in schema migration by checking CFS.isValid
   (CASSANDRA-3116)
 * recognize that "SELECT first ... *" isn't really "SELECT *" (CASSANDRA-3445)
 * Use faster bytes comparison (CASSANDRA-3434)
 * Bulk loader is no longer a fat client, (HADOOP) bulk load output format
   (CASSANDRA-3045)
 * (Hadoop) add support for KeyRange.filter
 * remove assumption that keys and token are in bijection
   (CASSANDRA-1034, 3574, 3604)
 * always remove endpoints from delevery queue in HH (CASSANDRA-3546)
 * fix race between cf flush and its 2ndary indexes flush (CASSANDRA-3547)
 * fix potential race in AES when a repair fails (CASSANDRA-3548)
 * Remove columns shadowed by a deleted container even when we cannot purge
   (CASSANDRA-3538)
 * Improve memtable slice iteration performance (CASSANDRA-3545)
 * more efficient allocation of small bloom filters (CASSANDRA-3618)
 * Use separate writer thread in SSTableSimpleUnsortedWriter (CASSANDRA-3619)
 * fsync the directory after new sstable or commitlog segment are created (CASSANDRA-3250)
 * fix minor issues reported by FindBugs (CASSANDRA-3658)
 * global key/row caches (CASSANDRA-3143, 3849)
 * optimize memtable iteration during range scan (CASSANDRA-3638)
 * introduce 'crc_check_chance' in CompressionParameters to support
   a checksum percentage checking chance similarly to read-repair (CASSANDRA-3611)
 * a way to deactivate global key/row cache on per-CF basis (CASSANDRA-3667)
 * fix LeveledCompactionStrategy broken because of generation pre-allocation
   in LeveledManifest (CASSANDRA-3691)
 * finer-grained control over data directories (CASSANDRA-2749)
 * Fix ClassCastException during hinted handoff (CASSANDRA-3694)
 * Upgrade Thrift to 0.7 (CASSANDRA-3213)
 * Make stress.java insert operation to use microseconds (CASSANDRA-3725)
 * Allows (internally) doing a range query with a limit of columns instead of
   rows (CASSANDRA-3742)
 * Allow rangeSlice queries to be start/end inclusive/exclusive (CASSANDRA-3749)
 * Fix BulkLoader to support new SSTable layout and add stream
   throttling to prevent an NPE when there is no yaml config (CASSANDRA-3752)
 * Allow concurrent schema migrations (CASSANDRA-1391, 3832)
 * Add SnapshotCommand to trigger snapshot on remote node (CASSANDRA-3721)
 * Make CFMetaData conversions to/from thrift/native schema inverses
   (CASSANDRA_3559)
 * Add initial code for CQL 3.0-beta (CASSANDRA-2474, 3781, 3753)
 * Add wide row support for ColumnFamilyInputFormat (CASSANDRA-3264)
 * Allow extending CompositeType comparator (CASSANDRA-3657)
 * Avoids over-paging during get_count (CASSANDRA-3798)
 * Add new command to rebuild a node without (repair) merkle tree calculations
   (CASSANDRA-3483, 3922)
 * respect not only row cache capacity but caching mode when
   trying to read data (CASSANDRA-3812)
 * fix system tests (CASSANDRA-3827)
 * CQL support for altering row key type in ALTER TABLE (CASSANDRA-3781)
 * turn compression on by default (CASSANDRA-3871)
 * make hexToBytes refuse invalid input (CASSANDRA-2851)
 * Make secondary indexes CF inherit compression and compaction from their
   parent CF (CASSANDRA-3877)
 * Finish cleanup up tombstone purge code (CASSANDRA-3872)
 * Avoid NPE on aboarted stream-out sessions (CASSANDRA-3904)
 * BulkRecordWriter throws NPE for counter columns (CASSANDRA-3906)
 * Support compression using BulkWriter (CASSANDRA-3907)


1.0.8
 * fix race between cleanup and flush on secondary index CFSes (CASSANDRA-3712)
 * avoid including non-queried nodes in rangeslice read repair
   (CASSANDRA-3843)
 * Only snapshot CF being compacted for snapshot_before_compaction
   (CASSANDRA-3803)
 * Log active compactions in StatusLogger (CASSANDRA-3703)
 * Compute more accurate compaction score per level (CASSANDRA-3790)
 * Return InvalidRequest when using a keyspace that doesn't exist
   (CASSANDRA-3764)
 * disallow user modification of System keyspace (CASSANDRA-3738)
 * allow using sstable2json on secondary index data (CASSANDRA-3738)
 * (cqlsh) add DESCRIBE COLUMNFAMILIES (CASSANDRA-3586)
 * (cqlsh) format blobs correctly and use colors to improve output
   readability (CASSANDRA-3726)
 * synchronize BiMap of bootstrapping tokens (CASSANDRA-3417)
 * show index options in CLI (CASSANDRA-3809)
 * add optional socket timeout for streaming (CASSANDRA-3838)
 * fix truncate not to leave behind non-CFS backed secondary indexes
   (CASSANDRA-3844)
 * make CLI `show schema` to use output stream directly instead
   of StringBuilder (CASSANDRA-3842)
 * remove the wait on hint future during write (CASSANDRA-3870)
 * (cqlsh) ignore missing CfDef opts (CASSANDRA-3933)
 * (cqlsh) look for cqlshlib relative to realpath (CASSANDRA-3767)
 * Fix short read protection (CASSANDRA-3934)
 * Make sure infered and actual schema match (CASSANDRA-3371)
 * Fix NPE during HH delivery (CASSANDRA-3677)
 * Don't put boostrapping node in 'hibernate' status (CASSANDRA-3737)
 * Fix double quotes in windows bat files (CASSANDRA-3744)
 * Fix bad validator lookup (CASSANDRA-3789)
 * Fix soft reset in EC2MultiRegionSnitch (CASSANDRA-3835)
 * Don't leave zombie connections with THSHA thrift server (CASSANDRA-3867)
 * (cqlsh) fix deserialization of data (CASSANDRA-3874)
 * Fix removetoken force causing an inconsistent state (CASSANDRA-3876)
 * Fix ahndling of some types with Pig (CASSANDRA-3886)
 * Don't allow to drop the system keyspace (CASSANDRA-3759)
 * Make Pig deletes disabled by default and configurable (CASSANDRA-3628)
Merged from 0.8:
 * (Pig) fix CassandraStorage to use correct comparator in Super ColumnFamily
   case (CASSANDRA-3251)
 * fix thread safety issues in commitlog replay, primarily affecting
   systems with many (100s) of CF definitions (CASSANDRA-3751)
 * Fix relevant tombstone ignored with super columns (CASSANDRA-3875)


1.0.7
 * fix regression in HH page size calculation (CASSANDRA-3624)
 * retry failed stream on IOException (CASSANDRA-3686)
 * allow configuring bloom_filter_fp_chance (CASSANDRA-3497)
 * attempt hint delivery every ten minutes, or when failure detector
   notifies us that a node is back up, whichever comes first.  hint
   handoff throttle delay default changed to 1ms, from 50 (CASSANDRA-3554)
 * add nodetool setstreamthroughput (CASSANDRA-3571)
 * fix assertion when dropping a columnfamily with no sstables (CASSANDRA-3614)
 * more efficient allocation of small bloom filters (CASSANDRA-3618)
 * CLibrary.createHardLinkWithExec() to check for errors (CASSANDRA-3101)
 * Avoid creating empty and non cleaned writer during compaction (CASSANDRA-3616)
 * stop thrift service in shutdown hook so we can quiesce MessagingService
   (CASSANDRA-3335)
 * (CQL) compaction_strategy_options and compression_parameters for
   CREATE COLUMNFAMILY statement (CASSANDRA-3374)
 * Reset min/max compaction threshold when creating size tiered compaction
   strategy (CASSANDRA-3666)
 * Don't ignore IOException during compaction (CASSANDRA-3655)
 * Fix assertion error for CF with gc_grace=0 (CASSANDRA-3579)
 * Shutdown ParallelCompaction reducer executor after use (CASSANDRA-3711)
 * Avoid < 0 value for pending tasks in leveled compaction (CASSANDRA-3693)
 * (Hadoop) Support TimeUUID in Pig CassandraStorage (CASSANDRA-3327)
 * Check schema is ready before continuing boostrapping (CASSANDRA-3629)
 * Catch overflows during parsing of chunk_length_kb (CASSANDRA-3644)
 * Improve stream protocol mismatch errors (CASSANDRA-3652)
 * Avoid multiple thread doing HH to the same target (CASSANDRA-3681)
 * Add JMX property for rp_timeout_in_ms (CASSANDRA-2940)
 * Allow DynamicCompositeType to compare component of different types
   (CASSANDRA-3625)
 * Flush non-cfs backed secondary indexes (CASSANDRA-3659)
 * Secondary Indexes should report memory consumption (CASSANDRA-3155)
 * fix for SelectStatement start/end key are not set correctly
   when a key alias is involved (CASSANDRA-3700)
 * fix CLI `show schema` command insert of an extra comma in
   column_metadata (CASSANDRA-3714)
Merged from 0.8:
 * avoid logging (harmless) exception when GC takes < 1ms (CASSANDRA-3656)
 * prevent new nodes from thinking down nodes are up forever (CASSANDRA-3626)
 * use correct list of replicas for LOCAL_QUORUM reads when read repair
   is disabled (CASSANDRA-3696)
 * block on flush before compacting hints (may prevent OOM) (CASSANDRA-3733)


1.0.6
 * (CQL) fix cqlsh support for replicate_on_write (CASSANDRA-3596)
 * fix adding to leveled manifest after streaming (CASSANDRA-3536)
 * filter out unavailable cipher suites when using encryption (CASSANDRA-3178)
 * (HADOOP) add old-style api support for CFIF and CFRR (CASSANDRA-2799)
 * Support TimeUUIDType column names in Stress.java tool (CASSANDRA-3541)
 * (CQL) INSERT/UPDATE/DELETE/TRUNCATE commands should allow CF names to
   be qualified by keyspace (CASSANDRA-3419)
 * always remove endpoints from delevery queue in HH (CASSANDRA-3546)
 * fix race between cf flush and its 2ndary indexes flush (CASSANDRA-3547)
 * fix potential race in AES when a repair fails (CASSANDRA-3548)
 * fix default value validation usage in CLI SET command (CASSANDRA-3553)
 * Optimize componentsFor method for compaction and startup time
   (CASSANDRA-3532)
 * (CQL) Proper ColumnFamily metadata validation on CREATE COLUMNFAMILY
   (CASSANDRA-3565)
 * fix compression "chunk_length_kb" option to set correct kb value for
   thrift/avro (CASSANDRA-3558)
 * fix missing response during range slice repair (CASSANDRA-3551)
 * 'describe ring' moved from CLI to nodetool and available through JMX (CASSANDRA-3220)
 * add back partitioner to sstable metadata (CASSANDRA-3540)
 * fix NPE in get_count for counters (CASSANDRA-3601)
Merged from 0.8:
 * remove invalid assertion that table was opened before dropping it
   (CASSANDRA-3580)
 * range and index scans now only send requests to enough replicas to
   satisfy requested CL + RR (CASSANDRA-3598)
 * use cannonical host for local node in nodetool info (CASSANDRA-3556)
 * remove nonlocal DC write optimization since it only worked with
   CL.ONE or CL.LOCAL_QUORUM (CASSANDRA-3577, 3585)
 * detect misuses of CounterColumnType (CASSANDRA-3422)
 * turn off string interning in json2sstable, take 2 (CASSANDRA-2189)
 * validate compression parameters on add/update of the ColumnFamily
   (CASSANDRA-3573)
 * Check for 0.0.0.0 is incorrect in CFIF (CASSANDRA-3584)
 * Increase vm.max_map_count in debian packaging (CASSANDRA-3563)
 * gossiper will never add itself to saved endpoints (CASSANDRA-3485)


1.0.5
 * revert CASSANDRA-3407 (see CASSANDRA-3540)
 * fix assertion error while forwarding writes to local nodes (CASSANDRA-3539)


1.0.4
 * fix self-hinting of timed out read repair updates and make hinted handoff
   less prone to OOMing a coordinator (CASSANDRA-3440)
 * expose bloom filter sizes via JMX (CASSANDRA-3495)
 * enforce RP tokens 0..2**127 (CASSANDRA-3501)
 * canonicalize paths exposed through JMX (CASSANDRA-3504)
 * fix "liveSize" stat when sstables are removed (CASSANDRA-3496)
 * add bloom filter FP rates to nodetool cfstats (CASSANDRA-3347)
 * record partitioner in sstable metadata component (CASSANDRA-3407)
 * add new upgradesstables nodetool command (CASSANDRA-3406)
 * skip --debug requirement to see common exceptions in CLI (CASSANDRA-3508)
 * fix incorrect query results due to invalid max timestamp (CASSANDRA-3510)
 * make sstableloader recognize compressed sstables (CASSANDRA-3521)
 * avoids race in OutboundTcpConnection in multi-DC setups (CASSANDRA-3530)
 * use SETLOCAL in cassandra.bat (CASSANDRA-3506)
 * fix ConcurrentModificationException in Table.all() (CASSANDRA-3529)
Merged from 0.8:
 * fix concurrence issue in the FailureDetector (CASSANDRA-3519)
 * fix array out of bounds error in counter shard removal (CASSANDRA-3514)
 * avoid dropping tombstones when they might still be needed to shadow
   data in a different sstable (CASSANDRA-2786)


1.0.3
 * revert name-based query defragmentation aka CASSANDRA-2503 (CASSANDRA-3491)
 * fix invalidate-related test failures (CASSANDRA-3437)
 * add next-gen cqlsh to bin/ (CASSANDRA-3188, 3131, 3493)
 * (CQL) fix handling of rows with no columns (CASSANDRA-3424, 3473)
 * fix querying supercolumns by name returning only a subset of
   subcolumns or old subcolumn versions (CASSANDRA-3446)
 * automatically compute sha1 sum for uncompressed data files (CASSANDRA-3456)
 * fix reading metadata/statistics component for version < h (CASSANDRA-3474)
 * add sstable forward-compatibility (CASSANDRA-3478)
 * report compression ratio in CFSMBean (CASSANDRA-3393)
 * fix incorrect size exception during streaming of counters (CASSANDRA-3481)
 * (CQL) fix for counter decrement syntax (CASSANDRA-3418)
 * Fix race introduced by CASSANDRA-2503 (CASSANDRA-3482)
 * Fix incomplete deletion of delivered hints (CASSANDRA-3466)
 * Avoid rescheduling compactions when no compaction was executed
   (CASSANDRA-3484)
 * fix handling of the chunk_length_kb compression options (CASSANDRA-3492)
Merged from 0.8:
 * fix updating CF row_cache_provider (CASSANDRA-3414)
 * CFMetaData.convertToThrift method to set RowCacheProvider (CASSANDRA-3405)
 * acquire compactionlock during truncate (CASSANDRA-3399)
 * fix displaying cfdef entries for super columnfamilies (CASSANDRA-3415)
 * Make counter shard merging thread safe (CASSANDRA-3178)
 * Revert CASSANDRA-2855
 * Fix bug preventing the use of efficient cross-DC writes (CASSANDRA-3472)
 * `describe ring` command for CLI (CASSANDRA-3220)
 * (Hadoop) skip empty rows when entire row is requested, redux (CASSANDRA-2855)


1.0.2
 * "defragment" rows for name-based queries under STCS (CASSANDRA-2503)
 * Add timing information to cassandra-cli GET/SET/LIST queries (CASSANDRA-3326)
 * Only create one CompressionMetadata object per sstable (CASSANDRA-3427)
 * cleanup usage of StorageService.setMode() (CASSANDRA-3388)
 * Avoid large array allocation for compressed chunk offsets (CASSANDRA-3432)
 * fix DecimalType bytebuffer marshalling (CASSANDRA-3421)
 * fix bug that caused first column in per row indexes to be ignored
   (CASSANDRA-3441)
 * add JMX call to clean (failed) repair sessions (CASSANDRA-3316)
 * fix sstableloader reference acquisition bug (CASSANDRA-3438)
 * fix estimated row size regression (CASSANDRA-3451)
 * make sure we don't return more columns than asked (CASSANDRA-3303, 3395)
Merged from 0.8:
 * acquire compactionlock during truncate (CASSANDRA-3399)
 * fix displaying cfdef entries for super columnfamilies (CASSANDRA-3415)


1.0.1
 * acquire references during index build to prevent delete problems
   on Windows (CASSANDRA-3314)
 * describe_ring should include datacenter/topology information (CASSANDRA-2882)
 * Thrift sockets are not properly buffered (CASSANDRA-3261)
 * performance improvement for bytebufferutil compare function (CASSANDRA-3286)
 * add system.versions ColumnFamily (CASSANDRA-3140)
 * reduce network copies (CASSANDRA-3333, 3373)
 * limit nodetool to 32MB of heap (CASSANDRA-3124)
 * (CQL) update parser to accept "timestamp" instead of "date" (CASSANDRA-3149)
 * Fix CLI `show schema` to include "compression_options" (CASSANDRA-3368)
 * Snapshot to include manifest under LeveledCompactionStrategy (CASSANDRA-3359)
 * (CQL) SELECT query should allow CF name to be qualified by keyspace (CASSANDRA-3130)
 * (CQL) Fix internal application error specifying 'using consistency ...'
   in lower case (CASSANDRA-3366)
 * fix Deflate compression when compression actually makes the data bigger
   (CASSANDRA-3370)
 * optimize UUIDGen to avoid lock contention on InetAddress.getLocalHost
   (CASSANDRA-3387)
 * tolerate index being dropped mid-mutation (CASSANDRA-3334, 3313)
 * CompactionManager is now responsible for checking for new candidates
   post-task execution, enabling more consistent leveled compaction
   (CASSANDRA-3391)
 * Cache HSHA threads (CASSANDRA-3372)
 * use CF/KS names as snapshot prefix for drop + truncate operations
   (CASSANDRA-2997)
 * Break bloom filters up to avoid heap fragmentation (CASSANDRA-2466)
 * fix cassandra hanging on jsvc stop (CASSANDRA-3302)
 * Avoid leveled compaction getting blocked on errors (CASSANDRA-3408)
 * Make reloading the compaction strategy safe (CASSANDRA-3409)
 * ignore 0.8 hints even if compaction begins before we try to purge
   them (CASSANDRA-3385)
 * remove procrun (bin\daemon) from Cassandra source tree and
   artifacts (CASSANDRA-3331)
 * make cassandra compile under JDK7 (CASSANDRA-3275)
 * remove dependency of clientutil.jar to FBUtilities (CASSANDRA-3299)
 * avoid truncation errors by using long math on long values (CASSANDRA-3364)
 * avoid clock drift on some Windows machine (CASSANDRA-3375)
 * display cache provider in cli 'describe keyspace' command (CASSANDRA-3384)
 * fix incomplete topology information in describe_ring (CASSANDRA-3403)
 * expire dead gossip states based on time (CASSANDRA-2961)
 * improve CompactionTask extensibility (CASSANDRA-3330)
 * Allow one leveled compaction task to kick off another (CASSANDRA-3363)
 * allow encryption only between datacenters (CASSANDRA-2802)
Merged from 0.8:
 * fix truncate allowing data to be replayed post-restart (CASSANDRA-3297)
 * make iwriter final in IndexWriter to avoid NPE (CASSANDRA-2863)
 * (CQL) update grammar to require key clause in DELETE statement
   (CASSANDRA-3349)
 * (CQL) allow numeric keyspace names in USE statement (CASSANDRA-3350)
 * (Hadoop) skip empty rows when slicing the entire row (CASSANDRA-2855)
 * Fix handling of tombstone by SSTableExport/Import (CASSANDRA-3357)
 * fix ColumnIndexer to use long offsets (CASSANDRA-3358)
 * Improved CLI exceptions (CASSANDRA-3312)
 * Fix handling of tombstone by SSTableExport/Import (CASSANDRA-3357)
 * Only count compaction as active (for throttling) when they have
   successfully acquired the compaction lock (CASSANDRA-3344)
 * Display CLI version string on startup (CASSANDRA-3196)
 * (Hadoop) make CFIF try rpc_address or fallback to listen_address
   (CASSANDRA-3214)
 * (Hadoop) accept comma delimited lists of initial thrift connections
   (CASSANDRA-3185)
 * ColumnFamily min_compaction_threshold should be >= 2 (CASSANDRA-3342)
 * (Pig) add 0.8+ types and key validation type in schema (CASSANDRA-3280)
 * Fix completely removing column metadata using CLI (CASSANDRA-3126)
 * CLI `describe cluster;` output should be on separate lines for separate versions
   (CASSANDRA-3170)
 * fix changing durable_writes keyspace option during CF creation
   (CASSANDRA-3292)
 * avoid locking on update when no indexes are involved (CASSANDRA-3386)
 * fix assertionError during repair with ordered partitioners (CASSANDRA-3369)
 * correctly serialize key_validation_class for avro (CASSANDRA-3391)
 * don't expire counter tombstone after streaming (CASSANDRA-3394)
 * prevent nodes that failed to join from hanging around forever
   (CASSANDRA-3351)
 * remove incorrect optimization from slice read path (CASSANDRA-3390)
 * Fix race in AntiEntropyService (CASSANDRA-3400)


1.0.0-final
 * close scrubbed sstable fd before deleting it (CASSANDRA-3318)
 * fix bug preventing obsolete commitlog segments from being removed
   (CASSANDRA-3269)
 * tolerate whitespace in seed CDL (CASSANDRA-3263)
 * Change default heap thresholds to max(min(1/2 ram, 1G), min(1/4 ram, 8GB))
   (CASSANDRA-3295)
 * Fix broken CompressedRandomAccessReaderTest (CASSANDRA-3298)
 * (CQL) fix type information returned for wildcard queries (CASSANDRA-3311)
 * add estimated tasks to LeveledCompactionStrategy (CASSANDRA-3322)
 * avoid including compaction cache-warming in keycache stats (CASSANDRA-3325)
 * run compaction and hinted handoff threads at MIN_PRIORITY (CASSANDRA-3308)
 * default hsha thrift server to cpu core count in rpc pool (CASSANDRA-3329)
 * add bin\daemon to binary tarball for Windows service (CASSANDRA-3331)
 * Fix places where uncompressed size of sstables was use in place of the
   compressed one (CASSANDRA-3338)
 * Fix hsha thrift server (CASSANDRA-3346)
 * Make sure repair only stream needed sstables (CASSANDRA-3345)


1.0.0-rc2
 * Log a meaningful warning when a node receives a message for a repair session
   that doesn't exist anymore (CASSANDRA-3256)
 * test for NUMA policy support as well as numactl presence (CASSANDRA-3245)
 * Fix FD leak when internode encryption is enabled (CASSANDRA-3257)
 * Remove incorrect assertion in mergeIterator (CASSANDRA-3260)
 * FBUtilities.hexToBytes(String) to throw NumberFormatException when string
   contains non-hex characters (CASSANDRA-3231)
 * Keep SimpleSnitch proximity ordering unchanged from what the Strategy
   generates, as intended (CASSANDRA-3262)
 * remove Scrub from compactionstats when finished (CASSANDRA-3255)
 * fix counter entry in jdbc TypesMap (CASSANDRA-3268)
 * fix full queue scenario for ParallelCompactionIterator (CASSANDRA-3270)
 * fix bootstrap process (CASSANDRA-3285)
 * don't try delivering hints if when there isn't any (CASSANDRA-3176)
 * CLI documentation change for ColumnFamily `compression_options` (CASSANDRA-3282)
 * ignore any CF ids sent by client for adding CF/KS (CASSANDRA-3288)
 * remove obsolete hints on first startup (CASSANDRA-3291)
 * use correct ISortedColumns for time-optimized reads (CASSANDRA-3289)
 * Evict gossip state immediately when a token is taken over by a new IP
   (CASSANDRA-3259)


1.0.0-rc1
 * Update CQL to generate microsecond timestamps by default (CASSANDRA-3227)
 * Fix counting CFMetadata towards Memtable liveRatio (CASSANDRA-3023)
 * Kill server on wrapped OOME such as from FileChannel.map (CASSANDRA-3201)
 * remove unnecessary copy when adding to row cache (CASSANDRA-3223)
 * Log message when a full repair operation completes (CASSANDRA-3207)
 * Fix streamOutSession keeping sstables references forever if the remote end
   dies (CASSANDRA-3216)
 * Remove dynamic_snitch boolean from example configuration (defaulting to
   true) and set default badness threshold to 0.1 (CASSANDRA-3229)
 * Base choice of random or "balanced" token on bootstrap on whether
   schema definitions were found (CASSANDRA-3219)
 * Fixes for LeveledCompactionStrategy score computation, prioritization,
   scheduling, and performance (CASSANDRA-3224, 3234)
 * parallelize sstable open at server startup (CASSANDRA-2988)
 * fix handling of exceptions writing to OutboundTcpConnection (CASSANDRA-3235)
 * Allow using quotes in "USE <keyspace>;" CLI command (CASSANDRA-3208)
 * Don't allow any cache loading exceptions to halt startup (CASSANDRA-3218)
 * Fix sstableloader --ignores option (CASSANDRA-3247)
 * File descriptor limit increased in packaging (CASSANDRA-3206)
 * Fix deadlock in commit log during flush (CASSANDRA-3253)


1.0.0-beta1
 * removed binarymemtable (CASSANDRA-2692)
 * add commitlog_total_space_in_mb to prevent fragmented logs (CASSANDRA-2427)
 * removed commitlog_rotation_threshold_in_mb configuration (CASSANDRA-2771)
 * make AbstractBounds.normalize de-overlapp overlapping ranges (CASSANDRA-2641)
 * replace CollatingIterator, ReducingIterator with MergeIterator
   (CASSANDRA-2062)
 * Fixed the ability to set compaction strategy in cli using create column
   family command (CASSANDRA-2778)
 * clean up tmp files after failed compaction (CASSANDRA-2468)
 * restrict repair streaming to specific columnfamilies (CASSANDRA-2280)
 * don't bother persisting columns shadowed by a row tombstone (CASSANDRA-2589)
 * reset CF and SC deletion times after gc_grace (CASSANDRA-2317)
 * optimize away seek when compacting wide rows (CASSANDRA-2879)
 * single-pass streaming (CASSANDRA-2677, 2906, 2916, 3003)
 * use reference counting for deleting sstables instead of relying on GC
   (CASSANDRA-2521, 3179)
 * store hints as serialized mutations instead of pointers to data row
   (CASSANDRA-2045)
 * store hints in the coordinator node instead of in the closest replica
   (CASSANDRA-2914)
 * add row_cache_keys_to_save CF option (CASSANDRA-1966)
 * check column family validity in nodetool repair (CASSANDRA-2933)
 * use lazy initialization instead of class initialization in NodeId
   (CASSANDRA-2953)
 * add paging to get_count (CASSANDRA-2894)
 * fix "short reads" in [multi]get (CASSANDRA-2643, 3157, 3192)
 * add optional compression for sstables (CASSANDRA-47, 2994, 3001, 3128)
 * add scheduler JMX metrics (CASSANDRA-2962)
 * add block level checksum for compressed data (CASSANDRA-1717)
 * make column family backed column map pluggable and introduce unsynchronized
   ArrayList backed one to speedup reads (CASSANDRA-2843, 3165, 3205)
 * refactoring of the secondary index api (CASSANDRA-2982)
 * make CL > ONE reads wait for digest reconciliation before returning
   (CASSANDRA-2494)
 * fix missing logging for some exceptions (CASSANDRA-2061)
 * refactor and optimize ColumnFamilyStore.files(...) and Descriptor.fromFilename(String)
   and few other places responsible for work with SSTable files (CASSANDRA-3040)
 * Stop reading from sstables once we know we have the most recent columns,
   for query-by-name requests (CASSANDRA-2498)
 * Add query-by-column mode to stress.java (CASSANDRA-3064)
 * Add "install" command to cassandra.bat (CASSANDRA-292)
 * clean up KSMetadata, CFMetadata from unnecessary
   Thrift<->Avro conversion methods (CASSANDRA-3032)
 * Add timeouts to client request schedulers (CASSANDRA-3079, 3096)
 * Cli to use hashes rather than array of hashes for strategy options (CASSANDRA-3081)
 * LeveledCompactionStrategy (CASSANDRA-1608, 3085, 3110, 3087, 3145, 3154, 3182)
 * Improvements of the CLI `describe` command (CASSANDRA-2630)
 * reduce window where dropped CF sstables may not be deleted (CASSANDRA-2942)
 * Expose gossip/FD info to JMX (CASSANDRA-2806)
 * Fix streaming over SSL when compressed SSTable involved (CASSANDRA-3051)
 * Add support for pluggable secondary index implementations (CASSANDRA-3078)
 * remove compaction_thread_priority setting (CASSANDRA-3104)
 * generate hints for replicas that timeout, not just replicas that are known
   to be down before starting (CASSANDRA-2034)
 * Add throttling for internode streaming (CASSANDRA-3080)
 * make the repair of a range repair all replica (CASSANDRA-2610, 3194)
 * expose the ability to repair the first range (as returned by the
   partitioner) of a node (CASSANDRA-2606)
 * Streams Compression (CASSANDRA-3015)
 * add ability to use multiple threads during a single compaction
   (CASSANDRA-2901)
 * make AbstractBounds.normalize support overlapping ranges (CASSANDRA-2641)
 * fix of the CQL count() behavior (CASSANDRA-3068)
 * use TreeMap backed column families for the SSTable simple writers
   (CASSANDRA-3148)
 * fix inconsistency of the CLI syntax when {} should be used instead of [{}]
   (CASSANDRA-3119)
 * rename CQL type names to match expected SQL behavior (CASSANDRA-3149, 3031)
 * Arena-based allocation for memtables (CASSANDRA-2252, 3162, 3163, 3168)
 * Default RR chance to 0.1 (CASSANDRA-3169)
 * Add RowLevel support to secondary index API (CASSANDRA-3147)
 * Make SerializingCacheProvider the default if JNA is available (CASSANDRA-3183)
 * Fix backwards compatibilty for CQL memtable properties (CASSANDRA-3190)
 * Add five-minute delay before starting compactions on a restarted server
   (CASSANDRA-3181)
 * Reduce copies done for intra-host messages (CASSANDRA-1788, 3144)
 * support of compaction strategy option for stress.java (CASSANDRA-3204)
 * make memtable throughput and column count thresholds no-ops (CASSANDRA-2449)
 * Return schema information along with the resultSet in CQL (CASSANDRA-2734)
 * Add new DecimalType (CASSANDRA-2883)
 * Fix assertion error in RowRepairResolver (CASSANDRA-3156)
 * Reduce unnecessary high buffer sizes (CASSANDRA-3171)
 * Pluggable compaction strategy (CASSANDRA-1610)
 * Add new broadcast_address config option (CASSANDRA-2491)


0.8.7
 * Kill server on wrapped OOME such as from FileChannel.map (CASSANDRA-3201)
 * Allow using quotes in "USE <keyspace>;" CLI command (CASSANDRA-3208)
 * Log message when a full repair operation completes (CASSANDRA-3207)
 * Don't allow any cache loading exceptions to halt startup (CASSANDRA-3218)
 * Fix sstableloader --ignores option (CASSANDRA-3247)
 * File descriptor limit increased in packaging (CASSANDRA-3206)
 * Log a meaningfull warning when a node receive a message for a repair session
   that doesn't exist anymore (CASSANDRA-3256)
 * Fix FD leak when internode encryption is enabled (CASSANDRA-3257)
 * FBUtilities.hexToBytes(String) to throw NumberFormatException when string
   contains non-hex characters (CASSANDRA-3231)
 * Keep SimpleSnitch proximity ordering unchanged from what the Strategy
   generates, as intended (CASSANDRA-3262)
 * remove Scrub from compactionstats when finished (CASSANDRA-3255)
 * Fix tool .bat files when CASSANDRA_HOME contains spaces (CASSANDRA-3258)
 * Force flush of status table when removing/updating token (CASSANDRA-3243)
 * Evict gossip state immediately when a token is taken over by a new IP (CASSANDRA-3259)
 * Fix bug where the failure detector can take too long to mark a host
   down (CASSANDRA-3273)
 * (Hadoop) allow wrapping ranges in queries (CASSANDRA-3137)
 * (Hadoop) check all interfaces for a match with split location
   before falling back to random replica (CASSANDRA-3211)
 * (Hadoop) Make Pig storage handle implements LoadMetadata (CASSANDRA-2777)
 * (Hadoop) Fix exception during PIG 'dump' (CASSANDRA-2810)
 * Fix stress COUNTER_GET option (CASSANDRA-3301)
 * Fix missing fields in CLI `show schema` output (CASSANDRA-3304)
 * Nodetool no longer leaks threads and closes JMX connections (CASSANDRA-3309)
 * fix truncate allowing data to be replayed post-restart (CASSANDRA-3297)
 * Move SimpleAuthority and SimpleAuthenticator to examples (CASSANDRA-2922)
 * Fix handling of tombstone by SSTableExport/Import (CASSANDRA-3357)
 * Fix transposition in cfHistograms (CASSANDRA-3222)
 * Allow using number as DC name when creating keyspace in CQL (CASSANDRA-3239)
 * Force flush of system table after updating/removing a token (CASSANDRA-3243)


0.8.6
 * revert CASSANDRA-2388
 * change TokenRange.endpoints back to listen/broadcast address to match
   pre-1777 behavior, and add TokenRange.rpc_endpoints instead (CASSANDRA-3187)
 * avoid trying to watch cassandra-topology.properties when loaded from jar
   (CASSANDRA-3138)
 * prevent users from creating keyspaces with LocalStrategy replication
   (CASSANDRA-3139)
 * fix CLI `show schema;` to output correct keyspace definition statement
   (CASSANDRA-3129)
 * CustomTThreadPoolServer to log TTransportException at DEBUG level
   (CASSANDRA-3142)
 * allow topology sort to work with non-unique rack names between
   datacenters (CASSANDRA-3152)
 * Improve caching of same-version Messages on digest and repair paths
   (CASSANDRA-3158)
 * Randomize choice of first replica for counter increment (CASSANDRA-2890)
 * Fix using read_repair_chance instead of merge_shard_change (CASSANDRA-3202)
 * Avoid streaming data to nodes that already have it, on move as well as
   decommission (CASSANDRA-3041)
 * Fix divide by zero error in GCInspector (CASSANDRA-3164)
 * allow quoting of the ColumnFamily name in CLI `create column family`
   statement (CASSANDRA-3195)
 * Fix rolling upgrade from 0.7 to 0.8 problem (CASSANDRA-3166)
 * Accomodate missing encryption_options in IncomingTcpConnection.stream
   (CASSANDRA-3212)


0.8.5
 * fix NPE when encryption_options is unspecified (CASSANDRA-3007)
 * include column name in validation failure exceptions (CASSANDRA-2849)
 * make sure truncate clears out the commitlog so replay won't re-
   populate with truncated data (CASSANDRA-2950)
 * fix NPE when debug logging is enabled and dropped CF is present
   in a commitlog segment (CASSANDRA-3021)
 * fix cassandra.bat when CASSANDRA_HOME contains spaces (CASSANDRA-2952)
 * fix to SSTableSimpleUnsortedWriter bufferSize calculation (CASSANDRA-3027)
 * make cleanup and normal compaction able to skip empty rows
   (rows containing nothing but expired tombstones) (CASSANDRA-3039)
 * work around native memory leak in com.sun.management.GarbageCollectorMXBean
   (CASSANDRA-2868)
 * validate that column names in column_metadata are not equal to key_alias
   on create/update of the ColumnFamily and CQL 'ALTER' statement (CASSANDRA-3036)
 * return an InvalidRequestException if an indexed column is assigned
   a value larger than 64KB (CASSANDRA-3057)
 * fix of numeric-only and string column names handling in CLI "drop index"
   (CASSANDRA-3054)
 * prune index scan resultset back to original request for lazy
   resultset expansion case (CASSANDRA-2964)
 * (Hadoop) fail jobs when Cassandra node has failed but TaskTracker
   has not (CASSANDRA-2388)
 * fix dynamic snitch ignoring nodes when read_repair_chance is zero
   (CASSANDRA-2662)
 * avoid retaining references to dropped CFS objects in
   CompactionManager.estimatedCompactions (CASSANDRA-2708)
 * expose rpc timeouts per host in MessagingServiceMBean (CASSANDRA-2941)
 * avoid including cwd in classpath for deb and rpm packages (CASSANDRA-2881)
 * remove gossip state when a new IP takes over a token (CASSANDRA-3071)
 * allow sstable2json to work on index sstable files (CASSANDRA-3059)
 * always hint counters (CASSANDRA-3099)
 * fix log4j initialization in EmbeddedCassandraService (CASSANDRA-2857)
 * remove gossip state when a new IP takes over a token (CASSANDRA-3071)
 * work around native memory leak in com.sun.management.GarbageCollectorMXBean
    (CASSANDRA-2868)
 * fix UnavailableException with writes at CL.EACH_QUORM (CASSANDRA-3084)
 * fix parsing of the Keyspace and ColumnFamily names in numeric
   and string representations in CLI (CASSANDRA-3075)
 * fix corner cases in Range.differenceToFetch (CASSANDRA-3084)
 * fix ip address String representation in the ring cache (CASSANDRA-3044)
 * fix ring cache compatibility when mixing pre-0.8.4 nodes with post-
   in the same cluster (CASSANDRA-3023)
 * make repair report failure when a node participating dies (instead of
   hanging forever) (CASSANDRA-2433)
 * fix handling of the empty byte buffer by ReversedType (CASSANDRA-3111)
 * Add validation that Keyspace names are case-insensitively unique (CASSANDRA-3066)
 * catch invalid key_validation_class before instantiating UpdateColumnFamily (CASSANDRA-3102)
 * make Range and Bounds objects client-safe (CASSANDRA-3108)
 * optionally skip log4j configuration (CASSANDRA-3061)
 * bundle sstableloader with the debian package (CASSANDRA-3113)
 * don't try to build secondary indexes when there is none (CASSANDRA-3123)
 * improve SSTableSimpleUnsortedWriter speed for large rows (CASSANDRA-3122)
 * handle keyspace arguments correctly in nodetool snapshot (CASSANDRA-3038)
 * Fix SSTableImportTest on windows (CASSANDRA-3043)
 * expose compactionThroughputMbPerSec through JMX (CASSANDRA-3117)
 * log keyspace and CF of large rows being compacted


0.8.4
 * change TokenRing.endpoints to be a list of rpc addresses instead of
   listen/broadcast addresses (CASSANDRA-1777)
 * include files-to-be-streamed in StreamInSession.getSources (CASSANDRA-2972)
 * use JAVA env var in cassandra-env.sh (CASSANDRA-2785, 2992)
 * avoid doing read for no-op replicate-on-write at CL=1 (CASSANDRA-2892)
 * refuse counter write for CL.ANY (CASSANDRA-2990)
 * switch back to only logging recent dropped messages (CASSANDRA-3004)
 * always deserialize RowMutation for counters (CASSANDRA-3006)
 * ignore saved replication_factor strategy_option for NTS (CASSANDRA-3011)
 * make sure pre-truncate CL segments are discarded (CASSANDRA-2950)


0.8.3
 * add ability to drop local reads/writes that are going to timeout
   (CASSANDRA-2943)
 * revamp token removal process, keep gossip states for 3 days (CASSANDRA-2496)
 * don't accept extra args for 0-arg nodetool commands (CASSANDRA-2740)
 * log unavailableexception details at debug level (CASSANDRA-2856)
 * expose data_dir though jmx (CASSANDRA-2770)
 * don't include tmp files as sstable when create cfs (CASSANDRA-2929)
 * log Java classpath on startup (CASSANDRA-2895)
 * keep gossipped version in sync with actual on migration coordinator
   (CASSANDRA-2946)
 * use lazy initialization instead of class initialization in NodeId
   (CASSANDRA-2953)
 * check column family validity in nodetool repair (CASSANDRA-2933)
 * speedup bytes to hex conversions dramatically (CASSANDRA-2850)
 * Flush memtables on shutdown when durable writes are disabled
   (CASSANDRA-2958)
 * improved POSIX compatibility of start scripts (CASsANDRA-2965)
 * add counter support to Hadoop InputFormat (CASSANDRA-2981)
 * fix bug where dirty commitlog segments were removed (and avoid keeping
   segments with no post-flush activity permanently dirty) (CASSANDRA-2829)
 * fix throwing exception with batch mutation of counter super columns
   (CASSANDRA-2949)
 * ignore system tables during repair (CASSANDRA-2979)
 * throw exception when NTS is given replication_factor as an option
   (CASSANDRA-2960)
 * fix assertion error during compaction of counter CFs (CASSANDRA-2968)
 * avoid trying to create index names, when no index exists (CASSANDRA-2867)
 * don't sample the system table when choosing a bootstrap token
   (CASSANDRA-2825)
 * gossiper notifies of local state changes (CASSANDRA-2948)
 * add asynchronous and half-sync/half-async (hsha) thrift servers
   (CASSANDRA-1405)
 * fix potential use of free'd native memory in SerializingCache
   (CASSANDRA-2951)
 * prune index scan resultset back to original request for lazy
   resultset expansion case (CASSANDRA-2964)
 * (Hadoop) fail jobs when Cassandra node has failed but TaskTracker
    has not (CASSANDRA-2388)


0.8.2
 * CQL:
   - include only one row per unique key for IN queries (CASSANDRA-2717)
   - respect client timestamp on full row deletions (CASSANDRA-2912)
 * improve thread-safety in StreamOutSession (CASSANDRA-2792)
 * allow deleting a row and updating indexed columns in it in the
   same mutation (CASSANDRA-2773)
 * Expose number of threads blocked on submitting memtable to flush
   in JMX (CASSANDRA-2817)
 * add ability to return "endpoints" to nodetool (CASSANDRA-2776)
 * Add support for multiple (comma-delimited) coordinator addresses
   to ColumnFamilyInputFormat (CASSANDRA-2807)
 * fix potential NPE while scheduling read repair for range slice
   (CASSANDRA-2823)
 * Fix race in SystemTable.getCurrentLocalNodeId (CASSANDRA-2824)
 * Correctly set default for replicate_on_write (CASSANDRA-2835)
 * improve nodetool compactionstats formatting (CASSANDRA-2844)
 * fix index-building status display (CASSANDRA-2853)
 * fix CLI perpetuating obsolete KsDef.replication_factor (CASSANDRA-2846)
 * improve cli treatment of multiline comments (CASSANDRA-2852)
 * handle row tombstones correctly in EchoedRow (CASSANDRA-2786)
 * add MessagingService.get[Recently]DroppedMessages and
   StorageService.getExceptionCount (CASSANDRA-2804)
 * fix possibility of spurious UnavailableException for LOCAL_QUORUM
   reads with dynamic snitch + read repair disabled (CASSANDRA-2870)
 * add ant-optional as dependence for the debian package (CASSANDRA-2164)
 * add option to specify limit for get_slice in the CLI (CASSANDRA-2646)
 * decrease HH page size (CASSANDRA-2832)
 * reset cli keyspace after dropping the current one (CASSANDRA-2763)
 * add KeyRange option to Hadoop inputformat (CASSANDRA-1125)
 * fix protocol versioning (CASSANDRA-2818, 2860)
 * support spaces in path to log4j configuration (CASSANDRA-2383)
 * avoid including inferred types in CF update (CASSANDRA-2809)
 * fix JMX bulkload call (CASSANDRA-2908)
 * fix updating KS with durable_writes=false (CASSANDRA-2907)
 * add simplified facade to SSTableWriter for bulk loading use
   (CASSANDRA-2911)
 * fix re-using index CF sstable names after drop/recreate (CASSANDRA-2872)
 * prepend CF to default index names (CASSANDRA-2903)
 * fix hint replay (CASSANDRA-2928)
 * Properly synchronize repair's merkle tree computation (CASSANDRA-2816)


0.8.1
 * CQL:
   - support for insert, delete in BATCH (CASSANDRA-2537)
   - support for IN to SELECT, UPDATE (CASSANDRA-2553)
   - timestamp support for INSERT, UPDATE, and BATCH (CASSANDRA-2555)
   - TTL support (CASSANDRA-2476)
   - counter support (CASSANDRA-2473)
   - ALTER COLUMNFAMILY (CASSANDRA-1709)
   - DROP INDEX (CASSANDRA-2617)
   - add SCHEMA/TABLE as aliases for KS/CF (CASSANDRA-2743)
   - server handles wait-for-schema-agreement (CASSANDRA-2756)
   - key alias support (CASSANDRA-2480)
 * add support for comparator parameters and a generic ReverseType
   (CASSANDRA-2355)
 * add CompositeType and DynamicCompositeType (CASSANDRA-2231)
 * optimize batches containing multiple updates to the same row
   (CASSANDRA-2583)
 * adjust hinted handoff page size to avoid OOM with large columns
   (CASSANDRA-2652)
 * mark BRAF buffer invalid post-flush so we don't re-flush partial
   buffers again, especially on CL writes (CASSANDRA-2660)
 * add DROP INDEX support to CLI (CASSANDRA-2616)
 * don't perform HH to client-mode [storageproxy] nodes (CASSANDRA-2668)
 * Improve forceDeserialize/getCompactedRow encapsulation (CASSANDRA-2659)
 * Don't write CounterUpdateColumn to disk in tests (CASSANDRA-2650)
 * Add sstable bulk loading utility (CASSANDRA-1278)
 * avoid replaying hints to dropped columnfamilies (CASSANDRA-2685)
 * add placeholders for missing rows in range query pseudo-RR (CASSANDRA-2680)
 * remove no-op HHOM.renameHints (CASSANDRA-2693)
 * clone super columns to avoid modifying them during flush (CASSANDRA-2675)
 * allow writes to bypass the commitlog for certain keyspaces (CASSANDRA-2683)
 * avoid NPE when bypassing commitlog during memtable flush (CASSANDRA-2781)
 * Added support for making bootstrap retry if nodes flap (CASSANDRA-2644)
 * Added statusthrift to nodetool to report if thrift server is running (CASSANDRA-2722)
 * Fixed rows being cached if they do not exist (CASSANDRA-2723)
 * Support passing tableName and cfName to RowCacheProviders (CASSANDRA-2702)
 * close scrub file handles (CASSANDRA-2669)
 * throttle migration replay (CASSANDRA-2714)
 * optimize column serializer creation (CASSANDRA-2716)
 * Added support for making bootstrap retry if nodes flap (CASSANDRA-2644)
 * Added statusthrift to nodetool to report if thrift server is running
   (CASSANDRA-2722)
 * Fixed rows being cached if they do not exist (CASSANDRA-2723)
 * fix truncate/compaction race (CASSANDRA-2673)
 * workaround large resultsets causing large allocation retention
   by nio sockets (CASSANDRA-2654)
 * fix nodetool ring use with Ec2Snitch (CASSANDRA-2733)
 * fix removing columns and subcolumns that are supressed by a row or
   supercolumn tombstone during replica resolution (CASSANDRA-2590)
 * support sstable2json against snapshot sstables (CASSANDRA-2386)
 * remove active-pull schema requests (CASSANDRA-2715)
 * avoid marking entire list of sstables as actively being compacted
   in multithreaded compaction (CASSANDRA-2765)
 * seek back after deserializing a row to update cache with (CASSANDRA-2752)
 * avoid skipping rows in scrub for counter column family (CASSANDRA-2759)
 * fix ConcurrentModificationException in repair when dealing with 0.7 node
   (CASSANDRA-2767)
 * use threadsafe collections for StreamInSession (CASSANDRA-2766)
 * avoid infinite loop when creating merkle tree (CASSANDRA-2758)
 * avoids unmarking compacting sstable prematurely in cleanup (CASSANDRA-2769)
 * fix NPE when the commit log is bypassed (CASSANDRA-2718)
 * don't throw an exception in SS.isRPCServerRunning (CASSANDRA-2721)
 * make stress.jar executable (CASSANDRA-2744)
 * add daemon mode to java stress (CASSANDRA-2267)
 * expose the DC and rack of a node through JMX and nodetool ring (CASSANDRA-2531)
 * fix cache mbean getSize (CASSANDRA-2781)
 * Add Date, Float, Double, and Boolean types (CASSANDRA-2530)
 * Add startup flag to renew counter node id (CASSANDRA-2788)
 * add jamm agent to cassandra.bat (CASSANDRA-2787)
 * fix repair hanging if a neighbor has nothing to send (CASSANDRA-2797)
 * purge tombstone even if row is in only one sstable (CASSANDRA-2801)
 * Fix wrong purge of deleted cf during compaction (CASSANDRA-2786)
 * fix race that could result in Hadoop writer failing to throw an
   exception encountered after close() (CASSANDRA-2755)
 * fix scan wrongly throwing assertion error (CASSANDRA-2653)
 * Always use even distribution for merkle tree with RandomPartitionner
   (CASSANDRA-2841)
 * fix describeOwnership for OPP (CASSANDRA-2800)
 * ensure that string tokens do not contain commas (CASSANDRA-2762)


0.8.0-final
 * fix CQL grammar warning and cqlsh regression from CASSANDRA-2622
 * add ant generate-cql-html target (CASSANDRA-2526)
 * update CQL consistency levels (CASSANDRA-2566)
 * debian packaging fixes (CASSANDRA-2481, 2647)
 * fix UUIDType, IntegerType for direct buffers (CASSANDRA-2682, 2684)
 * switch to native Thrift for Hadoop map/reduce (CASSANDRA-2667)
 * fix StackOverflowError when building from eclipse (CASSANDRA-2687)
 * only provide replication_factor to strategy_options "help" for
   SimpleStrategy, OldNetworkTopologyStrategy (CASSANDRA-2678, 2713)
 * fix exception adding validators to non-string columns (CASSANDRA-2696)
 * avoid instantiating DatabaseDescriptor in JDBC (CASSANDRA-2694)
 * fix potential stack overflow during compaction (CASSANDRA-2626)
 * clone super columns to avoid modifying them during flush (CASSANDRA-2675)
 * reset underlying iterator in EchoedRow constructor (CASSANDRA-2653)


0.8.0-rc1
 * faster flushes and compaction from fixing excessively pessimistic
   rebuffering in BRAF (CASSANDRA-2581)
 * fix returning null column values in the python cql driver (CASSANDRA-2593)
 * fix merkle tree splitting exiting early (CASSANDRA-2605)
 * snapshot_before_compaction directory name fix (CASSANDRA-2598)
 * Disable compaction throttling during bootstrap (CASSANDRA-2612)
 * fix CQL treatment of > and < operators in range slices (CASSANDRA-2592)
 * fix potential double-application of counter updates on commitlog replay
   by moving replay position from header to sstable metadata (CASSANDRA-2419)
 * JDBC CQL driver exposes getColumn for access to timestamp
 * JDBC ResultSetMetadata properties added to AbstractType
 * r/m clustertool (CASSANDRA-2607)
 * add support for presenting row key as a column in CQL result sets
   (CASSANDRA-2622)
 * Don't allow {LOCAL|EACH}_QUORUM unless strategy is NTS (CASSANDRA-2627)
 * validate keyspace strategy_options during CQL create (CASSANDRA-2624)
 * fix empty Result with secondary index when limit=1 (CASSANDRA-2628)
 * Fix regression where bootstrapping a node with no schema fails
   (CASSANDRA-2625)
 * Allow removing LocationInfo sstables (CASSANDRA-2632)
 * avoid attempting to replay mutations from dropped keyspaces (CASSANDRA-2631)
 * avoid using cached position of a key when GT is requested (CASSANDRA-2633)
 * fix counting bloom filter true positives (CASSANDRA-2637)
 * initialize local ep state prior to gossip startup if needed (CASSANDRA-2638)
 * fix counter increment lost after restart (CASSANDRA-2642)
 * add quote-escaping via backslash to CLI (CASSANDRA-2623)
 * fix pig example script (CASSANDRA-2487)
 * fix dynamic snitch race in adding latencies (CASSANDRA-2618)
 * Start/stop cassandra after more important services such as mdadm in
   debian packaging (CASSANDRA-2481)


0.8.0-beta2
 * fix NPE compacting index CFs (CASSANDRA-2528)
 * Remove checking all column families on startup for compaction candidates
   (CASSANDRA-2444)
 * validate CQL create keyspace options (CASSANDRA-2525)
 * fix nodetool setcompactionthroughput (CASSANDRA-2550)
 * move	gossip heartbeat back to its own thread (CASSANDRA-2554)
 * validate cql TRUNCATE columnfamily before truncating (CASSANDRA-2570)
 * fix batch_mutate for mixed standard-counter mutations (CASSANDRA-2457)
 * disallow making schema changes to system keyspace (CASSANDRA-2563)
 * fix sending mutation messages multiple times (CASSANDRA-2557)
 * fix incorrect use of NBHM.size in ReadCallback that could cause
   reads to time out even when responses were received (CASSANDRA-2552)
 * trigger read repair correctly for LOCAL_QUORUM reads (CASSANDRA-2556)
 * Allow configuring the number of compaction thread (CASSANDRA-2558)
 * forceUserDefinedCompaction will attempt to compact what it is given
   even if the pessimistic estimate is that there is not enough disk space;
   automatic compactions will only compact 2 or more sstables (CASSANDRA-2575)
 * refuse to apply migrations with older timestamps than the current
   schema (CASSANDRA-2536)
 * remove unframed Thrift transport option
 * include indexes in snapshots (CASSANDRA-2596)
 * improve ignoring of obsolete mutations in index maintenance (CASSANDRA-2401)
 * recognize attempt to drop just the index while leaving the column
   definition alone (CASSANDRA-2619)


0.8.0-beta1
 * remove Avro RPC support (CASSANDRA-926)
 * support for columns that act as incr/decr counters
   (CASSANDRA-1072, 1937, 1944, 1936, 2101, 2093, 2288, 2105, 2384, 2236, 2342,
   2454)
 * CQL (CASSANDRA-1703, 1704, 1705, 1706, 1707, 1708, 1710, 1711, 1940,
   2124, 2302, 2277, 2493)
 * avoid double RowMutation serialization on write path (CASSANDRA-1800)
 * make NetworkTopologyStrategy the default (CASSANDRA-1960)
 * configurable internode encryption (CASSANDRA-1567, 2152)
 * human readable column names in sstable2json output (CASSANDRA-1933)
 * change default JMX port to 7199 (CASSANDRA-2027)
 * backwards compatible internal messaging (CASSANDRA-1015)
 * atomic switch of memtables and sstables (CASSANDRA-2284)
 * add pluggable SeedProvider (CASSANDRA-1669)
 * Fix clustertool to not throw exception when calling get_endpoints (CASSANDRA-2437)
 * upgrade to thrift 0.6 (CASSANDRA-2412)
 * repair works on a token range instead of full ring (CASSANDRA-2324)
 * purge tombstones from row cache (CASSANDRA-2305)
 * push replication_factor into strategy_options (CASSANDRA-1263)
 * give snapshots the same name on each node (CASSANDRA-1791)
 * remove "nodetool loadbalance" (CASSANDRA-2448)
 * multithreaded compaction (CASSANDRA-2191)
 * compaction throttling (CASSANDRA-2156)
 * add key type information and alias (CASSANDRA-2311, 2396)
 * cli no longer divides read_repair_chance by 100 (CASSANDRA-2458)
 * made CompactionInfo.getTaskType return an enum (CASSANDRA-2482)
 * add a server-wide cap on measured memtable memory usage and aggressively
   flush to keep under that threshold (CASSANDRA-2006)
 * add unified UUIDType (CASSANDRA-2233)
 * add off-heap row cache support (CASSANDRA-1969)


0.7.5
 * improvements/fixes to PIG driver (CASSANDRA-1618, CASSANDRA-2387,
   CASSANDRA-2465, CASSANDRA-2484)
 * validate index names (CASSANDRA-1761)
 * reduce contention on Table.flusherLock (CASSANDRA-1954)
 * try harder to detect failures during streaming, cleaning up temporary
   files more reliably (CASSANDRA-2088)
 * shut down server for OOM on a Thrift thread (CASSANDRA-2269)
 * fix tombstone handling in repair and sstable2json (CASSANDRA-2279)
 * preserve version when streaming data from old sstables (CASSANDRA-2283)
 * don't start repair if a neighboring node is marked as dead (CASSANDRA-2290)
 * purge tombstones from row cache (CASSANDRA-2305)
 * Avoid seeking when sstable2json exports the entire file (CASSANDRA-2318)
 * clear Built flag in system table when dropping an index (CASSANDRA-2320)
 * don't allow arbitrary argument for stress.java (CASSANDRA-2323)
 * validate values for index predicates in get_indexed_slice (CASSANDRA-2328)
 * queue secondary indexes for flush before the parent (CASSANDRA-2330)
 * allow job configuration to set the CL used in Hadoop jobs (CASSANDRA-2331)
 * add memtable_flush_queue_size defaulting to 4 (CASSANDRA-2333)
 * Allow overriding of initial_token, storage_port and rpc_port from system
   properties (CASSANDRA-2343)
 * fix comparator used for non-indexed secondary expressions in index scan
   (CASSANDRA-2347)
 * ensure size calculation and write phase of large-row compaction use
   the same threshold for TTL expiration (CASSANDRA-2349)
 * fix race when iterating CFs during add/drop (CASSANDRA-2350)
 * add ConsistencyLevel command to CLI (CASSANDRA-2354)
 * allow negative numbers in the cli (CASSANDRA-2358)
 * hard code serialVersionUID for tokens class (CASSANDRA-2361)
 * fix potential infinite loop in ByteBufferUtil.inputStream (CASSANDRA-2365)
 * fix encoding bugs in HintedHandoffManager, SystemTable when default
   charset is not UTF8 (CASSANDRA-2367)
 * avoids having removed node reappearing in Gossip (CASSANDRA-2371)
 * fix incorrect truncation of long to int when reading columns via block
   index (CASSANDRA-2376)
 * fix NPE during stream session (CASSANDRA-2377)
 * fix race condition that could leave orphaned data files when dropping CF or
   KS (CASSANDRA-2381)
 * fsync statistics component on write (CASSANDRA-2382)
 * fix duplicate results from CFS.scan (CASSANDRA-2406)
 * add IntegerType to CLI help (CASSANDRA-2414)
 * avoid caching token-only decoratedkeys (CASSANDRA-2416)
 * convert mmap assertion to if/throw so scrub can catch it (CASSANDRA-2417)
 * don't overwrite gc log (CASSANDR-2418)
 * invalidate row cache for streamed row to avoid inconsitencies
   (CASSANDRA-2420)
 * avoid copies in range/index scans (CASSANDRA-2425)
 * make sure we don't wipe data during cleanup if the node has not join
   the ring (CASSANDRA-2428)
 * Try harder to close files after compaction (CASSANDRA-2431)
 * re-set bootstrapped flag after move finishes (CASSANDRA-2435)
 * display validation_class in CLI 'describe keyspace' (CASSANDRA-2442)
 * make cleanup compactions cleanup the row cache (CASSANDRA-2451)
 * add column fields validation to scrub (CASSANDRA-2460)
 * use 64KB flush buffer instead of in_memory_compaction_limit (CASSANDRA-2463)
 * fix backslash substitutions in CLI (CASSANDRA-2492)
 * disable cache saving for system CFS (CASSANDRA-2502)
 * fixes for verifying destination availability under hinted conditions
   so UE can be thrown intead of timing out (CASSANDRA-2514)
 * fix update of validation class in column metadata (CASSANDRA-2512)
 * support LOCAL_QUORUM, EACH_QUORUM CLs outside of NTS (CASSANDRA-2516)
 * preserve version when streaming data from old sstables (CASSANDRA-2283)
 * fix backslash substitutions in CLI (CASSANDRA-2492)
 * count a row deletion as one operation towards memtable threshold
   (CASSANDRA-2519)
 * support LOCAL_QUORUM, EACH_QUORUM CLs outside of NTS (CASSANDRA-2516)


0.7.4
 * add nodetool join command (CASSANDRA-2160)
 * fix secondary indexes on pre-existing or streamed data (CASSANDRA-2244)
 * initialize endpoint in gossiper earlier (CASSANDRA-2228)
 * add ability to write to Cassandra from Pig (CASSANDRA-1828)
 * add rpc_[min|max]_threads (CASSANDRA-2176)
 * add CL.TWO, CL.THREE (CASSANDRA-2013)
 * avoid exporting an un-requested row in sstable2json, when exporting
   a key that does not exist (CASSANDRA-2168)
 * add incremental_backups option (CASSANDRA-1872)
 * add configurable row limit to Pig loadfunc (CASSANDRA-2276)
 * validate column values in batches as well as single-Column inserts
   (CASSANDRA-2259)
 * move sample schema from cassandra.yaml to schema-sample.txt,
   a cli scripts (CASSANDRA-2007)
 * avoid writing empty rows when scrubbing tombstoned rows (CASSANDRA-2296)
 * fix assertion error in range and index scans for CL < ALL
   (CASSANDRA-2282)
 * fix commitlog replay when flush position refers to data that didn't
   get synced before server died (CASSANDRA-2285)
 * fix fd leak in sstable2json with non-mmap'd i/o (CASSANDRA-2304)
 * reduce memory use during streaming of multiple sstables (CASSANDRA-2301)
 * purge tombstoned rows from cache after GCGraceSeconds (CASSANDRA-2305)
 * allow zero replicas in a NTS datacenter (CASSANDRA-1924)
 * make range queries respect snitch for local replicas (CASSANDRA-2286)
 * fix HH delivery when column index is larger than 2GB (CASSANDRA-2297)
 * make 2ary indexes use parent CF flush thresholds during initial build
   (CASSANDRA-2294)
 * update memtable_throughput to be a long (CASSANDRA-2158)


0.7.3
 * Keep endpoint state until aVeryLongTime (CASSANDRA-2115)
 * lower-latency read repair (CASSANDRA-2069)
 * add hinted_handoff_throttle_delay_in_ms option (CASSANDRA-2161)
 * fixes for cache save/load (CASSANDRA-2172, -2174)
 * Handle whole-row deletions in CFOutputFormat (CASSANDRA-2014)
 * Make memtable_flush_writers flush in parallel (CASSANDRA-2178)
 * Add compaction_preheat_key_cache option (CASSANDRA-2175)
 * refactor stress.py to have only one copy of the format string
   used for creating row keys (CASSANDRA-2108)
 * validate index names for \w+ (CASSANDRA-2196)
 * Fix Cassandra cli to respect timeout if schema does not settle
   (CASSANDRA-2187)
 * fix for compaction and cleanup writing old-format data into new-version
   sstable (CASSANDRA-2211, -2216)
 * add nodetool scrub (CASSANDRA-2217, -2240)
 * fix sstable2json large-row pagination (CASSANDRA-2188)
 * fix EOFing on requests for the last bytes in a file (CASSANDRA-2213)
 * fix BufferedRandomAccessFile bugs (CASSANDRA-2218, -2241)
 * check for memtable flush_after_mins exceeded every 10s (CASSANDRA-2183)
 * fix cache saving on Windows (CASSANDRA-2207)
 * add validateSchemaAgreement call + synchronization to schema
   modification operations (CASSANDRA-2222)
 * fix for reversed slice queries on large rows (CASSANDRA-2212)
 * fat clients were writing local data (CASSANDRA-2223)
 * set DEFAULT_MEMTABLE_LIFETIME_IN_MINS to 24h
 * improve detection and cleanup of partially-written sstables
   (CASSANDRA-2206)
 * fix supercolumn de/serialization when subcolumn comparator is different
   from supercolumn's (CASSANDRA-2104)
 * fix starting up on Windows when CASSANDRA_HOME contains whitespace
   (CASSANDRA-2237)
 * add [get|set][row|key]cacheSavePeriod to JMX (CASSANDRA-2100)
 * fix Hadoop ColumnFamilyOutputFormat dropping of mutations
   when batch fills up (CASSANDRA-2255)
 * move file deletions off of scheduledtasks executor (CASSANDRA-2253)


0.7.2
 * copy DecoratedKey.key when inserting into caches to avoid retaining
   a reference to the underlying buffer (CASSANDRA-2102)
 * format subcolumn names with subcomparator (CASSANDRA-2136)
 * fix column bloom filter deserialization (CASSANDRA-2165)


0.7.1
 * refactor MessageDigest creation code. (CASSANDRA-2107)
 * buffer network stack to avoid inefficient small TCP messages while avoiding
   the nagle/delayed ack problem (CASSANDRA-1896)
 * check log4j configuration for changes every 10s (CASSANDRA-1525, 1907)
 * more-efficient cross-DC replication (CASSANDRA-1530, -2051, -2138)
 * avoid polluting page cache with commitlog or sstable writes
   and seq scan operations (CASSANDRA-1470)
 * add RMI authentication options to nodetool (CASSANDRA-1921)
 * make snitches configurable at runtime (CASSANDRA-1374)
 * retry hadoop split requests on connection failure (CASSANDRA-1927)
 * implement describeOwnership for BOP, COPP (CASSANDRA-1928)
 * make read repair behave as expected for ConsistencyLevel > ONE
   (CASSANDRA-982, 2038)
 * distributed test harness (CASSANDRA-1859, 1964)
 * reduce flush lock contention (CASSANDRA-1930)
 * optimize supercolumn deserialization (CASSANDRA-1891)
 * fix CFMetaData.apply to only compare objects of the same class
   (CASSANDRA-1962)
 * allow specifying specific SSTables to compact from JMX (CASSANDRA-1963)
 * fix race condition in MessagingService.targets (CASSANDRA-1959, 2094, 2081)
 * refuse to open sstables from a future version (CASSANDRA-1935)
 * zero-copy reads (CASSANDRA-1714)
 * fix copy bounds for word Text in wordcount demo (CASSANDRA-1993)
 * fixes for contrib/javautils (CASSANDRA-1979)
 * check more frequently for memtable expiration (CASSANDRA-2000)
 * fix writing SSTable column count statistics (CASSANDRA-1976)
 * fix streaming of multiple CFs during bootstrap (CASSANDRA-1992)
 * explicitly set JVM GC new generation size with -Xmn (CASSANDRA-1968)
 * add short options for CLI flags (CASSANDRA-1565)
 * make keyspace argument to "describe keyspace" in CLI optional
   when authenticated to keyspace already (CASSANDRA-2029)
 * added option to specify -Dcassandra.join_ring=false on startup
   to allow "warm spare" nodes or performing JMX maintenance before
   joining the ring (CASSANDRA-526)
 * log migrations at INFO (CASSANDRA-2028)
 * add CLI verbose option in file mode (CASSANDRA-2030)
 * add single-line "--" comments to CLI (CASSANDRA-2032)
 * message serialization tests (CASSANDRA-1923)
 * switch from ivy to maven-ant-tasks (CASSANDRA-2017)
 * CLI attempts to block for new schema to propagate (CASSANDRA-2044)
 * fix potential overflow in nodetool cfstats (CASSANDRA-2057)
 * add JVM shutdownhook to sync commitlog (CASSANDRA-1919)
 * allow nodes to be up without being part of  normal traffic (CASSANDRA-1951)
 * fix CLI "show keyspaces" with null options on NTS (CASSANDRA-2049)
 * fix possible ByteBuffer race conditions (CASSANDRA-2066)
 * reduce garbage generated by MessagingService to prevent load spikes
   (CASSANDRA-2058)
 * fix math in RandomPartitioner.describeOwnership (CASSANDRA-2071)
 * fix deletion of sstable non-data components (CASSANDRA-2059)
 * avoid blocking gossip while deleting handoff hints (CASSANDRA-2073)
 * ignore messages from newer versions, keep track of nodes in gossip
   regardless of version (CASSANDRA-1970)
 * cache writing moved to CompactionManager to reduce i/o contention and
   updated to use non-cache-polluting writes (CASSANDRA-2053)
 * page through large rows when exporting to JSON (CASSANDRA-2041)
 * add flush_largest_memtables_at and reduce_cache_sizes_at options
   (CASSANDRA-2142)
 * add cli 'describe cluster' command (CASSANDRA-2127)
 * add cli support for setting username/password at 'connect' command
   (CASSANDRA-2111)
 * add -D option to Stress.java to allow reading hosts from a file
   (CASSANDRA-2149)
 * bound hints CF throughput between 32M and 256M (CASSANDRA-2148)
 * continue starting when invalid saved cache entries are encountered
   (CASSANDRA-2076)
 * add max_hint_window_in_ms option (CASSANDRA-1459)


0.7.0-final
 * fix offsets to ByteBuffer.get (CASSANDRA-1939)


0.7.0-rc4
 * fix cli crash after backgrounding (CASSANDRA-1875)
 * count timeouts in storageproxy latencies, and include latency
   histograms in StorageProxyMBean (CASSANDRA-1893)
 * fix CLI get recognition of supercolumns (CASSANDRA-1899)
 * enable keepalive on intra-cluster sockets (CASSANDRA-1766)
 * count timeouts towards dynamicsnitch latencies (CASSANDRA-1905)
 * Expose index-building status in JMX + cli schema description
   (CASSANDRA-1871)
 * allow [LOCAL|EACH]_QUORUM to be used with non-NetworkTopology
   replication Strategies
 * increased amount of index locks for faster commitlog replay
 * collect secondary index tombstones immediately (CASSANDRA-1914)
 * revert commitlog changes from #1780 (CASSANDRA-1917)
 * change RandomPartitioner min token to -1 to avoid collision w/
   tokens on actual nodes (CASSANDRA-1901)
 * examine the right nibble when validating TimeUUID (CASSANDRA-1910)
 * include secondary indexes in cleanup (CASSANDRA-1916)
 * CFS.scrubDataDirectories should also cleanup invalid secondary indexes
   (CASSANDRA-1904)
 * ability to disable/enable gossip on nodes to force them down
   (CASSANDRA-1108)


0.7.0-rc3
 * expose getNaturalEndpoints in StorageServiceMBean taking byte[]
   key; RMI cannot serialize ByteBuffer (CASSANDRA-1833)
 * infer org.apache.cassandra.locator for replication strategy classes
   when not otherwise specified
 * validation that generates less garbage (CASSANDRA-1814)
 * add TTL support to CLI (CASSANDRA-1838)
 * cli defaults to bytestype for subcomparator when creating
   column families (CASSANDRA-1835)
 * unregister index MBeans when index is dropped (CASSANDRA-1843)
 * make ByteBufferUtil.clone thread-safe (CASSANDRA-1847)
 * change exception for read requests during bootstrap from
   InvalidRequest to Unavailable (CASSANDRA-1862)
 * respect row-level tombstones post-flush in range scans
   (CASSANDRA-1837)
 * ReadResponseResolver check digests against each other (CASSANDRA-1830)
 * return InvalidRequest when remove of subcolumn without supercolumn
   is requested (CASSANDRA-1866)
 * flush before repair (CASSANDRA-1748)
 * SSTableExport validates key order (CASSANDRA-1884)
 * large row support for SSTableExport (CASSANDRA-1867)
 * Re-cache hot keys post-compaction without hitting disk (CASSANDRA-1878)
 * manage read repair in coordinator instead of data source, to
   provide latency information to dynamic snitch (CASSANDRA-1873)


0.7.0-rc2
 * fix live-column-count of slice ranges including tombstoned supercolumn
   with live subcolumn (CASSANDRA-1591)
 * rename o.a.c.internal.AntientropyStage -> AntiEntropyStage,
   o.a.c.request.Request_responseStage -> RequestResponseStage,
   o.a.c.internal.Internal_responseStage -> InternalResponseStage
 * add AbstractType.fromString (CASSANDRA-1767)
 * require index_type to be present when specifying index_name
   on ColumnDef (CASSANDRA-1759)
 * fix add/remove index bugs in CFMetadata (CASSANDRA-1768)
 * rebuild Strategy during system_update_keyspace (CASSANDRA-1762)
 * cli updates prompt to ... in continuation lines (CASSANDRA-1770)
 * support multiple Mutations per key in hadoop ColumnFamilyOutputFormat
   (CASSANDRA-1774)
 * improvements to Debian init script (CASSANDRA-1772)
 * use local classloader to check for version.properties (CASSANDRA-1778)
 * Validate that column names in column_metadata are valid for the
   defined comparator, and decode properly in cli (CASSANDRA-1773)
 * use cross-platform newlines in cli (CASSANDRA-1786)
 * add ExpiringColumn support to sstable import/export (CASSANDRA-1754)
 * add flush for each append to periodic commitlog mode; added
   periodic_without_flush option to disable this (CASSANDRA-1780)
 * close file handle used for post-flush truncate (CASSANDRA-1790)
 * various code cleanup (CASSANDRA-1793, -1794, -1795)
 * fix range queries against wrapped range (CASSANDRA-1781)
 * fix consistencylevel calculations for NetworkTopologyStrategy
   (CASSANDRA-1804)
 * cli support index type enum names (CASSANDRA-1810)
 * improved validation of column_metadata (CASSANDRA-1813)
 * reads at ConsistencyLevel > 1 throw UnavailableException
   immediately if insufficient live nodes exist (CASSANDRA-1803)
 * copy bytebuffers for local writes to avoid retaining the entire
   Thrift frame (CASSANDRA-1801)
 * fix NPE adding index to column w/o prior metadata (CASSANDRA-1764)
 * reduce fat client timeout (CASSANDRA-1730)
 * fix botched merge of CASSANDRA-1316


0.7.0-rc1
 * fix compaction and flush races with schema updates (CASSANDRA-1715)
 * add clustertool, config-converter, sstablekeys, and schematool
   Windows .bat files (CASSANDRA-1723)
 * reject range queries received during bootstrap (CASSANDRA-1739)
 * fix wrapping-range queries on non-minimum token (CASSANDRA-1700)
 * add nodetool cfhistogram (CASSANDRA-1698)
 * limit repaired ranges to what the nodes have in common (CASSANDRA-1674)
 * index scan treats missing columns as not matching secondary
   expressions (CASSANDRA-1745)
 * Fix misuse of DataOutputBuffer.getData in AntiEntropyService
   (CASSANDRA-1729)
 * detect and warn when obsolete version of JNA is present (CASSANDRA-1760)
 * reduce fat client timeout (CASSANDRA-1730)
 * cleanup smallest CFs first to increase free temp space for larger ones
   (CASSANDRA-1811)
 * Update windows .bat files to work outside of main Cassandra
   directory (CASSANDRA-1713)
 * fix read repair regression from 0.6.7 (CASSANDRA-1727)
 * more-efficient read repair (CASSANDRA-1719)
 * fix hinted handoff replay (CASSANDRA-1656)
 * log type of dropped messages (CASSANDRA-1677)
 * upgrade to SLF4J 1.6.1
 * fix ByteBuffer bug in ExpiringColumn.updateDigest (CASSANDRA-1679)
 * fix IntegerType.getString (CASSANDRA-1681)
 * make -Djava.net.preferIPv4Stack=true the default (CASSANDRA-628)
 * add INTERNAL_RESPONSE verb to differentiate from responses related
   to client requests (CASSANDRA-1685)
 * log tpstats when dropping messages (CASSANDRA-1660)
 * include unreachable nodes in describeSchemaVersions (CASSANDRA-1678)
 * Avoid dropping messages off the client request path (CASSANDRA-1676)
 * fix jna errno reporting (CASSANDRA-1694)
 * add friendlier error for UnknownHostException on startup (CASSANDRA-1697)
 * include jna dependency in RPM package (CASSANDRA-1690)
 * add --skip-keys option to stress.py (CASSANDRA-1696)
 * improve cli handling of non-string keys and column names
   (CASSANDRA-1701, -1693)
 * r/m extra subcomparator line in cli keyspaces output (CASSANDRA-1712)
 * add read repair chance to cli "show keyspaces"
 * upgrade to ConcurrentLinkedHashMap 1.1 (CASSANDRA-975)
 * fix index scan routing (CASSANDRA-1722)
 * fix tombstoning of supercolumns in range queries (CASSANDRA-1734)
 * clear endpoint cache after updating keyspace metadata (CASSANDRA-1741)
 * fix wrapping-range queries on non-minimum token (CASSANDRA-1700)
 * truncate includes secondary indexes (CASSANDRA-1747)
 * retain reference to PendingFile sstables (CASSANDRA-1749)
 * fix sstableimport regression (CASSANDRA-1753)
 * fix for bootstrap when no non-system tables are defined (CASSANDRA-1732)
 * handle replica unavailability in index scan (CASSANDRA-1755)
 * fix service initialization order deadlock (CASSANDRA-1756)
 * multi-line cli commands (CASSANDRA-1742)
 * fix race between snapshot and compaction (CASSANDRA-1736)
 * add listEndpointsPendingHints, deleteHintsForEndpoint JMX methods
   (CASSANDRA-1551)


0.7.0-beta3
 * add strategy options to describe_keyspace output (CASSANDRA-1560)
 * log warning when using randomly generated token (CASSANDRA-1552)
 * re-organize JMX into .db, .net, .internal, .request (CASSANDRA-1217)
 * allow nodes to change IPs between restarts (CASSANDRA-1518)
 * remember ring state between restarts by default (CASSANDRA-1518)
 * flush index built flag so we can read it before log replay (CASSANDRA-1541)
 * lock row cache updates to prevent race condition (CASSANDRA-1293)
 * remove assertion causing rare (and harmless) error messages in
   commitlog (CASSANDRA-1330)
 * fix moving nodes with no keyspaces defined (CASSANDRA-1574)
 * fix unbootstrap when no data is present in a transfer range (CASSANDRA-1573)
 * take advantage of AVRO-495 to simplify our avro IDL (CASSANDRA-1436)
 * extend authorization hierarchy to column family (CASSANDRA-1554)
 * deletion support in secondary indexes (CASSANDRA-1571)
 * meaningful error message for invalid replication strategy class
   (CASSANDRA-1566)
 * allow keyspace creation with RF > N (CASSANDRA-1428)
 * improve cli error handling (CASSANDRA-1580)
 * add cache save/load ability (CASSANDRA-1417, 1606, 1647)
 * add StorageService.getDrainProgress (CASSANDRA-1588)
 * Disallow bootstrap to an in-use token (CASSANDRA-1561)
 * Allow dynamic secondary index creation and destruction (CASSANDRA-1532)
 * log auto-guessed memtable thresholds (CASSANDRA-1595)
 * add ColumnDef support to cli (CASSANDRA-1583)
 * reduce index sample time by 75% (CASSANDRA-1572)
 * add cli support for column, strategy metadata (CASSANDRA-1578, 1612)
 * add cli support for schema modification (CASSANDRA-1584)
 * delete temp files on failed compactions (CASSANDRA-1596)
 * avoid blocking for dead nodes during removetoken (CASSANDRA-1605)
 * remove ConsistencyLevel.ZERO (CASSANDRA-1607)
 * expose in-progress compaction type in jmx (CASSANDRA-1586)
 * removed IClock & related classes from internals (CASSANDRA-1502)
 * fix removing tokens from SystemTable on decommission and removetoken
   (CASSANDRA-1609)
 * include CF metadata in cli 'show keyspaces' (CASSANDRA-1613)
 * switch from Properties to HashMap in PropertyFileSnitch to
   avoid synchronization bottleneck (CASSANDRA-1481)
 * PropertyFileSnitch configuration file renamed to
   cassandra-topology.properties
 * add cli support for get_range_slices (CASSANDRA-1088, CASSANDRA-1619)
 * Make memtable flush thresholds per-CF instead of global
   (CASSANDRA-1007, 1637)
 * add cli support for binary data without CfDef hints (CASSANDRA-1603)
 * fix building SSTable statistics post-stream (CASSANDRA-1620)
 * fix potential infinite loop in 2ary index queries (CASSANDRA-1623)
 * allow creating NTS keyspaces with no replicas configured (CASSANDRA-1626)
 * add jmx histogram of sstables accessed per read (CASSANDRA-1624)
 * remove system_rename_column_family and system_rename_keyspace from the
   client API until races can be fixed (CASSANDRA-1630, CASSANDRA-1585)
 * add cli sanity tests (CASSANDRA-1582)
 * update GC settings in cassandra.bat (CASSANDRA-1636)
 * cli support for index queries (CASSANDRA-1635)
 * cli support for updating schema memtable settings (CASSANDRA-1634)
 * cli --file option (CASSANDRA-1616)
 * reduce automatically chosen memtable sizes by 50% (CASSANDRA-1641)
 * move endpoint cache from snitch to strategy (CASSANDRA-1643)
 * fix commitlog recovery deleting the newly-created segment as well as
   the old ones (CASSANDRA-1644)
 * upgrade to Thrift 0.5 (CASSANDRA-1367)
 * renamed CL.DCQUORUM to LOCAL_QUORUM and DCQUORUMSYNC to EACH_QUORUM
 * cli truncate support (CASSANDRA-1653)
 * update GC settings in cassandra.bat (CASSANDRA-1636)
 * avoid logging when a node's ip/token is gossipped back to it (CASSANDRA-1666)


0.7-beta2
 * always use UTF-8 for hint keys (CASSANDRA-1439)
 * remove cassandra.yaml dependency from Hadoop and Pig (CASSADRA-1322)
 * expose CfDef metadata in describe_keyspaces (CASSANDRA-1363)
 * restore use of mmap_index_only option (CASSANDRA-1241)
 * dropping a keyspace with no column families generated an error
   (CASSANDRA-1378)
 * rename RackAwareStrategy to OldNetworkTopologyStrategy, RackUnawareStrategy
   to SimpleStrategy, DatacenterShardStrategy to NetworkTopologyStrategy,
   AbstractRackAwareSnitch to AbstractNetworkTopologySnitch (CASSANDRA-1392)
 * merge StorageProxy.mutate, mutateBlocking (CASSANDRA-1396)
 * faster UUIDType, LongType comparisons (CASSANDRA-1386, 1393)
 * fix setting read_repair_chance from CLI addColumnFamily (CASSANDRA-1399)
 * fix updates to indexed columns (CASSANDRA-1373)
 * fix race condition leaving to FileNotFoundException (CASSANDRA-1382)
 * fix sharded lock hash on index write path (CASSANDRA-1402)
 * add support for GT/E, LT/E in subordinate index clauses (CASSANDRA-1401)
 * cfId counter got out of sync when CFs were added (CASSANDRA-1403)
 * less chatty schema updates (CASSANDRA-1389)
 * rename column family mbeans. 'type' will now include either
   'IndexColumnFamilies' or 'ColumnFamilies' depending on the CFS type.
   (CASSANDRA-1385)
 * disallow invalid keyspace and column family names. This includes name that
   matches a '^\w+' regex. (CASSANDRA-1377)
 * use JNA, if present, to take snapshots (CASSANDRA-1371)
 * truncate hints if starting 0.7 for the first time (CASSANDRA-1414)
 * fix FD leak in single-row slicepredicate queries (CASSANDRA-1416)
 * allow index expressions against columns that are not part of the
   SlicePredicate (CASSANDRA-1410)
 * config-converter properly handles snitches and framed support
   (CASSANDRA-1420)
 * remove keyspace argument from multiget_count (CASSANDRA-1422)
 * allow specifying cassandra.yaml location as (local or remote) URL
   (CASSANDRA-1126)
 * fix using DynamicEndpointSnitch with NetworkTopologyStrategy
   (CASSANDRA-1429)
 * Add CfDef.default_validation_class (CASSANDRA-891)
 * fix EstimatedHistogram.max (CASSANDRA-1413)
 * quorum read optimization (CASSANDRA-1622)
 * handle zero-length (or missing) rows during HH paging (CASSANDRA-1432)
 * include secondary indexes during schema migrations (CASSANDRA-1406)
 * fix commitlog header race during schema change (CASSANDRA-1435)
 * fix ColumnFamilyStoreMBeanIterator to use new type name (CASSANDRA-1433)
 * correct filename generated by xml->yaml converter (CASSANDRA-1419)
 * add CMSInitiatingOccupancyFraction=75 and UseCMSInitiatingOccupancyOnly
   to default JVM options
 * decrease jvm heap for cassandra-cli (CASSANDRA-1446)
 * ability to modify keyspaces and column family definitions on a live cluster
   (CASSANDRA-1285)
 * support for Hadoop Streaming [non-jvm map/reduce via stdin/out]
   (CASSANDRA-1368)
 * Move persistent sstable stats from the system table to an sstable component
   (CASSANDRA-1430)
 * remove failed bootstrap attempt from pending ranges when gossip times
   it out after 1h (CASSANDRA-1463)
 * eager-create tcp connections to other cluster members (CASSANDRA-1465)
 * enumerate stages and derive stage from message type instead of
   transmitting separately (CASSANDRA-1465)
 * apply reversed flag during collation from different data sources
   (CASSANDRA-1450)
 * make failure to remove commitlog segment non-fatal (CASSANDRA-1348)
 * correct ordering of drain operations so CL.recover is no longer
   necessary (CASSANDRA-1408)
 * removed keyspace from describe_splits method (CASSANDRA-1425)
 * rename check_schema_agreement to describe_schema_versions
   (CASSANDRA-1478)
 * fix QUORUM calculation for RF > 3 (CASSANDRA-1487)
 * remove tombstones during non-major compactions when bloom filter
   verifies that row does not exist in other sstables (CASSANDRA-1074)
 * nodes that coordinated a loadbalance in the past could not be seen by
   newly added nodes (CASSANDRA-1467)
 * exposed endpoint states (gossip details) via jmx (CASSANDRA-1467)
 * ensure that compacted sstables are not included when new readers are
   instantiated (CASSANDRA-1477)
 * by default, calculate heap size and memtable thresholds at runtime (CASSANDRA-1469)
 * fix races dealing with adding/dropping keyspaces and column families in
   rapid succession (CASSANDRA-1477)
 * clean up of Streaming system (CASSANDRA-1503, 1504, 1506)
 * add options to configure Thrift socket keepalive and buffer sizes (CASSANDRA-1426)
 * make contrib CassandraServiceDataCleaner recursive (CASSANDRA-1509)
 * min, max compaction threshold are configurable and persistent
   per-ColumnFamily (CASSANDRA-1468)
 * fix replaying the last mutation in a commitlog unnecessarily
   (CASSANDRA-1512)
 * invoke getDefaultUncaughtExceptionHandler from DTPE with the original
   exception rather than the ExecutionException wrapper (CASSANDRA-1226)
 * remove Clock from the Thrift (and Avro) API (CASSANDRA-1501)
 * Close intra-node sockets when connection is broken (CASSANDRA-1528)
 * RPM packaging spec file (CASSANDRA-786)
 * weighted request scheduler (CASSANDRA-1485)
 * treat expired columns as deleted (CASSANDRA-1539)
 * make IndexInterval configurable (CASSANDRA-1488)
 * add describe_snitch to Thrift API (CASSANDRA-1490)
 * MD5 authenticator compares plain text submitted password with MD5'd
   saved property, instead of vice versa (CASSANDRA-1447)
 * JMX MessagingService pending and completed counts (CASSANDRA-1533)
 * fix race condition processing repair responses (CASSANDRA-1511)
 * make repair blocking (CASSANDRA-1511)
 * create EndpointSnitchInfo and MBean to expose rack and DC (CASSANDRA-1491)
 * added option to contrib/word_count to output results back to Cassandra
   (CASSANDRA-1342)
 * rewrite Hadoop ColumnFamilyRecordWriter to pool connections, retry to
   multiple Cassandra nodes, and smooth impact on the Cassandra cluster
   by using smaller batch sizes (CASSANDRA-1434)
 * fix setting gc_grace_seconds via CLI (CASSANDRA-1549)
 * support TTL'd index values (CASSANDRA-1536)
 * make removetoken work like decommission (CASSANDRA-1216)
 * make cli comparator-aware and improve quote rules (CASSANDRA-1523,-1524)
 * make nodetool compact and cleanup blocking (CASSANDRA-1449)
 * add memtable, cache information to GCInspector logs (CASSANDRA-1558)
 * enable/disable HintedHandoff via JMX (CASSANDRA-1550)
 * Ignore stray files in the commit log directory (CASSANDRA-1547)
 * Disallow bootstrap to an in-use token (CASSANDRA-1561)


0.7-beta1
 * sstable versioning (CASSANDRA-389)
 * switched to slf4j logging (CASSANDRA-625)
 * add (optional) expiration time for column (CASSANDRA-699)
 * access levels for authentication/authorization (CASSANDRA-900)
 * add ReadRepairChance to CF definition (CASSANDRA-930)
 * fix heisenbug in system tests, especially common on OS X (CASSANDRA-944)
 * convert to byte[] keys internally and all public APIs (CASSANDRA-767)
 * ability to alter schema definitions on a live cluster (CASSANDRA-44)
 * renamed configuration file to cassandra.xml, and log4j.properties to
   log4j-server.properties, which must now be loaded from
   the classpath (which is how our scripts in bin/ have always done it)
   (CASSANDRA-971)
 * change get_count to require a SlicePredicate. create multi_get_count
   (CASSANDRA-744)
 * re-organized endpointsnitch implementations and added SimpleSnitch
   (CASSANDRA-994)
 * Added preload_row_cache option (CASSANDRA-946)
 * add CRC to commitlog header (CASSANDRA-999)
 * removed deprecated batch_insert and get_range_slice methods (CASSANDRA-1065)
 * add truncate thrift method (CASSANDRA-531)
 * http mini-interface using mx4j (CASSANDRA-1068)
 * optimize away copy of sliced row on memtable read path (CASSANDRA-1046)
 * replace constant-size 2GB mmaped segments and special casing for index
   entries spanning segment boundaries, with SegmentedFile that computes
   segments that always contain entire entries/rows (CASSANDRA-1117)
 * avoid reading large rows into memory during compaction (CASSANDRA-16)
 * added hadoop OutputFormat (CASSANDRA-1101)
 * efficient Streaming (no more anticompaction) (CASSANDRA-579)
 * split commitlog header into separate file and add size checksum to
   mutations (CASSANDRA-1179)
 * avoid allocating a new byte[] for each mutation on replay (CASSANDRA-1219)
 * revise HH schema to be per-endpoint (CASSANDRA-1142)
 * add joining/leaving status to nodetool ring (CASSANDRA-1115)
 * allow multiple repair sessions per node (CASSANDRA-1190)
 * optimize away MessagingService for local range queries (CASSANDRA-1261)
 * make framed transport the default so malformed requests can't OOM the
   server (CASSANDRA-475)
 * significantly faster reads from row cache (CASSANDRA-1267)
 * take advantage of row cache during range queries (CASSANDRA-1302)
 * make GCGraceSeconds a per-ColumnFamily value (CASSANDRA-1276)
 * keep persistent row size and column count statistics (CASSANDRA-1155)
 * add IntegerType (CASSANDRA-1282)
 * page within a single row during hinted handoff (CASSANDRA-1327)
 * push DatacenterShardStrategy configuration into keyspace definition,
   eliminating datacenter.properties. (CASSANDRA-1066)
 * optimize forward slices starting with '' and single-index-block name
   queries by skipping the column index (CASSANDRA-1338)
 * streaming refactor (CASSANDRA-1189)
 * faster comparison for UUID types (CASSANDRA-1043)
 * secondary index support (CASSANDRA-749 and subtasks)
 * make compaction buckets deterministic (CASSANDRA-1265)


0.6.6
 * Allow using DynamicEndpointSnitch with RackAwareStrategy (CASSANDRA-1429)
 * remove the remaining vestiges of the unfinished DatacenterShardStrategy
   (replaced by NetworkTopologyStrategy in 0.7)


0.6.5
 * fix key ordering in range query results with RandomPartitioner
   and ConsistencyLevel > ONE (CASSANDRA-1145)
 * fix for range query starting with the wrong token range (CASSANDRA-1042)
 * page within a single row during hinted handoff (CASSANDRA-1327)
 * fix compilation on non-sun JDKs (CASSANDRA-1061)
 * remove String.trim() call on row keys in batch mutations (CASSANDRA-1235)
 * Log summary of dropped messages instead of spamming log (CASSANDRA-1284)
 * add dynamic endpoint snitch (CASSANDRA-981)
 * fix streaming for keyspaces with hyphens in their name (CASSANDRA-1377)
 * fix errors in hard-coded bloom filter optKPerBucket by computing it
   algorithmically (CASSANDRA-1220
 * remove message deserialization stage, and uncap read/write stages
   so slow reads/writes don't block gossip processing (CASSANDRA-1358)
 * add jmx port configuration to Debian package (CASSANDRA-1202)
 * use mlockall via JNA, if present, to prevent Linux from swapping
   out parts of the JVM (CASSANDRA-1214)


0.6.4
 * avoid queuing multiple hint deliveries for the same endpoint
   (CASSANDRA-1229)
 * better performance for and stricter checking of UTF8 column names
   (CASSANDRA-1232)
 * extend option to lower compaction priority to hinted handoff
   as well (CASSANDRA-1260)
 * log errors in gossip instead of re-throwing (CASSANDRA-1289)
 * avoid aborting commitlog replay prematurely if a flushed-but-
   not-removed commitlog segment is encountered (CASSANDRA-1297)
 * fix duplicate rows being read during mapreduce (CASSANDRA-1142)
 * failure detection wasn't closing command sockets (CASSANDRA-1221)
 * cassandra-cli.bat works on windows (CASSANDRA-1236)
 * pre-emptively drop requests that cannot be processed within RPCTimeout
   (CASSANDRA-685)
 * add ack to Binary write verb and update CassandraBulkLoader
   to wait for acks for each row (CASSANDRA-1093)
 * added describe_partitioner Thrift method (CASSANDRA-1047)
 * Hadoop jobs no longer require the Cassandra storage-conf.xml
   (CASSANDRA-1280, CASSANDRA-1047)
 * log thread pool stats when GC is excessive (CASSANDRA-1275)
 * remove gossip message size limit (CASSANDRA-1138)
 * parallelize local and remote reads during multiget, and respect snitch
   when determining whether to do local read for CL.ONE (CASSANDRA-1317)
 * fix read repair to use requested consistency level on digest mismatch,
   rather than assuming QUORUM (CASSANDRA-1316)
 * process digest mismatch re-reads in parallel (CASSANDRA-1323)
 * switch hints CF comparator to BytesType (CASSANDRA-1274)


0.6.3
 * retry to make streaming connections up to 8 times. (CASSANDRA-1019)
 * reject describe_ring() calls on invalid keyspaces (CASSANDRA-1111)
 * fix cache size calculation for size of 100% (CASSANDRA-1129)
 * fix cache capacity only being recalculated once (CASSANDRA-1129)
 * remove hourly scan of all hints on the off chance that the gossiper
   missed a status change; instead, expose deliverHintsToEndpoint to JMX
   so it can be done manually, if necessary (CASSANDRA-1141)
 * don't reject reads at CL.ALL (CASSANDRA-1152)
 * reject deletions to supercolumns in CFs containing only standard
   columns (CASSANDRA-1139)
 * avoid preserving login information after client disconnects
   (CASSANDRA-1057)
 * prefer sun jdk to openjdk in debian init script (CASSANDRA-1174)
 * detect partioner config changes between restarts and fail fast
   (CASSANDRA-1146)
 * use generation time to resolve node token reassignment disagreements
   (CASSANDRA-1118)
 * restructure the startup ordering of Gossiper and MessageService to avoid
   timing anomalies (CASSANDRA-1160)
 * detect incomplete commit log hearders (CASSANDRA-1119)
 * force anti-entropy service to stream files on the stream stage to avoid
   sending streams out of order (CASSANDRA-1169)
 * remove inactive stream managers after AES streams files (CASSANDRA-1169)
 * allow removing entire row through batch_mutate Deletion (CASSANDRA-1027)
 * add JMX metrics for row-level bloom filter false positives (CASSANDRA-1212)
 * added a redhat init script to contrib (CASSANDRA-1201)
 * use midpoint when bootstrapping a new machine into range with not
   much data yet instead of random token (CASSANDRA-1112)
 * kill server on OOM in executor stage as well as Thrift (CASSANDRA-1226)
 * remove opportunistic repairs, when two machines with overlapping replica
   responsibilities happen to finish major compactions of the same CF near
   the same time.  repairs are now fully manual (CASSANDRA-1190)
 * add ability to lower compaction priority (default is no change from 0.6.2)
   (CASSANDRA-1181)


0.6.2
 * fix contrib/word_count build. (CASSANDRA-992)
 * split CommitLogExecutorService into BatchCommitLogExecutorService and
   PeriodicCommitLogExecutorService (CASSANDRA-1014)
 * add latency histograms to CFSMBean (CASSANDRA-1024)
 * make resolving timestamp ties deterministic by using value bytes
   as a tiebreaker (CASSANDRA-1039)
 * Add option to turn off Hinted Handoff (CASSANDRA-894)
 * fix windows startup (CASSANDRA-948)
 * make concurrent_reads, concurrent_writes configurable at runtime via JMX
   (CASSANDRA-1060)
 * disable GCInspector on non-Sun JVMs (CASSANDRA-1061)
 * fix tombstone handling in sstable rows with no other data (CASSANDRA-1063)
 * fix size of row in spanned index entries (CASSANDRA-1056)
 * install json2sstable, sstable2json, and sstablekeys to Debian package
 * StreamingService.StreamDestinations wouldn't empty itself after streaming
   finished (CASSANDRA-1076)
 * added Collections.shuffle(splits) before returning the splits in
   ColumnFamilyInputFormat (CASSANDRA-1096)
 * do not recalculate cache capacity post-compaction if it's been manually
   modified (CASSANDRA-1079)
 * better defaults for flush sorter + writer executor queue sizes
   (CASSANDRA-1100)
 * windows scripts for SSTableImport/Export (CASSANDRA-1051)
 * windows script for nodetool (CASSANDRA-1113)
 * expose PhiConvictThreshold (CASSANDRA-1053)
 * make repair of RF==1 a no-op (CASSANDRA-1090)
 * improve default JVM GC options (CASSANDRA-1014)
 * fix SlicePredicate serialization inside Hadoop jobs (CASSANDRA-1049)
 * close Thrift sockets in Hadoop ColumnFamilyRecordReader (CASSANDRA-1081)


0.6.1
 * fix NPE in sstable2json when no excluded keys are given (CASSANDRA-934)
 * keep the replica set constant throughout the read repair process
   (CASSANDRA-937)
 * allow querying getAllRanges with empty token list (CASSANDRA-933)
 * fix command line arguments inversion in clustertool (CASSANDRA-942)
 * fix race condition that could trigger a false-positive assertion
   during post-flush discard of old commitlog segments (CASSANDRA-936)
 * fix neighbor calculation for anti-entropy repair (CASSANDRA-924)
 * perform repair even for small entropy differences (CASSANDRA-924)
 * Use hostnames in CFInputFormat to allow Hadoop's naive string-based
   locality comparisons to work (CASSANDRA-955)
 * cache read-only BufferedRandomAccessFile length to avoid
   3 system calls per invocation (CASSANDRA-950)
 * nodes with IPv6 (and no IPv4) addresses could not join cluster
   (CASSANDRA-969)
 * Retrieve the correct number of undeleted columns, if any, from
   a supercolumn in a row that had been deleted previously (CASSANDRA-920)
 * fix index scans that cross the 2GB mmap boundaries for both mmap
   and standard i/o modes (CASSANDRA-866)
 * expose drain via nodetool (CASSANDRA-978)


0.6.0-RC1
 * JMX drain to flush memtables and run through commit log (CASSANDRA-880)
 * Bootstrapping can skip ranges under the right conditions (CASSANDRA-902)
 * fix merging row versions in range_slice for CL > ONE (CASSANDRA-884)
 * default write ConsistencyLeven chaned from ZERO to ONE
 * fix for index entries spanning mmap buffer boundaries (CASSANDRA-857)
 * use lexical comparison if time part of TimeUUIDs are the same
   (CASSANDRA-907)
 * bound read, mutation, and response stages to fix possible OOM
   during log replay (CASSANDRA-885)
 * Use microseconds-since-epoch (UTC) in cli, instead of milliseconds
 * Treat batch_mutate Deletion with null supercolumn as "apply this predicate
   to top level supercolumns" (CASSANDRA-834)
 * Streaming destination nodes do not update their JMX status (CASSANDRA-916)
 * Fix internal RPC timeout calculation (CASSANDRA-911)
 * Added Pig loadfunc to contrib/pig (CASSANDRA-910)


0.6.0-beta3
 * fix compaction bucketing bug (CASSANDRA-814)
 * update windows batch file (CASSANDRA-824)
 * deprecate KeysCachedFraction configuration directive in favor
   of KeysCached; move to unified-per-CF key cache (CASSANDRA-801)
 * add invalidateRowCache to ColumnFamilyStoreMBean (CASSANDRA-761)
 * send Handoff hints to natural locations to reduce load on
   remaining nodes in a failure scenario (CASSANDRA-822)
 * Add RowWarningThresholdInMB configuration option to warn before very
   large rows get big enough to threaten node stability, and -x option to
   be able to remove them with sstable2json if the warning is unheeded
   until it's too late (CASSANDRA-843)
 * Add logging of GC activity (CASSANDRA-813)
 * fix ConcurrentModificationException in commitlog discard (CASSANDRA-853)
 * Fix hardcoded row count in Hadoop RecordReader (CASSANDRA-837)
 * Add a jmx status to the streaming service and change several DEBUG
   messages to INFO (CASSANDRA-845)
 * fix classpath in cassandra-cli.bat for Windows (CASSANDRA-858)
 * allow re-specifying host, port to cassandra-cli if invalid ones
   are first tried (CASSANDRA-867)
 * fix race condition handling rpc timeout in the coordinator
   (CASSANDRA-864)
 * Remove CalloutLocation and StagingFileDirectory from storage-conf files
   since those settings are no longer used (CASSANDRA-878)
 * Parse a long from RowWarningThresholdInMB instead of an int (CASSANDRA-882)
 * Remove obsolete ControlPort code from DatabaseDescriptor (CASSANDRA-886)
 * move skipBytes side effect out of assert (CASSANDRA-899)
 * add "double getLoad" to StorageServiceMBean (CASSANDRA-898)
 * track row stats per CF at compaction time (CASSANDRA-870)
 * disallow CommitLogDirectory matching a DataFileDirectory (CASSANDRA-888)
 * default key cache size is 200k entries, changed from 10% (CASSANDRA-863)
 * add -Dcassandra-foreground=yes to cassandra.bat
 * exit if cluster name is changed unexpectedly (CASSANDRA-769)


0.6.0-beta1/beta2
 * add batch_mutate thrift command, deprecating batch_insert (CASSANDRA-336)
 * remove get_key_range Thrift API, deprecated in 0.5 (CASSANDRA-710)
 * add optional login() Thrift call for authentication (CASSANDRA-547)
 * support fat clients using gossiper and StorageProxy to perform
   replication in-process [jvm-only] (CASSANDRA-535)
 * support mmapped I/O for reads, on by default on 64bit JVMs
   (CASSANDRA-408, CASSANDRA-669)
 * improve insert concurrency, particularly during Hinted Handoff
   (CASSANDRA-658)
 * faster network code (CASSANDRA-675)
 * stress.py moved to contrib (CASSANDRA-635)
 * row caching [must be explicitly enabled per-CF in config] (CASSANDRA-678)
 * present a useful measure of compaction progress in JMX (CASSANDRA-599)
 * add bin/sstablekeys (CASSNADRA-679)
 * add ConsistencyLevel.ANY (CASSANDRA-687)
 * make removetoken remove nodes from gossip entirely (CASSANDRA-644)
 * add ability to set cache sizes at runtime (CASSANDRA-708)
 * report latency and cache hit rate statistics with lifetime totals
   instead of average over the last minute (CASSANDRA-702)
 * support get_range_slice for RandomPartitioner (CASSANDRA-745)
 * per-keyspace replication factory and replication strategy (CASSANDRA-620)
 * track latency in microseconds (CASSANDRA-733)
 * add describe_ Thrift methods, deprecating get_string_property and
   get_string_list_property
 * jmx interface for tracking operation mode and streams in general.
   (CASSANDRA-709)
 * keep memtables in sorted order to improve range query performance
   (CASSANDRA-799)
 * use while loop instead of recursion when trimming sstables compaction list
   to avoid blowing stack in pathological cases (CASSANDRA-804)
 * basic Hadoop map/reduce support (CASSANDRA-342)


0.5.1
 * ensure all files for an sstable are streamed to the same directory.
   (CASSANDRA-716)
 * more accurate load estimate for bootstrapping (CASSANDRA-762)
 * tolerate dead or unavailable bootstrap target on write (CASSANDRA-731)
 * allow larger numbers of keys (> 140M) in a sstable bloom filter
   (CASSANDRA-790)
 * include jvm argument improvements from CASSANDRA-504 in debian package
 * change streaming chunk size to 32MB to accomodate Windows XP limitations
   (was 64MB) (CASSANDRA-795)
 * fix get_range_slice returning results in the wrong order (CASSANDRA-781)


0.5.0 final
 * avoid attempting to delete temporary bootstrap files twice (CASSANDRA-681)
 * fix bogus NaN in nodeprobe cfstats output (CASSANDRA-646)
 * provide a policy for dealing with single thread executors w/ a full queue
   (CASSANDRA-694)
 * optimize inner read in MessagingService, vastly improving multiple-node
   performance (CASSANDRA-675)
 * wait for table flush before streaming data back to a bootstrapping node.
   (CASSANDRA-696)
 * keep track of bootstrapping sources by table so that bootstrapping doesn't
   give the indication of finishing early (CASSANDRA-673)


0.5.0 RC3
 * commit the correct version of the patch for CASSANDRA-663


0.5.0 RC2 (unreleased)
 * fix bugs in converting get_range_slice results to Thrift
   (CASSANDRA-647, CASSANDRA-649)
 * expose java.util.concurrent.TimeoutException in StorageProxy methods
   (CASSANDRA-600)
 * TcpConnectionManager was holding on to disconnected connections,
   giving the false indication they were being used. (CASSANDRA-651)
 * Remove duplicated write. (CASSANDRA-662)
 * Abort bootstrap if IP is already in the token ring (CASSANDRA-663)
 * increase default commitlog sync period, and wait for last sync to
   finish before submitting another (CASSANDRA-668)


0.5.0 RC1
 * Fix potential NPE in get_range_slice (CASSANDRA-623)
 * add CRC32 to commitlog entries (CASSANDRA-605)
 * fix data streaming on windows (CASSANDRA-630)
 * GC compacted sstables after cleanup and compaction (CASSANDRA-621)
 * Speed up anti-entropy validation (CASSANDRA-629)
 * Fix anti-entropy assertion error (CASSANDRA-639)
 * Fix pending range conflicts when bootstapping or moving
   multiple nodes at once (CASSANDRA-603)
 * Handle obsolete gossip related to node movement in the case where
   one or more nodes is down when the movement occurs (CASSANDRA-572)
 * Include dead nodes in gossip to avoid a variety of problems
   and fix HH to removed nodes (CASSANDRA-634)
 * return an InvalidRequestException for mal-formed SlicePredicates
   (CASSANDRA-643)
 * fix bug determining closest neighbor for use in multiple datacenters
   (CASSANDRA-648)
 * Vast improvements in anticompaction speed (CASSANDRA-607)
 * Speed up log replay and writes by avoiding redundant serializations
   (CASSANDRA-652)


0.5.0 beta 2
 * Bootstrap improvements (several tickets)
 * add nodeprobe repair anti-entropy feature (CASSANDRA-193, CASSANDRA-520)
 * fix possibility of partition when many nodes restart at once
   in clusters with multiple seeds (CASSANDRA-150)
 * fix NPE in get_range_slice when no data is found (CASSANDRA-578)
 * fix potential NPE in hinted handoff (CASSANDRA-585)
 * fix cleanup of local "system" keyspace (CASSANDRA-576)
 * improve computation of cluster load balance (CASSANDRA-554)
 * added super column read/write, column count, and column/row delete to
   cassandra-cli (CASSANDRA-567, CASSANDRA-594)
 * fix returning live subcolumns of deleted supercolumns (CASSANDRA-583)
 * respect JAVA_HOME in bin/ scripts (several tickets)
 * add StorageService.initClient for fat clients on the JVM (CASSANDRA-535)
   (see contrib/client_only for an example of use)
 * make consistency_level functional in get_range_slice (CASSANDRA-568)
 * optimize key deserialization for RandomPartitioner (CASSANDRA-581)
 * avoid GCing tombstones except on major compaction (CASSANDRA-604)
 * increase failure conviction threshold, resulting in less nodes
   incorrectly (and temporarily) marked as down (CASSANDRA-610)
 * respect memtable thresholds during log replay (CASSANDRA-609)
 * support ConsistencyLevel.ALL on read (CASSANDRA-584)
 * add nodeprobe removetoken command (CASSANDRA-564)


0.5.0 beta
 * Allow multiple simultaneous flushes, improving flush throughput
   on multicore systems (CASSANDRA-401)
 * Split up locks to improve write and read throughput on multicore systems
   (CASSANDRA-444, CASSANDRA-414)
 * More efficient use of memory during compaction (CASSANDRA-436)
 * autobootstrap option: when enabled, all non-seed nodes will attempt
   to bootstrap when started, until bootstrap successfully
   completes. -b option is removed.  (CASSANDRA-438)
 * Unless a token is manually specified in the configuration xml,
   a bootstraping node will use a token that gives it half the
   keys from the most-heavily-loaded node in the cluster,
   instead of generating a random token.
   (CASSANDRA-385, CASSANDRA-517)
 * Miscellaneous bootstrap fixes (several tickets)
 * Ability to change a node's token even after it has data on it
   (CASSANDRA-541)
 * Ability to decommission a live node from the ring (CASSANDRA-435)
 * Semi-automatic loadbalancing via nodeprobe (CASSANDRA-192)
 * Add ability to set compaction thresholds at runtime via
   JMX / nodeprobe.  (CASSANDRA-465)
 * Add "comment" field to ColumnFamily definition. (CASSANDRA-481)
 * Additional JMX metrics (CASSANDRA-482)
 * JSON based export and import tools (several tickets)
 * Hinted Handoff fixes (several tickets)
 * Add key cache to improve read performance (CASSANDRA-423)
 * Simplified construction of custom ReplicationStrategy classes
   (CASSANDRA-497)
 * Graphical application (Swing) for ring integrity verification and
   visualization was added to contrib (CASSANDRA-252)
 * Add DCQUORUM, DCQUORUMSYNC consistency levels and corresponding
   ReplicationStrategy / EndpointSnitch classes.  Experimental.
   (CASSANDRA-492)
 * Web client interface added to contrib (CASSANDRA-457)
 * More-efficient flush for Random, CollatedOPP partitioners
   for normal writes (CASSANDRA-446) and bulk load (CASSANDRA-420)
 * Add MemtableFlushAfterMinutes, a global replacement for the old
   per-CF FlushPeriodInMinutes setting (CASSANDRA-463)
 * optimizations to slice reading (CASSANDRA-350) and supercolumn
   queries (CASSANDRA-510)
 * force binding to given listenaddress for nodes with multiple
   interfaces (CASSANDRA-546)
 * stress.py benchmarking tool improvements (several tickets)
 * optimized replica placement code (CASSANDRA-525)
 * faster log replay on restart (CASSANDRA-539, CASSANDRA-540)
 * optimized local-node writes (CASSANDRA-558)
 * added get_range_slice, deprecating get_key_range (CASSANDRA-344)
 * expose TimedOutException to thrift (CASSANDRA-563)


0.4.2
 * Add validation disallowing null keys (CASSANDRA-486)
 * Fix race conditions in TCPConnectionManager (CASSANDRA-487)
 * Fix using non-utf8-aware comparison as a sanity check.
   (CASSANDRA-493)
 * Improve default garbage collector options (CASSANDRA-504)
 * Add "nodeprobe flush" (CASSANDRA-505)
 * remove NotFoundException from get_slice throws list (CASSANDRA-518)
 * fix get (not get_slice) of entire supercolumn (CASSANDRA-508)
 * fix null token during bootstrap (CASSANDRA-501)


0.4.1
 * Fix FlushPeriod columnfamily configuration regression
   (CASSANDRA-455)
 * Fix long column name support (CASSANDRA-460)
 * Fix for serializing a row that only contains tombstones
   (CASSANDRA-458)
 * Fix for discarding unneeded commitlog segments (CASSANDRA-459)
 * Add SnapshotBeforeCompaction configuration option (CASSANDRA-426)
 * Fix compaction abort under insufficient disk space (CASSANDRA-473)
 * Fix reading subcolumn slice from tombstoned CF (CASSANDRA-484)
 * Fix race condition in RVH causing occasional NPE (CASSANDRA-478)


0.4.0
 * fix get_key_range problems when a node is down (CASSANDRA-440)
   and add UnavailableException to more Thrift methods
 * Add example EndPointSnitch contrib code (several tickets)


0.4.0 RC2
 * fix SSTable generation clash during compaction (CASSANDRA-418)
 * reject method calls with null parameters (CASSANDRA-308)
 * properly order ranges in nodeprobe output (CASSANDRA-421)
 * fix logging of certain errors on executor threads (CASSANDRA-425)


0.4.0 RC1
 * Bootstrap feature is live; use -b on startup (several tickets)
 * Added multiget api (CASSANDRA-70)
 * fix Deadlock with SelectorManager.doProcess and TcpConnection.write
   (CASSANDRA-392)
 * remove key cache b/c of concurrency bugs in third-party
   CLHM library (CASSANDRA-405)
 * update non-major compaction logic to use two threshold values
   (CASSANDRA-407)
 * add periodic / batch commitlog sync modes (several tickets)
 * inline BatchMutation into batch_insert params (CASSANDRA-403)
 * allow setting the logging level at runtime via mbean (CASSANDRA-402)
 * change default comparator to BytesType (CASSANDRA-400)
 * add forwards-compatible ConsistencyLevel parameter to get_key_range
   (CASSANDRA-322)
 * r/m special case of blocking for local destination when writing with
   ConsistencyLevel.ZERO (CASSANDRA-399)
 * Fixes to make BinaryMemtable [bulk load interface] useful (CASSANDRA-337);
   see contrib/bmt_example for an example of using it.
 * More JMX properties added (several tickets)
 * Thrift changes (several tickets)
    - Merged _super get methods with the normal ones; return values
      are now of ColumnOrSuperColumn.
    - Similarly, merged batch_insert_super into batch_insert.



0.4.0 beta
 * On-disk data format has changed to allow billions of keys/rows per
   node instead of only millions
 * Multi-keyspace support
 * Scan all sstables for all queries to avoid situations where
   different types of operation on the same ColumnFamily could
   disagree on what data was present
 * Snapshot support via JMX
 * Thrift API has changed a _lot_:
    - removed time-sorted CFs; instead, user-defined comparators
      may be defined on the column names, which are now byte arrays.
      Default comparators are provided for UTF8, Bytes, Ascii, Long (i64),
      and UUID types.
    - removed colon-delimited strings in thrift api in favor of explicit
      structs such as ColumnPath, ColumnParent, etc.  Also normalized
      thrift struct and argument naming.
    - Added columnFamily argument to get_key_range.
    - Change signature of get_slice to accept starting and ending
      columns as well as an offset.  (This allows use of indexes.)
      Added "ascending" flag to allow reasonably-efficient reverse
      scans as well.  Removed get_slice_by_range as redundant.
    - get_key_range operates on one CF at a time
    - changed `block` boolean on insert methods to ConsistencyLevel enum,
      with options of NONE, ONE, QUORUM, and ALL.
    - added similar consistency_level parameter to read methods
    - column-name-set slice with no names given now returns zero columns
      instead of all of them.  ("all" can run your server out of memory.
      use a range-based slice with a high max column count instead.)
 * Removed the web interface. Node information can now be obtained by
   using the newly introduced nodeprobe utility.
 * More JMX stats
 * Remove magic values from internals (e.g. special key to indicate
   when to flush memtables)
 * Rename configuration "table" to "keyspace"
 * Moved to crash-only design; no more shutdown (just kill the process)
 * Lots of bug fixes

Full list of issues resolved in 0.4 is at https://issues.apache.org/jira/secure/IssueNavigator.jspa?reset=true&&pid=12310865&fixfor=12313862&resolution=1&sorter/field=issuekey&sorter/order=DESC


0.3.0 RC3
 * Fix potential deadlock under load in TCPConnection.
   (CASSANDRA-220)


0.3.0 RC2
 * Fix possible data loss when server is stopped after replaying
   log but before new inserts force memtable flush.
   (CASSANDRA-204)
 * Added BUGS file


0.3.0 RC1
 * Range queries on keys, including user-defined key collation
 * Remove support
 * Workarounds for a weird bug in JDK select/register that seems
   particularly common on VM environments. Cassandra should deploy
   fine on EC2 now
 * Much improved infrastructure: the beginnings of a decent test suite
   ("ant test" for unit tests; "nosetests" for system tests), code
   coverage reporting, etc.
 * Expanded node status reporting via JMX
 * Improved error reporting/logging on both server and client
 * Reduced memory footprint in default configuration
 * Combined blocking and non-blocking versions of insert APIs
 * Added FlushPeriodInMinutes configuration parameter to force
   flushing of infrequently-updated ColumnFamilies<|MERGE_RESOLUTION|>--- conflicted
+++ resolved
@@ -1,4 +1,3 @@
-<<<<<<< HEAD
 3.10
  * Add a blocking task to Index, run before joining the ring (CASSANDRA-12039)
  * Fix NPE when using CQLSSTableWriter (CASSANDRA-12667)
@@ -66,13 +65,9 @@
  * Remove compaction Severity from DynamicEndpointSnitch (CASSANDRA-11738)
  * Restore resumable hints delivery (CASSANDRA-11960)
 Merged from 3.0:
-=======
-3.0.10
  * Skip writing MV mutations to commitlog on mutation.applyUnsafe() (CASSANDRA-11670)
  * Establish consistent distinction between non-existing partition and NULL value for LWTs on static columns (CASSANDRA-12060)
->>>>>>> 88d47911
  * Extend ColumnIdentifier.internedInstances key to include the type that generated the byte buffer (CASSANDRA-12516)
- * Establish consistent distinction between non-existing partition and NULL value for LWTs on static columns (CASSANDRA-12060)
  * Handle composite prefixes with final EOC=0 as in 2.x and refactor LegacyLayout.decodeBound (CASSANDRA-12423)
  * select_distinct_with_deletions_test failing on non-vnode environments (CASSANDRA-11126)
  * Stack Overflow returned to queries while upgrading (CASSANDRA-12527)
