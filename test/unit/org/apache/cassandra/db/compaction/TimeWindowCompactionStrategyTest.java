--- conflicted
+++ resolved
@@ -221,7 +221,7 @@
         for (int r = 5; r < numSSTables; r++)
         {
             DecoratedKey key = Util.dk(String.valueOf(r));
-            for(int i = 0; i < r; i++)
+            for (int i = 0; i < r; i++)
             {
                 new RowUpdateBuilder(cfs.metadata(), tstamp + r, key.getKey())
                     .clustering("column")
@@ -256,15 +256,9 @@
 
         ByteBuffer value = ByteBuffer.wrap(new byte[100]);
 
-<<<<<<< HEAD
-        // create 2 sstables
-        DecoratedKey key = Util.dk(String.valueOf("expired"));
-        new RowUpdateBuilder(cfs.metadata(), System.currentTimeMillis(), 1, key.getKey())
-=======
         // Create a expiring sstable with a TTL
         DecoratedKey key = Util.dk("expired");
-        new RowUpdateBuilder(cfs.metadata, System.currentTimeMillis(), TTL_SECONDS, key.getKey())
->>>>>>> a2091391
+        new RowUpdateBuilder(cfs.metadata(), System.currentTimeMillis(), TTL_SECONDS, key.getKey())
             .clustering("column")
             .add("val", value).build().applyUnsafe();
 
@@ -272,14 +266,9 @@
         SSTableReader expiredSSTable = cfs.getLiveSSTables().iterator().next();
         Thread.sleep(10);
 
-<<<<<<< HEAD
-        key = Util.dk(String.valueOf("nonexpired"));
-        new RowUpdateBuilder(cfs.metadata(), System.currentTimeMillis(), key.getKey())
-=======
         // Create a second sstable without TTL
         key = Util.dk("nonexpired");
-        new RowUpdateBuilder(cfs.metadata, System.currentTimeMillis(), key.getKey())
->>>>>>> a2091391
+        new RowUpdateBuilder(cfs.metadata(), System.currentTimeMillis(), key.getKey())
             .clustering("column")
             .add("val", value).build().applyUnsafe();
 
@@ -319,15 +308,9 @@
         long timestamp = System.currentTimeMillis();
         ByteBuffer value = ByteBuffer.wrap(new byte[100]);
 
-<<<<<<< HEAD
-        // create 2 sstables
-        DecoratedKey key = Util.dk(String.valueOf("expired"));
-        new RowUpdateBuilder(cfs.metadata(), System.currentTimeMillis(), 1, key.getKey())
-=======
         // Create a expiring sstable with a TTL
         DecoratedKey key = Util.dk("expired");
-        new RowUpdateBuilder(cfs.metadata, timestamp, TTL_SECONDS, key.getKey())
->>>>>>> a2091391
+        new RowUpdateBuilder(cfs.metadata(), timestamp, TTL_SECONDS, key.getKey())
             .clustering("column")
             .add("val", value).build().applyUnsafe();
 
@@ -335,20 +318,12 @@
         SSTableReader expiredSSTable = cfs.getLiveSSTables().iterator().next();
         Thread.sleep(10);
 
-<<<<<<< HEAD
-        new RowUpdateBuilder(cfs.metadata(), System.currentTimeMillis() - 1000, key.getKey())
-            .clustering("column")
-            .add("val", value).build().applyUnsafe();
-        key = Util.dk(String.valueOf("nonexpired"));
-        new RowUpdateBuilder(cfs.metadata(), System.currentTimeMillis(), key.getKey())
-=======
         // Create a second sstable without TTL and with a row superceded by the expiring row
-        new RowUpdateBuilder(cfs.metadata, timestamp - 1000, key.getKey())
+        new RowUpdateBuilder(cfs.metadata(), timestamp - 1000, key.getKey())
             .clustering("column")
             .add("val", value).build().applyUnsafe();
         key = Util.dk("nonexpired");
-        new RowUpdateBuilder(cfs.metadata, timestamp, key.getKey())
->>>>>>> a2091391
+        new RowUpdateBuilder(cfs.metadata(), timestamp, key.getKey())
             .clustering("column")
             .add("val", value).build().applyUnsafe();
 
