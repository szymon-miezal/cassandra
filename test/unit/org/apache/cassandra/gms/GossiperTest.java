/*
 * Licensed to the Apache Software Foundation (ASF) under one
 * or more contributor license agreements.  See the NOTICE file
 * distributed with this work for additional information
 * regarding copyright ownership.  The ASF licenses this file
 * to you under the Apache License, Version 2.0 (the
 * "License"); you may not use this file except in compliance
 * with the License.  You may obtain a copy of the License at
 *
 *     http://www.apache.org/licenses/LICENSE-2.0
 *
 * Unless required by applicable law or agreed to in writing, software
 * distributed under the License is distributed on an "AS IS" BASIS,
 * WITHOUT WARRANTIES OR CONDITIONS OF ANY KIND, either express or implied.
 * See the License for the specific language governing permissions and
 * limitations under the License.
 */

package org.apache.cassandra.gms;

import java.net.InetAddress;
import java.net.UnknownHostException;
import java.util.ArrayList;
import java.util.List;
import java.util.UUID;

import com.google.common.collect.ImmutableMap;
import org.junit.Before;
import org.junit.BeforeClass;
import org.junit.Test;

import org.apache.cassandra.SchemaLoader;
import org.apache.cassandra.Util;
import org.apache.cassandra.config.DatabaseDescriptor;
import org.apache.cassandra.config.Schema;
import org.apache.cassandra.dht.IPartitioner;
import org.apache.cassandra.dht.RandomPartitioner;
import org.apache.cassandra.dht.Token;
import org.apache.cassandra.locator.TokenMetadata;
import org.apache.cassandra.net.MessagingService;
import org.apache.cassandra.schema.KeyspaceParams;
import org.apache.cassandra.service.StorageService;

import static org.junit.Assert.assertEquals;
import static org.junit.Assert.assertFalse;
import static org.junit.Assert.assertTrue;

public class GossiperTest
{
    @BeforeClass
    public static void before()
    {
<<<<<<< HEAD
        DatabaseDescriptor.daemonInitialization();
        SchemaLoader.prepareServer();
        SchemaLoader.createKeyspace("schema_test_ks",
                                    KeyspaceParams.simple(1),
                                    SchemaLoader.standardCFMD("schema_test_ks", "schema_test_cf"));
=======
        System.setProperty(Gossiper.Props.DISABLE_THREAD_VALIDATION, "true");
        DatabaseDescriptor.setDaemonInitialized();
>>>>>>> c3ce32e2
    }

    static final IPartitioner partitioner = new RandomPartitioner();
    StorageService ss = StorageService.instance;
    TokenMetadata tmd = StorageService.instance.getTokenMetadata();
    ArrayList<Token> endpointTokens = new ArrayList<>();
    ArrayList<Token> keyTokens = new ArrayList<>();
    List<InetAddress> hosts = new ArrayList<>();
    List<UUID> hostIds = new ArrayList<>();

    @Before
    public void setup()
    {
        tmd.clearUnsafe();
    }

    @Test
    public void testLargeGenerationJump() throws UnknownHostException
    {
        Util.createInitialRing(ss, partitioner, endpointTokens, keyTokens, hosts, hostIds, 2);
        InetAddress remoteHostAddress = hosts.get(1);

        EndpointState initialRemoteState = Gossiper.instance.getEndpointStateForEndpoint(remoteHostAddress);
        HeartBeatState initialRemoteHeartBeat = initialRemoteState.getHeartBeatState();

        //Util.createInitialRing should have initialized remoteHost's HeartBeatState's generation to 1
        assertEquals(initialRemoteHeartBeat.getGeneration(), 1);

        HeartBeatState proposedRemoteHeartBeat = new HeartBeatState(initialRemoteHeartBeat.getGeneration() + Gossiper.MAX_GENERATION_DIFFERENCE + 1);
        EndpointState proposedRemoteState = new EndpointState(proposedRemoteHeartBeat);

        Gossiper.instance.applyStateLocally(ImmutableMap.of(remoteHostAddress, proposedRemoteState));

        //The generation should have been updated because it isn't over Gossiper.MAX_GENERATION_DIFFERENCE in the future
        HeartBeatState actualRemoteHeartBeat = Gossiper.instance.getEndpointStateForEndpoint(remoteHostAddress).getHeartBeatState();
        assertEquals(proposedRemoteHeartBeat.getGeneration(), actualRemoteHeartBeat.getGeneration());

        //Propose a generation 10 years in the future - this should be rejected.
        HeartBeatState badProposedRemoteHeartBeat = new HeartBeatState((int) (System.currentTimeMillis()/1000) + Gossiper.MAX_GENERATION_DIFFERENCE * 10);
        EndpointState badProposedRemoteState = new EndpointState(badProposedRemoteHeartBeat);

        Gossiper.instance.applyStateLocally(ImmutableMap.of(remoteHostAddress, badProposedRemoteState));

        actualRemoteHeartBeat = Gossiper.instance.getEndpointStateForEndpoint(remoteHostAddress).getHeartBeatState();

        //The generation should not have been updated because it is over Gossiper.MAX_GENERATION_DIFFERENCE in the future
        assertEquals(proposedRemoteHeartBeat.getGeneration(), actualRemoteHeartBeat.getGeneration());
    }

    @Test
    public void testSchemaVersionUpdate() throws UnknownHostException, InterruptedException
    {
        Util.createInitialRing(ss, partitioner, endpointTokens, keyTokens, hosts, hostIds, 2);
        MessagingService.instance().listen();
        Gossiper.instance.start(1);
        InetAddress remoteHostAddress = hosts.get(1);

        EndpointState initialRemoteState = Gossiper.instance.getEndpointStateForEndpoint(remoteHostAddress);
        // Set to any 3.0 version
        Gossiper.instance.injectApplicationState(remoteHostAddress, ApplicationState.RELEASE_VERSION, StorageService.instance.valueFactory.releaseVersion("3.0.14"));

        Gossiper.instance.applyStateLocally(ImmutableMap.of(remoteHostAddress, initialRemoteState));

        // wait until the schema is set
        VersionedValue schema = null;
        for (int i = 0; i < 10; i++)
        {
            EndpointState localState = Gossiper.instance.getEndpointStateForEndpoint(hosts.get(0));
            schema = localState.getApplicationState(ApplicationState.SCHEMA);
            if (schema != null)
                break;
            Thread.sleep(1000);
        }

        // schema is set and equals to "alternative" version
        assertTrue(schema != null);
        assertEquals(schema.value, Schema.instance.getAltVersion().toString());

        // Upgrade remote host version to the latest one (3.11)
        Gossiper.instance.injectApplicationState(remoteHostAddress, ApplicationState.RELEASE_VERSION, StorageService.instance.valueFactory.releaseVersion());

        Gossiper.instance.applyStateLocally(ImmutableMap.of(remoteHostAddress, initialRemoteState));

        // wait until the schema change
        VersionedValue newSchema = null;
        for (int i = 0; i < 10; i++)
        {
            EndpointState localState = Gossiper.instance.getEndpointStateForEndpoint(hosts.get(0));
            newSchema = localState.getApplicationState(ApplicationState.SCHEMA);
            if (!schema.value.equals(newSchema.value))
                break;
            Thread.sleep(1000);
        }

        // schema is changed and equals to real version
        assertFalse(schema.value.equals(newSchema.value));
        assertEquals(newSchema.value, Schema.instance.getRealVersion().toString());
    }
}<|MERGE_RESOLUTION|>--- conflicted
+++ resolved
@@ -50,16 +50,12 @@
     @BeforeClass
     public static void before()
     {
-<<<<<<< HEAD
+        System.setProperty(Gossiper.Props.DISABLE_THREAD_VALIDATION, "true");
         DatabaseDescriptor.daemonInitialization();
         SchemaLoader.prepareServer();
         SchemaLoader.createKeyspace("schema_test_ks",
                                     KeyspaceParams.simple(1),
                                     SchemaLoader.standardCFMD("schema_test_ks", "schema_test_cf"));
-=======
-        System.setProperty(Gossiper.Props.DISABLE_THREAD_VALIDATION, "true");
-        DatabaseDescriptor.setDaemonInitialized();
->>>>>>> c3ce32e2
     }
 
     static final IPartitioner partitioner = new RandomPartitioner();
