--- conflicted
+++ resolved
@@ -39,13 +39,6 @@
 import org.apache.cassandra.distributed.api.Feature;
 import org.apache.cassandra.distributed.api.IInvokableInstance;
 import org.apache.cassandra.distributed.test.TestBaseImpl;
-<<<<<<< HEAD
-import org.apache.cassandra.utils.JMXServerUtils;
-
-import static org.apache.cassandra.config.CassandraRelevantProperties.ORG_APACHE_CASSANDRA_DISABLE_MBEAN_REGISTRATION;
-import static org.apache.cassandra.cql3.CQLTester.getAutomaticallyAllocatedPort;
-=======
->>>>>>> 208a71c0
 
 public class JMXGetterCheckTest extends TestBaseImpl
 {
@@ -64,18 +57,6 @@
     @Test
     public void testGetters() throws Exception
     {
-<<<<<<< HEAD
-        // start JMX server, which the instance will register with
-        InetAddress loopback = InetAddress.getLoopbackAddress();
-        String jmxHost = loopback.getHostAddress();
-        int jmxPort = getAutomaticallyAllocatedPort(loopback);
-        JMXConnectorServer jmxServer = JMXServerUtils.createJMXServer(jmxPort, true);
-        jmxServer.start();
-        String url = "service:jmx:rmi:///jndi/rmi://" + jmxHost + ":" + jmxPort + "/jmxrmi";
-
-        ORG_APACHE_CASSANDRA_DISABLE_MBEAN_REGISTRATION.setBoolean(false);
-=======
->>>>>>> 208a71c0
         try (Cluster cluster = Cluster.build(1).withConfig(c -> c.with(Feature.values())).start())
         {
             IInvokableInstance instance = cluster.get(1);
