--- conflicted
+++ resolved
@@ -326,20 +326,13 @@
     private void registerMockMessaging(ICluster<?> cluster)
     {
         MessagingService.instance().outboundSink.add((message, to) -> {
-<<<<<<< HEAD
-            cluster.deliverMessage(to, serializeMessage(message.from(), to, message));
-=======
             if (!internodeMessagingStarted)
             {
                 inInstancelogger.debug("Dropping outbound message {} to {} as internode messaging has not been started yet",
                                        message, to);
                 return false;
             }
-            InetSocketAddress toAddr = fromCassandraInetAddressAndPort(to);
-            IInstance toInstance = cluster.get(toAddr);
-            if (toInstance != null)
-                toInstance.receiveMessage(serializeMessage(message.from(), to, message));
->>>>>>> 008bf860
+            cluster.deliverMessage(to, serializeMessage(message.from(), to, message));
             return false;
         });
     }
@@ -479,7 +472,6 @@
     @Override
     public void receiveMessageWithInvokingThread(IMessage message)
     {
-<<<<<<< HEAD
         if (classLoader != Thread.currentThread().getContextClassLoader())
             throw new IllegalStateException("Must be invoked by a Thread utilising the node's class loader");
         receiveMessageRunnable(message).accept(true);
@@ -488,6 +480,12 @@
     private SerializableConsumer<Boolean> receiveMessageRunnable(IMessage message)
     {
         return runOnCaller -> {
+            if (!internodeMessagingStarted)
+            {
+                inInstancelogger.debug("Dropping inbound message {} to {} as internode messaging has not been started yet",
+                             message, config().broadcastAddress());
+                return;
+            }
             if (message.version() > MessagingService.current_version)
             {
                 throw new IllegalStateException(String.format("Node%d received message version %d but current version is %d",
@@ -501,21 +499,6 @@
             TraceState state = Tracing.instance.initializeFromMessage(header);
             if (state != null)
                 state.trace("{} message received from {}", header.verb, header.from);
-=======
-        if (!internodeMessagingStarted)
-        {
-            inInstancelogger.debug("Dropping inbound message {} to {} as internode messaging has not been started yet",
-                                   message, config().broadcastAddress());
-            return;
-        }
-        if (message.version() > MessagingService.current_version)
-        {
-            throw new IllegalStateException(String.format("Node%d received message version %d but current version is %d",
-                                                          this.config.num(),
-                                                          message.version(),
-                                                          MessagingService.current_version));
-        }
->>>>>>> 008bf860
 
             if (runOnCaller)
             {
@@ -533,14 +516,10 @@
 
     public int getMessagingVersion()
     {
-<<<<<<< HEAD
-        return MessagingService.current_version;
-=======
         if (DatabaseDescriptor.isDaemonInitialized())
             return MessagingService.current_version;
         else
             return 0;
->>>>>>> 008bf860
     }
 
     @Override
@@ -550,7 +529,7 @@
             MessagingService.instance().versions.set(toCassandraInetAddressAndPort(endpoint), version);
         else
             inInstancelogger.warn("Skipped setting messaging version for {} to {} as daemon not initialized yet. Stacktrace attached for debugging.",
-                                  endpoint, version, new RuntimeException());
+                        endpoint, version, new RuntimeException());
     }
 
     @Override
@@ -685,7 +664,6 @@
                     propagateMessagingVersions(cluster); // fake messaging needs to know messaging version for filters
                 }
                 internodeMessagingStarted = true;
-
                 JVMStabilityInspector.replaceKiller(new InstanceKiller(Instance.this::shutdown));
 
                 // TODO: this is more than just gossip
@@ -757,12 +735,6 @@
         initialized = true;
     }
 
-<<<<<<< HEAD
-    @Override
-    public void postStartup()
-    {
-        StorageService.instance.doAuthSetup(false);
-=======
     // Update the messaging versions for all instances
     // that have initialized their configurations.
     private static void propagateMessagingVersions(ICluster cluster)
@@ -788,7 +760,12 @@
                 reportTo.setMessagingVersion(reportFrom.broadcastAddress(), reportFromVersion);
             });
         });
->>>>>>> 008bf860
+    }
+
+    @Override
+    public void postStartup()
+    {
+        StorageService.instance.doAuthSetup(false);
     }
 
     private void mkdirs()
