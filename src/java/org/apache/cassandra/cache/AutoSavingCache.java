/*
 * Licensed to the Apache Software Foundation (ASF) under one
 * or more contributor license agreements.  See the NOTICE file
 * distributed with this work for additional information
 * regarding copyright ownership.  The ASF licenses this file
 * to you under the Apache License, Version 2.0 (the
 * "License"); you may not use this file except in compliance
 * with the License.  You may obtain a copy of the License at
 *
 *     http://www.apache.org/licenses/LICENSE-2.0
 *
 * Unless required by applicable law or agreed to in writing, software
 * distributed under the License is distributed on an "AS IS" BASIS,
 * WITHOUT WARRANTIES OR CONDITIONS OF ANY KIND, either express or implied.
 * See the License for the specific language governing permissions and
 * limitations under the License.
 */
package org.apache.cassandra.cache;

import java.io.*;
import java.util.*;
import java.util.concurrent.Callable;
import java.util.concurrent.Executors;
import java.util.concurrent.Future;
import java.util.concurrent.ScheduledFuture;
import java.util.concurrent.TimeUnit;

import org.cliffc.high_scale_lib.NonBlockingHashSet;
import org.slf4j.Logger;
import org.slf4j.LoggerFactory;
<<<<<<< HEAD
=======

import com.google.common.util.concurrent.ListenableFuture;
import com.google.common.util.concurrent.ListeningExecutorService;
import com.google.common.util.concurrent.MoreExecutors;

>>>>>>> e63dacf7
import org.apache.cassandra.concurrent.ScheduledExecutors;
import org.apache.cassandra.config.CFMetaData;
import org.apache.cassandra.config.DatabaseDescriptor;
import org.apache.cassandra.config.Schema;
import org.apache.cassandra.db.ColumnFamilyStore;
import org.apache.cassandra.db.SystemKeyspace;
import org.apache.cassandra.db.compaction.CompactionInfo;
import org.apache.cassandra.db.compaction.CompactionManager;
import org.apache.cassandra.db.compaction.OperationType;
import org.apache.cassandra.db.marshal.BytesType;
import org.apache.cassandra.io.FSWriteError;
import org.apache.cassandra.io.util.*;
import org.apache.cassandra.io.util.ChecksummedRandomAccessReader.CorruptFileException;
import org.apache.cassandra.io.util.DataInputPlus.DataInputStreamPlus;
import org.apache.cassandra.service.CacheService;
import org.apache.cassandra.utils.JVMStabilityInspector;
import org.apache.cassandra.utils.Pair;
import org.apache.cassandra.utils.UUIDGen;

public class AutoSavingCache<K extends CacheKey, V> extends InstrumentingCache<K, V>
{
    public interface IStreamFactory
    {
        InputStream getInputStream(File dataPath, File crcPath) throws IOException;
        OutputStream getOutputStream(File dataPath, File crcPath) throws FileNotFoundException;
    }

    private static final Logger logger = LoggerFactory.getLogger(AutoSavingCache.class);

    /** True if a cache flush is currently executing: only one may execute at a time. */
    public static final Set<CacheService.CacheType> flushInProgress = new NonBlockingHashSet<CacheService.CacheType>();

    protected volatile ScheduledFuture<?> saveTask;
    protected final CacheService.CacheType cacheType;

    private final CacheSerializer<K, V> cacheLoader;
<<<<<<< HEAD
    private static final String CURRENT_VERSION = "d";
=======

    /*
     * CASSANDRA-10155 required a format change to fix 2i indexes and caching.
     * 2.2 is already at version "c" and 3.0 is at "d".
     *
     * Since cache versions match exactly and there is no partial fallback just add
     * a minor version letter.
     */
    private static final String CURRENT_VERSION = "ca";
>>>>>>> e63dacf7

    private static volatile IStreamFactory streamFactory = new IStreamFactory()
    {
        public InputStream getInputStream(File dataPath, File crcPath) throws IOException
        {
            return new ChecksummedRandomAccessReader.Builder(dataPath, crcPath).build();
        }

        public OutputStream getOutputStream(File dataPath, File crcPath)
        {
            return SequentialWriter.open(dataPath, crcPath).finishOnClose();
        }
    };

    // Unused, but exposed for a reason. See CASSANDRA-8096.
    public static void setStreamFactory(IStreamFactory streamFactory)
    {
        AutoSavingCache.streamFactory = streamFactory;
    }

    public AutoSavingCache(ICache<K, V> cache, CacheService.CacheType cacheType, CacheSerializer<K, V> cacheloader)
    {
        super(cacheType.toString(), cache);
        this.cacheType = cacheType;
        this.cacheLoader = cacheloader;
    }

    public File getCacheDataPath(String version)
    {
        return DatabaseDescriptor.getSerializedCachePath( cacheType, version, "db");
    }

    public File getCacheCrcPath(String version)
    {
        return DatabaseDescriptor.getSerializedCachePath( cacheType, version, "crc");
    }

    public Writer getWriter(int keysToSave)
    {
        return new Writer(keysToSave);
    }

    public void scheduleSaving(int savePeriodInSeconds, final int keysToSave)
    {
        if (saveTask != null)
        {
            saveTask.cancel(false); // Do not interrupt an in-progress save
            saveTask = null;
        }
        if (savePeriodInSeconds > 0)
        {
            Runnable runnable = new Runnable()
            {
                public void run()
                {
                    submitWrite(keysToSave);
                }
            };
            saveTask = ScheduledExecutors.optionalTasks.scheduleWithFixedDelay(runnable,
                                                                               savePeriodInSeconds,
                                                                               savePeriodInSeconds,
                                                                               TimeUnit.SECONDS);
        }
    }

    public ListenableFuture<Integer> loadSavedAsync()
    {
        final ListeningExecutorService es = MoreExecutors.listeningDecorator(Executors.newSingleThreadExecutor());
        final long start = System.nanoTime();

        ListenableFuture<Integer> cacheLoad = es.submit(new Callable<Integer>()
        {
            @Override
            public Integer call() throws Exception
            {
                return loadSaved();
            }
        });
        cacheLoad.addListener(new Runnable() {
            @Override
            public void run()
            {
                if (size() > 0)
                    logger.info("Completed loading ({} ms; {} keys) {} cache",
                            TimeUnit.NANOSECONDS.toMillis(System.nanoTime() - start),
                            CacheService.instance.keyCache.size(),
                            cacheType);
                es.shutdown();
            }
        }, MoreExecutors.sameThreadExecutor());

        return cacheLoad;
    }

    public int loadSaved()
    {
        int count = 0;
        long start = System.nanoTime();

        // modern format, allows both key and value (so key cache load can be purely sequential)
        File dataPath = getCacheDataPath(CURRENT_VERSION);
        File crcPath = getCacheCrcPath(CURRENT_VERSION);
        if (dataPath.exists() && crcPath.exists())
        {
            DataInputStreamPlus in = null;
            try
            {
                logger.info(String.format("reading saved cache %s", dataPath));
<<<<<<< HEAD
                in = new DataInputStreamPlus(new LengthAvailableInputStream(new BufferedInputStream(streamFactory.getInputStream(dataPath, crcPath)), dataPath.length()));
                List<Future<Pair<K, V>>> futures = new ArrayList<Future<Pair<K, V>>>();
=======
                in = new DataInputStream(new LengthAvailableInputStream(new BufferedInputStream(streamFactory.getInputStream(dataPath, crcPath)), dataPath.length()));
                ArrayDeque<Future<Pair<K, V>>> futures = new ArrayDeque<Future<Pair<K, V>>>();
>>>>>>> e63dacf7
                while (in.available() > 0)
                {
                    //ksname and cfname are serialized by the serializers in CacheService
                    //That is delegated there because there are serializer specific conditions
                    //where a cache key is skipped and not written
                    String ksname = in.readUTF();
                    String cfname = in.readUTF();

                    ColumnFamilyStore cfs = Schema.instance.getColumnFamilyStoreIncludingIndexes(Pair.create(ksname, cfname));

                    Future<Pair<K, V>> entryFuture = cacheLoader.deserialize(in, cfs);
                    // Key cache entry can return null, if the SSTable doesn't exist.
                    if (entryFuture == null)
                        continue;

                    futures.offer(entryFuture);
                    count++;

                    /*
                     * Kind of unwise to accrue an unbounded number of pending futures
                     * So now there is this loop to keep a bounded number pending.
                     */
                    do
                    {
                        while (futures.peek() != null && futures.peek().isDone())
                        {
                            Future<Pair<K, V>> future = futures.poll();
                            Pair<K, V> entry = future.get();
                            if (entry != null && entry.right != null)
                                put(entry.left, entry.right);
                        }

                        if (futures.size() > 1000)
                            Thread.yield();
                    } while(futures.size() > 1000);
                }

                Future<Pair<K, V>> future = null;
                while ((future = futures.poll()) != null)
                {
                    Pair<K, V> entry = future.get();
                    if (entry != null && entry.right != null)
                        put(entry.left, entry.right);
                }
            }
            catch (CorruptFileException e)
            {
                JVMStabilityInspector.inspectThrowable(e);
                logger.warn(String.format("Non-fatal checksum error reading saved cache %s", dataPath.getAbsolutePath()), e);
            }
            catch (Throwable t)
            {
                JVMStabilityInspector.inspectThrowable(t);
                logger.info(String.format("Harmless error reading saved cache %s", dataPath.getAbsolutePath()), t);
            }
            finally
            {
                FileUtils.closeQuietly(in);
            }
        }
        if (logger.isDebugEnabled())
            logger.debug("completed reading ({} ms; {} keys) saved cache {}",
                    TimeUnit.NANOSECONDS.toMillis(System.nanoTime() - start), count, dataPath);
        return count;
    }

    public Future<?> submitWrite(int keysToSave)
    {
        return CompactionManager.instance.submitCacheWrite(getWriter(keysToSave));
    }

    public class Writer extends CompactionInfo.Holder
    {
        private final Iterator<K> keyIterator;
        private final CompactionInfo info;
        private long keysWritten;
        private final long keysEstimate;

        protected Writer(int keysToSave)
        {
            int size = size();
            if (keysToSave >= size || keysToSave == 0)
            {
                keyIterator = keyIterator();
                keysEstimate = size;
            }
            else
            {
                keyIterator = hotKeyIterator(keysToSave);
                keysEstimate = keysToSave;
            }

            OperationType type;
            if (cacheType == CacheService.CacheType.KEY_CACHE)
                type = OperationType.KEY_CACHE_SAVE;
            else if (cacheType == CacheService.CacheType.ROW_CACHE)
                type = OperationType.ROW_CACHE_SAVE;
            else if (cacheType == CacheService.CacheType.COUNTER_CACHE)
                type = OperationType.COUNTER_CACHE_SAVE;
            else
                type = OperationType.UNKNOWN;

            info = new CompactionInfo(CFMetaData.createFake(SystemKeyspace.NAME, cacheType.toString()),
                                      type,
                                      0,
                                      keysEstimate,
                                      "keys",
                                      UUIDGen.getTimeUUID());
        }

        public CacheService.CacheType cacheType()
        {
            return cacheType;
        }

        public CompactionInfo getCompactionInfo()
        {
            // keyset can change in size, thus total can too
            // TODO need to check for this one... was: info.forProgress(keysWritten, Math.max(keysWritten, keys.size()));
            return info.forProgress(keysWritten, Math.max(keysWritten, keysEstimate));
        }

        public void saveCache()
        {
            logger.debug("Deleting old {} files.", cacheType);
            deleteOldCacheFiles();

            if (!keyIterator.hasNext())
            {
                logger.debug("Skipping {} save, cache is empty.", cacheType);
                return;
            }

            long start = System.nanoTime();

            WrappedDataOutputStreamPlus writer = null;
            Pair<File, File> cacheFilePaths = tempCacheFiles();
            try
            {
                try
                {
                    writer = new WrappedDataOutputStreamPlus(streamFactory.getOutputStream(cacheFilePaths.left, cacheFilePaths.right));
                }
                catch (FileNotFoundException e)
                {
                    throw new RuntimeException(e);
                }

                while (keyIterator.hasNext())
                {
                    K key = keyIterator.next();

                    ColumnFamilyStore cfs = Schema.instance.getColumnFamilyStoreIncludingIndexes(key.ksAndCFName);
                    if (cfs == null)
                        continue; // the table or 2i has been dropped.

                    try
                    {
                        cacheLoader.serialize(key, writer, cfs);
                    }
                    catch (IOException e)
                    {
                        throw new FSWriteError(e, cacheFilePaths.left);
                    }

                    keysWritten++;
                    if (keysWritten >= keysEstimate)
                        break;
                }
            }
            finally
            {
                if (writer != null)
                    FileUtils.closeQuietly(writer);
            }

            File cacheFile = getCacheDataPath(CURRENT_VERSION);
            File crcFile = getCacheCrcPath(CURRENT_VERSION);

            cacheFile.delete(); // ignore error if it didn't exist
            crcFile.delete();

            if (!cacheFilePaths.left.renameTo(cacheFile))
                logger.error("Unable to rename {} to {}", cacheFilePaths.left, cacheFile);

            if (!cacheFilePaths.right.renameTo(crcFile))
                logger.error("Unable to rename {} to {}", cacheFilePaths.right, crcFile);

            logger.info("Saved {} ({} items) in {} ms", cacheType, keysWritten, TimeUnit.NANOSECONDS.toMillis(System.nanoTime() - start));
        }

        private Pair<File, File> tempCacheFiles()
        {
            File dataPath = getCacheDataPath(CURRENT_VERSION);
            File crcPath = getCacheCrcPath(CURRENT_VERSION);
            return Pair.create(FileUtils.createTempFile(dataPath.getName(), null, dataPath.getParentFile()),
                               FileUtils.createTempFile(crcPath.getName(), null, crcPath.getParentFile()));
        }

        private void deleteOldCacheFiles()
        {
            File savedCachesDir = new File(DatabaseDescriptor.getSavedCachesLocation());
            assert savedCachesDir.exists() && savedCachesDir.isDirectory();
            File[] files = savedCachesDir.listFiles();
            if (files != null)
            {
                String cacheNameFormat = String.format("%s-%s.db", cacheType.toString(), CURRENT_VERSION);
                for (File file : files)
                {
                    if (!file.isFile())
                        continue; // someone's been messing with our directory.  naughty!

                    if (file.getName().endsWith(cacheNameFormat)
                     || file.getName().endsWith(cacheType.toString()))
                    {
                        if (!file.delete())
                            logger.warn("Failed to delete {}", file.getAbsolutePath());
                    }
                }
            }
            else
            {
                logger.warn("Could not list files in {}", savedCachesDir);
            }
        }
    }

    public interface CacheSerializer<K extends CacheKey, V>
    {
        void serialize(K key, DataOutputPlus out, ColumnFamilyStore cfs) throws IOException;

        Future<Pair<K, V>> deserialize(DataInputPlus in, ColumnFamilyStore cfs) throws IOException;
    }
}<|MERGE_RESOLUTION|>--- conflicted
+++ resolved
@@ -28,14 +28,11 @@
 import org.cliffc.high_scale_lib.NonBlockingHashSet;
 import org.slf4j.Logger;
 import org.slf4j.LoggerFactory;
-<<<<<<< HEAD
-=======
 
 import com.google.common.util.concurrent.ListenableFuture;
 import com.google.common.util.concurrent.ListeningExecutorService;
 import com.google.common.util.concurrent.MoreExecutors;
 
->>>>>>> e63dacf7
 import org.apache.cassandra.concurrent.ScheduledExecutors;
 import org.apache.cassandra.config.CFMetaData;
 import org.apache.cassandra.config.DatabaseDescriptor;
@@ -45,7 +42,6 @@
 import org.apache.cassandra.db.compaction.CompactionInfo;
 import org.apache.cassandra.db.compaction.CompactionManager;
 import org.apache.cassandra.db.compaction.OperationType;
-import org.apache.cassandra.db.marshal.BytesType;
 import org.apache.cassandra.io.FSWriteError;
 import org.apache.cassandra.io.util.*;
 import org.apache.cassandra.io.util.ChecksummedRandomAccessReader.CorruptFileException;
@@ -72,9 +68,6 @@
     protected final CacheService.CacheType cacheType;
 
     private final CacheSerializer<K, V> cacheLoader;
-<<<<<<< HEAD
-    private static final String CURRENT_VERSION = "d";
-=======
 
     /*
      * CASSANDRA-10155 required a format change to fix 2i indexes and caching.
@@ -82,9 +75,10 @@
      *
      * Since cache versions match exactly and there is no partial fallback just add
      * a minor version letter.
+     *
+     * Sticking with "d" is fine for 3.0 since it has never been released or used by another version
      */
-    private static final String CURRENT_VERSION = "ca";
->>>>>>> e63dacf7
+    private static final String CURRENT_VERSION = "d";
 
     private static volatile IStreamFactory streamFactory = new IStreamFactory()
     {
@@ -174,7 +168,7 @@
                             cacheType);
                 es.shutdown();
             }
-        }, MoreExecutors.sameThreadExecutor());
+        }, MoreExecutors.directExecutor());
 
         return cacheLoad;
     }
@@ -193,13 +187,8 @@
             try
             {
                 logger.info(String.format("reading saved cache %s", dataPath));
-<<<<<<< HEAD
                 in = new DataInputStreamPlus(new LengthAvailableInputStream(new BufferedInputStream(streamFactory.getInputStream(dataPath, crcPath)), dataPath.length()));
-                List<Future<Pair<K, V>>> futures = new ArrayList<Future<Pair<K, V>>>();
-=======
-                in = new DataInputStream(new LengthAvailableInputStream(new BufferedInputStream(streamFactory.getInputStream(dataPath, crcPath)), dataPath.length()));
                 ArrayDeque<Future<Pair<K, V>>> futures = new ArrayDeque<Future<Pair<K, V>>>();
->>>>>>> e63dacf7
                 while (in.available() > 0)
                 {
                     //ksname and cfname are serialized by the serializers in CacheService
