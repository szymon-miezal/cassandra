--- conflicted
+++ resolved
@@ -296,19 +296,7 @@
                               0,
                               0,
                               0,
-<<<<<<< HEAD
                               false,
-                              DEFAULT_GC_GRACE_SECONDS,
-                              BytesType.instance,
-                              DEFAULT_MIN_COMPACTION_THRESHOLD,
-                              DEFAULT_MAX_COMPACTION_THRESHOLD,
-                              DEFAULT_ROW_CACHE_SAVE_PERIOD_IN_SECONDS,
-                              DEFAULT_KEY_CACHE_SAVE_PERIOD_IN_SECONDS,
-                              DEFAULT_MEMTABLE_LIFETIME_IN_MINS,
-                              DEFAULT_MEMTABLE_THROUGHPUT_IN_MB,
-                              DEFAULT_MEMTABLE_OPERATIONS_IN_MILLIONS,
-                              0,
-=======
                               parent.gcGraceSeconds,
                               BytesType.instance,
                               parent.minCompactionThreshold,
@@ -318,7 +306,7 @@
                               parent.memtableFlushAfterMins,
                               parent.memtableThroughputInMb,
                               parent.memtableOperationsInMillions,
->>>>>>> 5eb724aa
+                              0,
                               Collections.<ByteBuffer, ColumnDefinition>emptyMap());
     }
 
