--- conflicted
+++ resolved
@@ -125,14 +125,7 @@
     @VisibleForTesting
     public static void shutdownAndWait(long timeout, TimeUnit unit) throws InterruptedException, TimeoutException
     {
-<<<<<<< HEAD
-        for (Stage stage : Stage.values())
-            StageManager.stages.get(stage).shutdownNow();
-        for (Stage stage : Stage.values())
-            StageManager.stages.get(stage).awaitTermination(60, TimeUnit.SECONDS);
-=======
         ExecutorUtils.shutdownNowAndWait(timeout, unit, StageManager.stages.values());
->>>>>>> 8dcaa12b
     }
 
     /**
