--- conflicted
+++ resolved
@@ -68,18 +68,7 @@
         this.maxSSTableSizeInBytes = maxSSTableSizeInMiB * 1024L * 1024L;
     }
 
-<<<<<<< HEAD
-    private SSTableTxnWriter getOrCreateWriter() throws IOException
-    {
-        if (writer == null)
-            writer = createWriter(null);
-
-        return writer;
-    }
-
-=======
     @Override
->>>>>>> 350e9685
     PartitionUpdate.Builder getUpdateFor(DecoratedKey key) throws IOException
     {
         Preconditions.checkArgument(key != null, "Partition update cannot have null key");
@@ -123,7 +112,7 @@
         if (shouldSwitchToNewWriter())
         {
             maybeCloseWriter(writer);
-            writer = createWriter();
+            writer = createWriter(null);
         }
 
         return writer;
@@ -153,11 +142,7 @@
         }
         catch (Throwable t)
         {
-<<<<<<< HEAD
-            Throwable e = writer == null ? t : writer.abort(t);
-=======
             Throwable e = writer.abort(t);
->>>>>>> 350e9685
             Throwables.throwIfUnchecked(e);
             throw new RuntimeException(e);
         }
