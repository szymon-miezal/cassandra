/*
 * Licensed to the Apache Software Foundation (ASF) under one
 * or more contributor license agreements.  See the NOTICE file
 * distributed with this work for additional information
 * regarding copyright ownership.  The ASF licenses this file
 * to you under the Apache License, Version 2.0 (the
 * "License"); you may not use this file except in compliance
 * with the License.  You may obtain a copy of the License at
 *
 *     http://www.apache.org/licenses/LICENSE-2.0
 *
 * Unless required by applicable law or agreed to in writing, software
 * distributed under the License is distributed on an "AS IS" BASIS,
 * WITHOUT WARRANTIES OR CONDITIONS OF ANY KIND, either express or implied.
 * See the License for the specific language governing permissions and
 * limitations under the License.
 */
package org.apache.cassandra.db;

import java.io.File;
import java.io.IOException;
import java.lang.management.ManagementFactory;
import java.nio.ByteBuffer;
import java.util.*;
import java.util.concurrent.*;
import java.util.concurrent.atomic.AtomicInteger;
import java.util.concurrent.atomic.AtomicLong;
import java.util.regex.Pattern;
import javax.management.*;

import com.google.common.annotations.VisibleForTesting;
import com.google.common.base.Function;
import com.google.common.collect.*;
import com.google.common.util.concurrent.Futures;
import com.google.common.util.concurrent.Uninterruptibles;
import org.slf4j.Logger;
import org.slf4j.LoggerFactory;

import org.apache.cassandra.cache.IRowCacheEntry;
import org.apache.cassandra.cache.RowCacheKey;
import org.apache.cassandra.cache.RowCacheSentinel;
import org.apache.cassandra.concurrent.JMXEnabledThreadPoolExecutor;
import org.apache.cassandra.config.CFMetaData;
import org.apache.cassandra.config.CFMetaData.SpeculativeRetry;
import org.apache.cassandra.config.ColumnDefinition;
import org.apache.cassandra.config.DatabaseDescriptor;
import org.apache.cassandra.config.Schema;
import org.apache.cassandra.db.columniterator.OnDiskAtomIterator;
import org.apache.cassandra.db.commitlog.CommitLog;
import org.apache.cassandra.db.commitlog.ReplayPosition;
import org.apache.cassandra.db.compaction.*;
import org.apache.cassandra.db.filter.*;
import org.apache.cassandra.db.composites.CellNameType;
import org.apache.cassandra.db.composites.Composite;
import org.apache.cassandra.db.index.SecondaryIndex;
import org.apache.cassandra.db.index.SecondaryIndexManager;
import org.apache.cassandra.dht.*;
import org.apache.cassandra.dht.Range;
import org.apache.cassandra.exceptions.ConfigurationException;
import org.apache.cassandra.io.FSReadError;
import org.apache.cassandra.io.compress.CompressionParameters;
import org.apache.cassandra.io.sstable.*;
import org.apache.cassandra.io.sstable.Descriptor;
import org.apache.cassandra.io.sstable.metadata.CompactionMetadata;
import org.apache.cassandra.io.sstable.metadata.MetadataType;
import org.apache.cassandra.io.util.FileUtils;
import org.apache.cassandra.metrics.ColumnFamilyMetrics;
import org.apache.cassandra.service.CacheService;
import org.apache.cassandra.service.StorageService;
import org.apache.cassandra.tracing.Tracing;
import org.apache.cassandra.utils.*;

import static org.apache.cassandra.config.CFMetaData.Caching;

public class ColumnFamilyStore implements ColumnFamilyStoreMBean
{
    private static final Logger logger = LoggerFactory.getLogger(ColumnFamilyStore.class);

    public static final ExecutorService postFlushExecutor = new JMXEnabledThreadPoolExecutor("MemtablePostFlusher");

    public final Keyspace keyspace;
    public final String name;
    public final CFMetaData metadata;
    public final IPartitioner partitioner;
    private final String mbeanName;
    private volatile boolean valid = true;

    /* Memtables and SSTables on disk for this column family */
    private final DataTracker data;

    /* This is used to generate the next index for a SSTable */
    private final AtomicInteger fileIndexGenerator = new AtomicInteger(0);

    public final SecondaryIndexManager indexManager;

    /* These are locally held copies to be changed from the config during runtime */
    private volatile DefaultInteger minCompactionThreshold;
    private volatile DefaultInteger maxCompactionThreshold;
    private volatile AbstractCompactionStrategy compactionStrategy;

    public final Directories directories;

    /** ratio of in-memory memtable size, to serialized size */
    volatile double liveRatio = 10.0; // reasonable default until we compute what it is based on actual data
    /** ops count last time we computed liveRatio */
    private final AtomicLong liveRatioComputedAt = new AtomicLong(32);

    public final ColumnFamilyMetrics metric;
    public volatile long sampleLatencyNanos;

    public void reload()
    {
        // metadata object has been mutated directly. make all the members jibe with new settings.

        // only update these runtime-modifiable settings if they have not been modified.
        if (!minCompactionThreshold.isModified())
            for (ColumnFamilyStore cfs : concatWithIndexes())
                cfs.minCompactionThreshold = new DefaultInteger(metadata.getMinCompactionThreshold());
        if (!maxCompactionThreshold.isModified())
            for (ColumnFamilyStore cfs : concatWithIndexes())
                cfs.maxCompactionThreshold = new DefaultInteger(metadata.getMaxCompactionThreshold());

        maybeReloadCompactionStrategy();

        scheduleFlush();

        indexManager.reload();

        // If the CF comparator has changed, we need to change the memtable,
        // because the old one still aliases the previous comparator.
        if (getMemtableThreadSafe().initialComparator != metadata.comparator)
            switchMemtable(true, true);
    }

    private void maybeReloadCompactionStrategy()
    {
        // Check if there is a need for reloading
        if (metadata.compactionStrategyClass.equals(compactionStrategy.getClass()) && metadata.compactionStrategyOptions.equals(compactionStrategy.options))
            return;

        // synchronize vs runWithCompactionsDisabled calling pause/resume.  otherwise, letting old compactions
        // finish should be harmless and possibly useful.
        synchronized (this)
        {
            compactionStrategy.shutdown();
            compactionStrategy = metadata.createCompactionStrategyInstance(this);
        }
    }

    void scheduleFlush()
    {
        int period = metadata.getMemtableFlushPeriod();
        if (period > 0)
        {
            logger.debug("scheduling flush in {} ms", period);
            WrappedRunnable runnable = new WrappedRunnable()
            {
                protected void runMayThrow() throws Exception
                {
                    if (getMemtableThreadSafe().isExpired())
                    {
                        // if memtable is already expired but didn't flush because it's empty,
                        // then schedule another flush.
                        if (isClean())
                            scheduleFlush();
                        else
                            forceFlush(); // scheduleFlush() will be called by the constructor of the new memtable.
                    }
                }
            };
            StorageService.scheduledTasks.schedule(runnable, period, TimeUnit.MILLISECONDS);
        }
    }

    public void setCompactionStrategyClass(String compactionStrategyClass)
    {
        try
        {
            metadata.compactionStrategyClass = CFMetaData.createCompactionStrategy(compactionStrategyClass);
            maybeReloadCompactionStrategy();
        }
        catch (ConfigurationException e)
        {
            throw new IllegalArgumentException(e.getMessage());
        }
    }

    public String getCompactionStrategyClass()
    {
        return metadata.compactionStrategyClass.getName();
    }

    public Map<String,String> getCompressionParameters()
    {
        return metadata.compressionParameters().asThriftOptions();
    }

    public void setCompressionParameters(Map<String,String> opts)
    {
        try
        {
            metadata.compressionParameters = CompressionParameters.create(opts);
        }
        catch (ConfigurationException e)
        {
            throw new IllegalArgumentException(e.getMessage());
        }
    }

    public void setCrcCheckChance(double crcCheckChance)
    {
        try
        {
            for (SSTableReader sstable : keyspace.getAllSSTables())
                if (sstable.compression)
                    sstable.getCompressionMetadata().parameters.setCrcCheckChance(crcCheckChance);
        }
        catch (ConfigurationException e)
        {
            throw new IllegalArgumentException(e.getMessage());
        }
    }

    private ColumnFamilyStore(Keyspace keyspace,
                              String columnFamilyName,
                              IPartitioner partitioner,
                              int generation,
                              CFMetaData metadata,
                              Directories directories,
                              boolean loadSSTables)
    {
        assert metadata != null : "null metadata for " + keyspace + ":" + columnFamilyName;

        this.keyspace = keyspace;
        name = columnFamilyName;
        this.metadata = metadata;
        this.minCompactionThreshold = new DefaultInteger(metadata.getMinCompactionThreshold());
        this.maxCompactionThreshold = new DefaultInteger(metadata.getMaxCompactionThreshold());
        this.partitioner = partitioner;
        this.directories = directories;
        this.indexManager = new SecondaryIndexManager(this);
        this.metric = new ColumnFamilyMetrics(this);
        fileIndexGenerator.set(generation);
        sampleLatencyNanos = DatabaseDescriptor.getReadRpcTimeout() / 2;

        Caching caching = metadata.getCaching();

        logger.info("Initializing {}.{}", keyspace.getName(), name);

        // scan for sstables corresponding to this cf and load them
        data = new DataTracker(this);

        if (loadSSTables)
        {
            Directories.SSTableLister sstableFiles = directories.sstableLister().skipTemporary(true);
            Collection<SSTableReader> sstables = SSTableReader.openAll(sstableFiles.list().entrySet(), metadata, this.partitioner);
            data.addInitialSSTables(sstables);
        }

        if (caching == Caching.ALL || caching == Caching.KEYS_ONLY)
            CacheService.instance.keyCache.loadSaved(this);

        // compaction strategy should be created after the CFS has been prepared
        this.compactionStrategy = metadata.createCompactionStrategyInstance(this);

        if (maxCompactionThreshold.value() <= 0 || minCompactionThreshold.value() <=0)
        {
            logger.warn("Disabling compaction strategy by setting compaction thresholds to 0 is deprecated, set the compaction option 'enabled' to 'false' instead.");
            this.compactionStrategy.disable();
        }

        // create the private ColumnFamilyStores for the secondary column indexes
        for (ColumnDefinition info : metadata.allColumns())
        {
            if (info.getIndexType() != null)
                indexManager.addIndexedColumn(info);
        }

        // register the mbean
        String type = this.partitioner instanceof LocalPartitioner ? "IndexColumnFamilies" : "ColumnFamilies";
        mbeanName = "org.apache.cassandra.db:type=" + type + ",keyspace=" + this.keyspace.getName() + ",columnfamily=" + name;
        try
        {
            MBeanServer mbs = ManagementFactory.getPlatformMBeanServer();
            ObjectName nameObj = new ObjectName(mbeanName);
            mbs.registerMBean(this, nameObj);
        }
        catch (Exception e)
        {
            throw new RuntimeException(e);
        }
        StorageService.optionalTasks.scheduleWithFixedDelay(new Runnable()
        {
            public void run()
            {
                SpeculativeRetry retryPolicy = ColumnFamilyStore.this.metadata.getSpeculativeRetry();
                logger.debug("retryPolicy for {} is {}", name, retryPolicy.value);
                switch (retryPolicy.type)
                {
                    case PERCENTILE:
                        // get percentile in nanos
                        assert metric.coordinatorReadLatency.durationUnit() == TimeUnit.MICROSECONDS;
                        sampleLatencyNanos = (long) (metric.coordinatorReadLatency.getSnapshot().getValue(retryPolicy.value) * 1000d);
                        break;
                    case CUSTOM:
                        // convert to nanos, since configuration is in millisecond
                        sampleLatencyNanos = (long) (retryPolicy.value * 1000d * 1000d);
                        break;
                    default:
                        sampleLatencyNanos = Long.MAX_VALUE;
                        break;
                }
            }
        }, DatabaseDescriptor.getReadRpcTimeout(), DatabaseDescriptor.getReadRpcTimeout(), TimeUnit.MILLISECONDS);
    }

    /** call when dropping or renaming a CF. Performs mbean housekeeping and invalidates CFS to other operations */
    public void invalidate()
    {
        valid = false;

        try
        {
            unregisterMBean();
        }
        catch (Exception e)
        {
            // this shouldn't block anything.
            logger.warn("Failed unregistering mbean: {}", mbeanName, e);
        }

        compactionStrategy.shutdown();

        SystemKeyspace.removeTruncationRecord(metadata.cfId);
        data.unreferenceSSTables();
        indexManager.invalidate();

        for (RowCacheKey key : CacheService.instance.rowCache.getKeySet())
            if (key.cfId == metadata.cfId)
                invalidateCachedRow(key);
    }

    /**
     * Removes every SSTable in the directory from the DataTracker's view.
     * @param directory the unreadable directory, possibly with SSTables in it, but not necessarily.
     */
    void maybeRemoveUnreadableSSTables(File directory)
    {
        data.removeUnreadableSSTables(directory);
    }

    void unregisterMBean() throws MalformedObjectNameException, InstanceNotFoundException, MBeanRegistrationException
    {
        MBeanServer mbs = ManagementFactory.getPlatformMBeanServer();
        ObjectName nameObj = new ObjectName(mbeanName);
        if (mbs.isRegistered(nameObj))
            mbs.unregisterMBean(nameObj);

        // unregister metrics
        metric.release();
    }

    public long getMinRowSize()
    {
        return metric.minRowSize.value();
    }

    public long getMaxRowSize()
    {
        return metric.maxRowSize.value();
    }

    public long getMeanRowSize()
    {
        return metric.meanRowSize.value();
    }

    public int getMeanColumns()
    {
        return data.getMeanColumns();
    }

    public static ColumnFamilyStore createColumnFamilyStore(Keyspace keyspace, String columnFamily, boolean loadSSTables)
    {
        return createColumnFamilyStore(keyspace, columnFamily, StorageService.getPartitioner(), Schema.instance.getCFMetaData(keyspace.getName(), columnFamily), loadSSTables);
    }

    public static ColumnFamilyStore createColumnFamilyStore(Keyspace keyspace, String columnFamily, IPartitioner partitioner, CFMetaData metadata)
    {
        return createColumnFamilyStore(keyspace, columnFamily, partitioner, metadata, true);
    }

    private static synchronized ColumnFamilyStore createColumnFamilyStore(Keyspace keyspace,
                                                                         String columnFamily,
                                                                         IPartitioner partitioner,
                                                                         CFMetaData metadata,
                                                                         boolean loadSSTables)
    {
        // get the max generation number, to prevent generation conflicts
        Directories directories = Directories.create(keyspace.getName(), columnFamily);
        Directories.SSTableLister lister = directories.sstableLister().includeBackups(true);
        List<Integer> generations = new ArrayList<Integer>();
        for (Map.Entry<Descriptor, Set<Component>> entry : lister.list().entrySet())
        {
            Descriptor desc = entry.getKey();
            generations.add(desc.generation);
            if (!desc.isCompatible())
                throw new RuntimeException(String.format("Can't open incompatible SSTable! Current version %s, found file: %s", Descriptor.Version.CURRENT, desc));
        }
        Collections.sort(generations);
        int value = (generations.size() > 0) ? (generations.get(generations.size() - 1)) : 0;

        return new ColumnFamilyStore(keyspace, columnFamily, partitioner, value, metadata, directories, loadSSTables);
    }

    /**
     * Removes unnecessary files from the cf directory at startup: these include temp files, orphans, zero-length files
     * and compacted sstables. Files that cannot be recognized will be ignored.
     */
    public static void scrubDataDirectories(String keyspaceName, String columnFamily)
    {
        logger.debug("Removing compacted SSTable files from {} (see http://wiki.apache.org/cassandra/MemtableSSTable)", columnFamily);

        Directories directories = Directories.create(keyspaceName, columnFamily);
        for (Map.Entry<Descriptor,Set<Component>> sstableFiles : directories.sstableLister().list().entrySet())
        {
            Descriptor desc = sstableFiles.getKey();
            Set<Component> components = sstableFiles.getValue();

            if (desc.temporary)
            {
                SSTable.delete(desc, components);
                continue;
            }

            File dataFile = new File(desc.filenameFor(Component.DATA));
            if (components.contains(Component.DATA) && dataFile.length() > 0)
                // everything appears to be in order... moving on.
                continue;

            // missing the DATA file! all components are orphaned
            logger.warn("Removing orphans for {}: {}", desc, components);
            for (Component component : components)
            {
                FileUtils.deleteWithConfirm(desc.filenameFor(component));
            }
        }

        // cleanup incomplete saved caches
        Pattern tmpCacheFilePattern = Pattern.compile(keyspaceName + "-" + columnFamily + "-(Key|Row)Cache.*\\.tmp$");
        File dir = new File(DatabaseDescriptor.getSavedCachesLocation());

        if (dir.exists())
        {
            assert dir.isDirectory();
            for (File file : dir.listFiles())
                if (tmpCacheFilePattern.matcher(file.getName()).matches())
                    if (!file.delete())
                        logger.warn("could not delete {}", file.getAbsolutePath());
        }

        // also clean out any index leftovers.
        CFMetaData cfm = Schema.instance.getCFMetaData(keyspaceName, columnFamily);
        if (cfm != null) // secondary indexes aren't stored in DD.
        {
            for (ColumnDefinition def : cfm.allColumns())
                scrubDataDirectories(keyspaceName, cfm.indexColumnFamilyName(def));
        }
    }

    /**
     * Replacing compacted sstables is atomic as far as observers of DataTracker are concerned, but not on the
     * filesystem: first the new sstables are renamed to "live" status (i.e., the tmp marker is removed), then
     * their ancestors are removed.
     *
     * If an unclean shutdown happens at the right time, we can thus end up with both the new ones and their
     * ancestors "live" in the system.  This is harmless for normal data, but for counters it can cause overcounts.
     *
     * To prevent this, we record sstables being compacted in the system keyspace.  If we find unfinished
     * compactions, we remove the new ones (since those may be incomplete -- under LCS, we may create multiple
     * sstables from any given ancestor).
     */
    public static void removeUnfinishedCompactionLeftovers(String keyspace, String columnfamily, Map<Integer, UUID> unfinishedCompactions)
    {
        Directories directories = Directories.create(keyspace, columnfamily);

<<<<<<< HEAD
        // sanity-check unfinishedGenerations
=======
>>>>>>> 4ed22340
        Set<Integer> allGenerations = new HashSet<>();
        for (Descriptor desc : directories.sstableLister().list().keySet())
            allGenerations.add(desc.generation);

        // sanity-check unfinishedCompactions
        Set<Integer> unfinishedGenerations = unfinishedCompactions.keySet();
        if (!allGenerations.containsAll(unfinishedGenerations))
        {
            HashSet<Integer> missingGenerations = new HashSet<>(unfinishedGenerations);
            missingGenerations.removeAll(allGenerations);
            logger.debug("Unfinished compactions of {}.{} reference missing sstables of generations {}",
                         keyspace, columnfamily, missingGenerations);
        }

        // remove new sstables from compactions that didn't complete, and compute
        // set of ancestors that shouldn't exist anymore
        Set<Integer> completedAncestors = new HashSet<>();
        for (Map.Entry<Descriptor, Set<Component>> sstableFiles : directories.sstableLister().list().entrySet())
        {
            Descriptor desc = sstableFiles.getKey();

            Set<Integer> ancestors;
            try
            {
                CompactionMetadata compactionMetadata = (CompactionMetadata) desc.getMetadataSerializer().deserialize(desc, MetadataType.COMPACTION);
                ancestors = compactionMetadata.ancestors;
            }
            catch (IOException e)
            {
                throw new FSReadError(e, desc.filenameFor(Component.STATS));
            }

            if (!ancestors.isEmpty()
                && unfinishedGenerations.containsAll(ancestors)
                && allGenerations.containsAll(ancestors))
            {
                // any of the ancestors would work, so we'll just lookup the compaction task ID with the first one
                UUID compactionTaskID = unfinishedCompactions.get(ancestors.iterator().next());
                assert compactionTaskID != null;
                logger.debug("Going to delete unfinished compaction product {}", desc);
                SSTable.delete(desc, sstableFiles.getValue());
                SystemKeyspace.finishCompaction(compactionTaskID);
            }
            else
            {
                completedAncestors.addAll(ancestors);
            }
        }

        // remove old sstables from compactions that did complete
        for (Map.Entry<Descriptor, Set<Component>> sstableFiles : directories.sstableLister().list().entrySet())
        {
            Descriptor desc = sstableFiles.getKey();
            if (completedAncestors.contains(desc.generation))
            {
                // if any of the ancestors were participating in a compaction, finish that compaction
                logger.debug("Going to delete leftover compaction ancestor {}", desc);
                SSTable.delete(desc, sstableFiles.getValue());
                UUID compactionTaskID = unfinishedCompactions.get(desc.generation);
                if (compactionTaskID != null)
                    SystemKeyspace.finishCompaction(unfinishedCompactions.get(desc.generation));
            }
        }
    }

    // must be called after all sstables are loaded since row cache merges all row versions
    public void initRowCache()
    {
        if (!isRowCacheEnabled())
            return;

        long start = System.nanoTime();

        int cachedRowsRead = CacheService.instance.rowCache.loadSaved(this);
        if (cachedRowsRead > 0)
            logger.info("completed loading ({} ms; {} keys) row cache for {}.{}",
                        TimeUnit.NANOSECONDS.toMillis(System.nanoTime() - start),
                        cachedRowsRead,
                        keyspace.getName(),
                        name);
    }

    /**
     * See #{@code StorageService.loadNewSSTables(String, String)} for more info
     *
     * @param ksName The keyspace name
     * @param cfName The columnFamily name
     */
    public static synchronized void loadNewSSTables(String ksName, String cfName)
    {
        /** ks/cf existence checks will be done by open and getCFS methods for us */
        Keyspace keyspace = Keyspace.open(ksName);
        keyspace.getColumnFamilyStore(cfName).loadNewSSTables();
    }

    /**
     * #{@inheritDoc}
     */
    public synchronized void loadNewSSTables()
    {
        logger.info("Loading new SSTables for {}/{}...", keyspace.getName(), name);

        Set<Descriptor> currentDescriptors = new HashSet<Descriptor>();
        for (SSTableReader sstable : data.getView().sstables)
            currentDescriptors.add(sstable.descriptor);
        Set<SSTableReader> newSSTables = new HashSet<SSTableReader>();

        Directories.SSTableLister lister = directories.sstableLister().skipTemporary(true);
        for (Map.Entry<Descriptor, Set<Component>> entry : lister.list().entrySet())
        {
            Descriptor descriptor = entry.getKey();

            if (currentDescriptors.contains(descriptor))
                continue; // old (initialized) SSTable found, skipping
            if (descriptor.temporary) // in the process of being written
                continue;

            if (!descriptor.isCompatible())
                throw new RuntimeException(String.format("Can't open incompatible SSTable! Current version %s, found file: %s",
                                                         Descriptor.Version.CURRENT,
                                                         descriptor));

            // force foreign sstables to level 0
            try
            {
                if (new File(descriptor.filenameFor(Component.STATS)).exists())
                    descriptor.getMetadataSerializer().mutateLevel(descriptor, 0);
            }
            catch (IOException e)
            {
                SSTableReader.logOpenException(entry.getKey(), e);
                continue;
            }

            Descriptor newDescriptor = new Descriptor(descriptor.version,
                                                      descriptor.directory,
                                                      descriptor.ksname,
                                                      descriptor.cfname,
                                                      fileIndexGenerator.incrementAndGet(),
                                                      false);
            logger.info("Renaming new SSTable {} to {}", descriptor, newDescriptor);
            SSTableWriter.rename(descriptor, newDescriptor, entry.getValue());

            SSTableReader reader;
            try
            {
                reader = SSTableReader.open(newDescriptor, entry.getValue(), metadata, partitioner);
            }
            catch (IOException e)
            {
                SSTableReader.logOpenException(entry.getKey(), e);
                continue;
            }
            newSSTables.add(reader);
        }

        if (newSSTables.isEmpty())
        {
            logger.info("No new SSTables were found for {}/{}", keyspace.getName(), name);
            return;
        }

        logger.info("Loading new SSTables and building secondary indexes for {}/{}: {}", keyspace.getName(), name, newSSTables);
        SSTableReader.acquireReferences(newSSTables);
        data.addSSTables(newSSTables);
        try
        {
            indexManager.maybeBuildSecondaryIndexes(newSSTables, indexManager.allIndexesNames());
        }
        finally
        {
            SSTableReader.releaseReferences(newSSTables);
        }

        logger.info("Done loading load new SSTables for {}/{}", keyspace.getName(), name);
    }

    public static void rebuildSecondaryIndex(String ksName, String cfName, String... idxNames)
    {
        ColumnFamilyStore cfs = Keyspace.open(ksName).getColumnFamilyStore(cfName);

        Set<String> indexes = new HashSet<String>(Arrays.asList(idxNames));

        Collection<SSTableReader> sstables = cfs.getSSTables();
        try
        {
            cfs.indexManager.setIndexRemoved(indexes);
            SSTableReader.acquireReferences(sstables);
            logger.info(String.format("User Requested secondary index re-build for %s/%s indexes", ksName, cfName));
            cfs.indexManager.maybeBuildSecondaryIndexes(sstables, indexes);
            cfs.indexManager.setIndexBuilt(indexes);
        }
        finally
        {
            SSTableReader.releaseReferences(sstables);
        }
    }

    public String getColumnFamilyName()
    {
        return name;
    }

    public String getTempSSTablePath(File directory)
    {
        return getTempSSTablePath(directory, Descriptor.Version.CURRENT);
    }

    private String getTempSSTablePath(File directory, Descriptor.Version version)
    {
        Descriptor desc = new Descriptor(version,
                                         directory,
                                         keyspace.getName(),
                                         name,
                                         fileIndexGenerator.incrementAndGet(),
                                         true);
        return desc.filenameFor(Component.DATA);
    }

    /**
     * Switch and flush the current memtable, if it was dirty. The forceSwitch
     * flag allow to force switching the memtable even if it is clean (though
     * in that case we don't flush, as there is no point).
     */
    public Future<?> switchMemtable(final boolean writeCommitLog, boolean forceSwitch)
    {
        /*
         * If we can get the writelock, that means no new updates can come in and
         * all ongoing updates to memtables have completed. We can get the tail
         * of the log and use it as the starting position for log replay on recovery.
         *
         * This is why we Keyspace.switchLock needs to be global instead of per-Keyspace:
         * we need to schedule discardCompletedSegments calls in the same order as their
         * contexts (commitlog position) were read, even though the flush executor
         * is multithreaded.
         */
        Keyspace.switchLock.writeLock().lock();
        try
        {
            final Future<ReplayPosition> ctx = writeCommitLog ? CommitLog.instance.getContext() : Futures.immediateFuture(ReplayPosition.NONE);

            // submit the memtable for any indexed sub-cfses, and our own.
            final List<ColumnFamilyStore> icc = new ArrayList<ColumnFamilyStore>();
            // don't assume that this.memtable is dirty; forceFlush can bring us here during index build even if it is not
            for (ColumnFamilyStore cfs : concatWithIndexes())
            {
                if (forceSwitch || !cfs.getMemtableThreadSafe().isClean())
                    icc.add(cfs);
            }

            final CountDownLatch latch = new CountDownLatch(icc.size());
            for (ColumnFamilyStore cfs : icc)
            {
                Memtable memtable = cfs.data.switchMemtable();
                // With forceSwitch it's possible to get a clean memtable here.
                // In that case, since we've switched it already, just remove
                // it from the memtable pending flush right away.
                if (memtable.isClean())
                {
                    cfs.replaceFlushed(memtable, null);
                    latch.countDown();
                }
                else
                {
                    logger.info("Enqueuing flush of {}", memtable);
                    memtable.flushAndSignal(latch, ctx);
                }
            }

            if (metric.memtableSwitchCount.count() == Long.MAX_VALUE)
                metric.memtableSwitchCount.clear();
            metric.memtableSwitchCount.inc();

            // when all the memtables have been written, including for indexes, mark the flush in the commitlog header.
            // a second executor makes sure the onMemtableFlushes get called in the right order,
            // while keeping the wait-for-flush (future.get) out of anything latency-sensitive.
            return postFlushExecutor.submit(new WrappedRunnable()
            {
                public void runMayThrow() throws InterruptedException, ExecutionException
                {
                    latch.await();

                    if (!icc.isEmpty())
                    {
                        //only valid when memtables exist

                        for (SecondaryIndex index : indexManager.getIndexesNotBackedByCfs())
                        {
                            // flush any non-cfs backed indexes
                            logger.info("Flushing SecondaryIndex {}", index);
                            index.forceBlockingFlush();
                        }
                    }

                    if (writeCommitLog)
                    {
                        // if we're not writing to the commit log, we are replaying the log, so marking
                        // the log header with "you can discard anything written before the context" is not valid
                        CommitLog.instance.discardCompletedSegments(metadata.cfId, ctx.get());
                    }
                }
            });
        }
        finally
        {
            Keyspace.switchLock.writeLock().unlock();
        }
    }

    private boolean isClean()
    {
        // during index build, 2ary index memtables can be dirty even if parent is not.  if so,
        // we want flushLargestMemtables to flush the 2ary index ones too.
        for (ColumnFamilyStore cfs : concatWithIndexes())
            if (!cfs.getMemtableThreadSafe().isClean())
                return false;

        return true;
    }

    /**
     * @return a future, with a guarantee that any data inserted prior to the forceFlush() call is fully flushed
     *         by the time future.get() returns. Never returns null.
     */
    public Future<?> forceFlush()
    {
        if (isClean())
        {
            // We could have a memtable for this column family that is being
            // flushed. Make sure the future returned wait for that so callers can
            // assume that any data inserted prior to the call are fully flushed
            // when the future returns (see #5241).
            return postFlushExecutor.submit(new Runnable()
            {
                public void run()
                {
                    logger.debug("forceFlush requested but everything is clean in {}", name);
                }
            });
        }

        return switchMemtable(true, false);
    }

    public void forceBlockingFlush()
    {
        FBUtilities.waitOnFuture(forceFlush());
    }

    public void maybeUpdateRowCache(DecoratedKey key)
    {
        if (!isRowCacheEnabled())
            return;

        RowCacheKey cacheKey = new RowCacheKey(metadata.cfId, key);
        invalidateCachedRow(cacheKey);
    }

    /**
     * Insert/Update the column family for this key.
     * Caller is responsible for acquiring Keyspace.switchLock
     * param @ lock - lock that needs to be used.
     * param @ key - key for update/insert
     * param @ columnFamily - columnFamily changes
     */
    public void apply(DecoratedKey key, ColumnFamily columnFamily, SecondaryIndexManager.Updater indexer)
    {
        long start = System.nanoTime();

        Memtable mt = getMemtableThreadSafe();
        mt.put(key, columnFamily, indexer);
        maybeUpdateRowCache(key);
        metric.writeLatency.addNano(System.nanoTime() - start);

        // recompute liveRatio, if we have doubled the number of ops since last calculated
        while (true)
        {
            long last = liveRatioComputedAt.get();
            long operations = metric.writeLatency.latency.count();
            if (operations < 2 * last)
                break;
            if (liveRatioComputedAt.compareAndSet(last, operations))
            {
                logger.debug("computing liveRatio of {} at {} ops", this, operations);
                mt.updateLiveRatio();
            }
        }
    }

    /**
     * Purges gc-able top-level and range tombstones, returning `cf` if there are any columns or tombstones left,
     * null otherwise.
     * @param gcBefore a timestamp (in seconds); tombstones with a localDeletionTime before this will be purged
     */
    public static ColumnFamily removeDeletedCF(ColumnFamily cf, int gcBefore)
    {
        // purge old top-level and range tombstones
        cf.purgeTombstones(gcBefore);

        // if there are no columns or tombstones left, return null
        return cf.getColumnCount() == 0 && !cf.isMarkedForDelete() ? null : cf;
    }

    /**
     * Removes deleted columns and purges gc-able tombstones.
     * @return an updated `cf` if any columns or tombstones remain, null otherwise
     */
    public static ColumnFamily removeDeleted(ColumnFamily cf, int gcBefore)
    {
        return removeDeleted(cf, gcBefore, SecondaryIndexManager.nullUpdater);
    }

    /*
     This is complicated because we need to preserve deleted columns and columnfamilies
     until they have been deleted for at least GC_GRACE_IN_SECONDS.  But, we do not need to preserve
     their contents; just the object itself as a "tombstone" that can be used to repair other
     replicas that do not know about the deletion.
     */
    public static ColumnFamily removeDeleted(ColumnFamily cf, int gcBefore, SecondaryIndexManager.Updater indexer)
    {
        if (cf == null)
        {
            return null;
        }

        return removeDeletedCF(removeDeletedColumnsOnly(cf, gcBefore, indexer), gcBefore);
    }

    /**
     * Removes only per-cell tombstones, cells that are shadowed by a row-level or range tombstone, or
     * columns that have been dropped from the schema (for CQL3 tables only).
     * @return the updated ColumnFamily
     */
    public static ColumnFamily removeDeletedColumnsOnly(ColumnFamily cf, int gcBefore, SecondaryIndexManager.Updater indexer)
    {
        Iterator<Cell> iter = cf.iterator();
        DeletionInfo.InOrderTester tester = cf.inOrderDeletionTester();
        boolean hasDroppedColumns = !cf.metadata.getDroppedColumns().isEmpty();
        while (iter.hasNext())
        {
            Cell c = iter.next();
            // remove columns if
            // (a) the column itself is gcable or
            // (b) the column is shadowed by a CF tombstone
            // (c) the column has been dropped from the CF schema (CQL3 tables only)
            if (c.getLocalDeletionTime() < gcBefore || tester.isDeleted(c) || (hasDroppedColumns && isDroppedColumn(c, cf.metadata())))
            {
                iter.remove();
                indexer.remove(c);
            }
        }

        return cf;
    }

    // returns true if
    // 1. this column has been dropped from schema and
    // 2. if it has been re-added since then, this particular column was inserted before the last drop
    private static boolean isDroppedColumn(Cell c, CFMetaData meta)
    {
        Long droppedAt = meta.getDroppedColumns().get(c.name().cql3ColumnName());
        return droppedAt != null && c.timestamp() <= droppedAt;
    }

    private void removeDroppedColumns(ColumnFamily cf)
    {
        if (cf == null || cf.metadata.getDroppedColumns().isEmpty())
            return;

        Iterator<Cell> iter = cf.iterator();
        while (iter.hasNext())
            if (isDroppedColumn(iter.next(), metadata))
                iter.remove();
    }

    /**
     * @param sstables
     * @return sstables whose key range overlaps with that of the given sstables, not including itself.
     * (The given sstables may or may not overlap with each other.)
     */
    public Set<SSTableReader> getOverlappingSSTables(Collection<SSTableReader> sstables)
    {
        logger.debug("Checking for sstables overlapping {}", sstables);

        // a normal compaction won't ever have an empty sstables list, but we create a skeleton
        // compaction controller for streaming, and that passes an empty list.
        if (sstables.isEmpty())
            return ImmutableSet.of();

        DataTracker.SSTableIntervalTree tree = data.getView().intervalTree;

        Set<SSTableReader> results = null;
        for (SSTableReader sstable : sstables)
        {
            Set<SSTableReader> overlaps = ImmutableSet.copyOf(tree.search(Interval.<RowPosition, SSTableReader>create(sstable.first, sstable.last)));
            results = results == null ? overlaps : Sets.union(results, overlaps).immutableCopy();
        }
        results = Sets.difference(results, ImmutableSet.copyOf(sstables));

        return results;
    }

    /**
     * like getOverlappingSSTables, but acquires references before returning
     */
    public Set<SSTableReader> getAndReferenceOverlappingSSTables(Collection<SSTableReader> sstables)
    {
        while (true)
        {
            Set<SSTableReader> overlapped = getOverlappingSSTables(sstables);
            if (SSTableReader.acquireReferences(overlapped))
                return overlapped;
        }
    }

    /*
     * Called after a BinaryMemtable flushes its in-memory data, or we add a file
     * via bootstrap. This information is cached in the ColumnFamilyStore.
     * This is useful for reads because the ColumnFamilyStore first looks in
     * the in-memory store and the into the disk to find the key. If invoked
     * during recoveryMode the onMemtableFlush() need not be invoked.
     *
     * param @ filename - filename just flushed to disk
     */
    public void addSSTable(SSTableReader sstable)
    {
        assert sstable.getColumnFamilyName().equals(name);
        addSSTables(Arrays.asList(sstable));
    }

    public void addSSTables(Collection<SSTableReader> sstables)
    {
        data.addSSTables(sstables);
        CompactionManager.instance.submitBackground(this);
    }

    /**
     * Calculate expected file size of SSTable after compaction.
     *
     * If operation type is {@code CLEANUP} and we're not dealing with an index sstable,
     * then we calculate expected file size with checking token range to be eliminated.
     *
     * Otherwise, we just add up all the files' size, which is the worst case file
     * size for compaction of all the list of files given.
     *
     * @param sstables SSTables to calculate expected compacted file size
     * @param operation Operation type
     * @return Expected file size of SSTable after compaction
     */
    public long getExpectedCompactedFileSize(Iterable<SSTableReader> sstables, OperationType operation)
    {
        if (operation != OperationType.CLEANUP || isIndex())
        {
            return SSTableReader.getTotalBytes(sstables);
        }

        // cleanup size estimation only counts bytes for keys local to this node
        long expectedFileSize = 0;
        Collection<Range<Token>> ranges = StorageService.instance.getLocalRanges(keyspace.getName());
        for (SSTableReader sstable : sstables)
        {
            List<Pair<Long, Long>> positions = sstable.getPositionsForRanges(ranges);
            for (Pair<Long, Long> position : positions)
                expectedFileSize += position.right - position.left;
        }
        return expectedFileSize;
    }

    /*
     *  Find the maximum size file in the list .
     */
    public SSTableReader getMaxSizeFile(Iterable<SSTableReader> sstables)
    {
        long maxSize = 0L;
        SSTableReader maxFile = null;
        for (SSTableReader sstable : sstables)
        {
            if (sstable.onDiskLength() > maxSize)
            {
                maxSize = sstable.onDiskLength();
                maxFile = sstable;
            }
        }
        return maxFile;
    }

    public void forceCleanup(CounterId.OneShotRenewer renewer) throws ExecutionException, InterruptedException
    {
        CompactionManager.instance.performCleanup(ColumnFamilyStore.this, renewer);
    }

    public void scrub(boolean disableSnapshot) throws ExecutionException, InterruptedException
    {
        // skip snapshot creation during scrub, SEE JIRA 5891
        if(!disableSnapshot)
            snapshotWithoutFlush("pre-scrub-" + System.currentTimeMillis());
        CompactionManager.instance.performScrub(ColumnFamilyStore.this);
    }

    public void sstablesRewrite(boolean excludeCurrentVersion) throws ExecutionException, InterruptedException
    {
        CompactionManager.instance.performSSTableRewrite(ColumnFamilyStore.this, excludeCurrentVersion);
    }

    public void markObsolete(Collection<SSTableReader> sstables, OperationType compactionType)
    {
        assert !sstables.isEmpty();
        data.markObsolete(sstables, compactionType);
    }

    public void replaceCompactedSSTables(Collection<SSTableReader> sstables, Collection<SSTableReader> replacements, OperationType compactionType)
    {
        data.replaceCompactedSSTables(sstables, replacements, compactionType);
    }

    void replaceFlushed(Memtable memtable, SSTableReader sstable)
    {
        compactionStrategy.replaceFlushed(memtable, sstable);
    }

    public boolean isValid()
    {
        return valid;
    }

    public long getMemtableColumnsCount()
    {
        return metric.memtableColumnsCount.value();
    }

    public long getMemtableDataSize()
    {
        return metric.memtableDataSize.value();
    }

    public long getTotalMemtableLiveSize()
    {
        return getMemtableDataSize() + indexManager.getTotalLiveSize();
    }

    /**
     * @return the live size of all the memtables (the current active one and pending flush).
     */
    public long getAllMemtablesLiveSize()
    {
        long size = 0;
        for (Memtable mt : getDataTracker().getAllMemtables())
            size += mt.getLiveSize();
        return size;
    }

    /**
     * @return the size of all the memtables, including the pending flush ones and 2i memtables, if any.
     */
    public long getTotalAllMemtablesLiveSize()
    {
        long size = getAllMemtablesLiveSize();
        if (indexManager.hasIndexes())
            for (ColumnFamilyStore index : indexManager.getIndexesBackedByCfs())
                size += index.getAllMemtablesLiveSize();
        return size;
    }

    public int getMemtableSwitchCount()
    {
        return (int) metric.memtableSwitchCount.count();
    }

    Memtable getMemtableThreadSafe()
    {
        return data.getMemtable();
    }

    /**
     * Package protected for access from the CompactionManager.
     */
    public DataTracker getDataTracker()
    {
        return data;
    }

    public Collection<SSTableReader> getSSTables()
    {
        return data.getSSTables();
    }

    public Set<SSTableReader> getUncompactingSSTables()
    {
        return data.getUncompactingSSTables();
    }

    public long[] getRecentSSTablesPerReadHistogram()
    {
        return metric.recentSSTablesPerRead.getBuckets(true);
    }

    public long[] getSSTablesPerReadHistogram()
    {
        return metric.sstablesPerRead.getBuckets(false);
    }

    public long getReadCount()
    {
        return metric.readLatency.latency.count();
    }

    public double getRecentReadLatencyMicros()
    {
        return metric.readLatency.getRecentLatency();
    }

    public long[] getLifetimeReadLatencyHistogramMicros()
    {
        return metric.readLatency.totalLatencyHistogram.getBuckets(false);
    }

    public long[] getRecentReadLatencyHistogramMicros()
    {
        return metric.readLatency.recentLatencyHistogram.getBuckets(true);
    }

    public long getTotalReadLatencyMicros()
    {
        return metric.readLatency.totalLatency.count();
    }

    public int getPendingTasks()
    {
        return metric.pendingTasks.value();
    }

    public long getWriteCount()
    {
        return metric.writeLatency.latency.count();
    }

    public long getTotalWriteLatencyMicros()
    {
        return metric.writeLatency.totalLatency.count();
    }

    public double getRecentWriteLatencyMicros()
    {
        return metric.writeLatency.getRecentLatency();
    }

    public long[] getLifetimeWriteLatencyHistogramMicros()
    {
        return metric.writeLatency.totalLatencyHistogram.getBuckets(false);
    }

    public long[] getRecentWriteLatencyHistogramMicros()
    {
        return metric.writeLatency.recentLatencyHistogram.getBuckets(true);
    }

    public ColumnFamily getColumnFamily(DecoratedKey key,
                                        Composite start,
                                        Composite finish,
                                        boolean reversed,
                                        int limit,
                                        long timestamp)
    {
        return getColumnFamily(QueryFilter.getSliceFilter(key, name, start, finish, reversed, limit, timestamp));
    }

    /**
     * fetch the row given by filter.key if it is in the cache; if not, read it from disk and cache it
     * @param cfId the column family to read the row from
     * @param filter the columns being queried.  Note that we still cache entire rows, but if a row is uncached
     *               and we race to cache it, only the winner will read the entire row
     * @return the entire row for filter.key, if present in the cache (or we can cache it), or just the column
     *         specified by filter otherwise
     */
    private ColumnFamily getThroughCache(UUID cfId, QueryFilter filter)
    {
        assert isRowCacheEnabled()
               : String.format("Row cache is not enabled on column family [" + name + "]");

        RowCacheKey key = new RowCacheKey(cfId, filter.key);

        // attempt a sentinel-read-cache sequence.  if a write invalidates our sentinel, we'll return our
        // (now potentially obsolete) data, but won't cache it. see CASSANDRA-3862
        IRowCacheEntry cached = CacheService.instance.rowCache.get(key);
        if (cached != null)
        {
            if (cached instanceof RowCacheSentinel)
            {
                // Some other read is trying to cache the value, just do a normal non-caching read
                Tracing.trace("Row cache miss (race)");
                return getTopLevelColumns(filter, Integer.MIN_VALUE);
            }
            Tracing.trace("Row cache hit");
            return (ColumnFamily) cached;
        }

        Tracing.trace("Row cache miss");
        RowCacheSentinel sentinel = new RowCacheSentinel();
        boolean sentinelSuccess = CacheService.instance.rowCache.putIfAbsent(key, sentinel);

        try
        {
            ColumnFamily data = getTopLevelColumns(QueryFilter.getIdentityFilter(filter.key, name, filter.timestamp),
                                                   Integer.MIN_VALUE);
            if (sentinelSuccess && data != null)
                CacheService.instance.rowCache.replace(key, sentinel, data);

            return data;
        }
        finally
        {
            if (sentinelSuccess && data == null)
                invalidateCachedRow(key);
        }
    }

    public int gcBefore(long now)
    {
        return (int) (now / 1000) - metadata.getGcGraceSeconds();
    }

    /**
     * get a list of columns starting from a given column, in a specified order.
     * only the latest version of a column is returned.
     * @return null if there is no data and no tombstones; otherwise a ColumnFamily
     */
    public ColumnFamily getColumnFamily(QueryFilter filter)
    {
        assert name.equals(filter.getColumnFamilyName()) : filter.getColumnFamilyName();

        ColumnFamily result = null;

        long start = System.nanoTime();
        try
        {
            int gcBefore = gcBefore(filter.timestamp);
            if (isRowCacheEnabled())
            {
                assert !isIndex(); // CASSANDRA-5732
                UUID cfId = metadata.cfId;

                ColumnFamily cached = getThroughCache(cfId, filter);
                if (cached == null)
                {
                    logger.trace("cached row is empty");
                    return null;
                }

                result = filterColumnFamily(cached, filter);
            }
            else
            {
                ColumnFamily cf = getTopLevelColumns(filter, gcBefore);

                if (cf == null)
                    return null;

                result = removeDeletedCF(cf, gcBefore);
            }

            removeDroppedColumns(result);

            if (filter.filter instanceof SliceQueryFilter)
            {
                // Log the number of tombstones scanned on single key queries
                metric.tombstoneScannedHistogram.update(((SliceQueryFilter) filter.filter).lastIgnored());
                metric.liveScannedHistogram.update(((SliceQueryFilter) filter.filter).lastLive());
            }
        }
        finally
        {
            metric.readLatency.addNano(System.nanoTime() - start);
        }

        return result;
    }

    /**
     *  Filter a cached row, which will not be modified by the filter, but may be modified by throwing out
     *  tombstones that are no longer relevant.
     *  The returned column family won't be thread safe.
     */
    ColumnFamily filterColumnFamily(ColumnFamily cached, QueryFilter filter)
    {
        ColumnFamily cf = cached.cloneMeShallow(ArrayBackedSortedColumns.factory, filter.filter.isReversed());
        OnDiskAtomIterator ci = filter.getColumnFamilyIterator(cached);

        int gcBefore = gcBefore(filter.timestamp);
        filter.collateOnDiskAtom(cf, ci, gcBefore);
        return removeDeletedCF(cf, gcBefore);
    }

    /**
     * Get the current view and acquires references on all its sstables.
     * This is a bit tricky because we must ensure that between the time we
     * get the current view and the time we acquire the references the set of
     * sstables hasn't changed. Otherwise we could get a view for which an
     * sstable have been deleted in the meantime.
     *
     * At the end of this method, a reference on all the sstables of the
     * returned view will have been acquired and must thus be released when
     * appropriate.
     */
    private DataTracker.View markCurrentViewReferenced()
    {
        while (true)
        {
            DataTracker.View currentView = data.getView();
            if (SSTableReader.acquireReferences(currentView.sstables))
                return currentView;
        }
    }

    /**
     * Get the current sstables, acquiring references on all of them.
     * The caller is in charge of releasing the references on the sstables.
     *
     * See markCurrentViewReferenced() above.
     */
    public Collection<SSTableReader> markCurrentSSTablesReferenced()
    {
        return markCurrentViewReferenced().sstables;
    }

    abstract class AbstractViewSSTableFinder
    {
        abstract List<SSTableReader> findSSTables(DataTracker.View view);
        protected List<SSTableReader> sstablesForRowBounds(AbstractBounds<RowPosition> rowBounds, DataTracker.View view)
        {
            RowPosition stopInTree = rowBounds.right.isMinimum() ? view.intervalTree.max() : rowBounds.right;
            return view.intervalTree.search(Interval.<RowPosition, SSTableReader>create(rowBounds.left, stopInTree));
        }
    }

    private ViewFragment markReferenced(AbstractViewSSTableFinder finder)
    {
        List<SSTableReader> sstables;
        DataTracker.View view;

        while (true)
        {
            view = data.getView();

            if (view.intervalTree.isEmpty())
            {
                sstables = Collections.emptyList();
                break;
            }

            sstables = finder.findSSTables(view);
            if (SSTableReader.acquireReferences(sstables))
                break;
            // retry w/ new view
        }

        return new ViewFragment(sstables, Iterables.concat(Collections.singleton(view.memtable), view.memtablesPendingFlush));
    }

    /**
     * @return a ViewFragment containing the sstables and memtables that may need to be merged
     * for the given @param key, according to the interval tree
     */
    public ViewFragment markReferenced(final DecoratedKey key)
    {
        assert !key.isMinimum();
        return markReferenced(new AbstractViewSSTableFinder()
        {
            List<SSTableReader> findSSTables(DataTracker.View view)
            {
                return compactionStrategy.filterSSTablesForReads(view.intervalTree.search(key));
            }
        });
    }

    /**
     * @return a ViewFragment containing the sstables and memtables that may need to be merged
     * for rows within @param rowBounds, inclusive, according to the interval tree.
     */
    public ViewFragment markReferenced(final AbstractBounds<RowPosition> rowBounds)
    {
        return markReferenced(new AbstractViewSSTableFinder()
        {
            List<SSTableReader> findSSTables(DataTracker.View view)
            {
                return compactionStrategy.filterSSTablesForReads(sstablesForRowBounds(rowBounds, view));
            }
        });
    }

    /**
     * @return a ViewFragment containing the sstables and memtables that may need to be merged
     * for rows for all of @param rowBoundsCollection, inclusive, according to the interval tree.
     */
    public ViewFragment markReferenced(final Collection<AbstractBounds<RowPosition>> rowBoundsCollection)
    {
        return markReferenced(new AbstractViewSSTableFinder()
        {
            List<SSTableReader> findSSTables(DataTracker.View view)
            {
                Set<SSTableReader> sstables = Sets.newHashSet();
                for (AbstractBounds<RowPosition> rowBounds : rowBoundsCollection)
                    sstables.addAll(sstablesForRowBounds(rowBounds, view));

                return ImmutableList.copyOf(sstables);
            }
        });
    }

    public List<String> getSSTablesForKey(String key)
    {
        DecoratedKey dk = new DecoratedKey(partitioner.getToken(ByteBuffer.wrap(key.getBytes())), ByteBuffer.wrap(key.getBytes()));
        ViewFragment view = markReferenced(dk);
        try
        {
            List<String> files = new ArrayList<String>();
            for (SSTableReader sstr : view.sstables)
            {
                // check if the key actually exists in this sstable, without updating cache and stats
                if (sstr.getPosition(dk, SSTableReader.Operator.EQ, false) != null)
                    files.add(sstr.getFilename());
            }
            return files;
        }
        finally
        {
            SSTableReader.releaseReferences(view.sstables);
        }
    }

    public ColumnFamily getTopLevelColumns(QueryFilter filter, int gcBefore)
    {
        Tracing.trace("Executing single-partition query on {}", name);
        CollationController controller = new CollationController(this, filter, gcBefore);
        ColumnFamily columns = controller.getTopLevelColumns();
        metric.updateSSTableIterated(controller.getSstablesIterated());
        return columns;
    }

    public void cleanupCache()
    {
        Collection<Range<Token>> ranges = StorageService.instance.getLocalRanges(keyspace.getName());

        for (RowCacheKey key : CacheService.instance.rowCache.getKeySet())
        {
            DecoratedKey dk = partitioner.decorateKey(ByteBuffer.wrap(key.key));
            if (key.cfId == metadata.cfId && !Range.isInRanges(dk.token, ranges))
                invalidateCachedRow(dk);
        }
    }

    public static abstract class AbstractScanIterator extends AbstractIterator<Row> implements CloseableIterator<Row>
    {
        public boolean needsFiltering()
        {
            return true;
        }
    }

    /**
      * Iterate over a range of rows and columns from memtables/sstables.
      *
      * @param range The range of keys and columns within those keys to fetch
     */
    private AbstractScanIterator getSequentialIterator(final DataRange range, long now)
    {
        assert !(range.keyRange() instanceof Range) || !((Range)range.keyRange()).isWrapAround() || range.keyRange().right.isMinimum() : range.keyRange();

        final ViewFragment view = markReferenced(range.keyRange());
        Tracing.trace("Executing seq scan across {} sstables for {}", view.sstables.size(), range.keyRange().getString(metadata.getKeyValidator()));

        try
        {
            final CloseableIterator<Row> iterator = RowIteratorFactory.getIterator(view.memtables, view.sstables, range, this, now);

            // todo this could be pushed into SSTableScanner
            return new AbstractScanIterator()
            {
                protected Row computeNext()
                {
                    // pull a row out of the iterator
                    if (!iterator.hasNext())
                        return endOfData();

                    Row current = iterator.next();
                    DecoratedKey key = current.key;

                    if (!range.stopKey().isMinimum() && range.stopKey().compareTo(key) < 0)
                        return endOfData();

                    // skipping outside of assigned range
                    if (!range.contains(key))
                        return computeNext();

                    if (logger.isTraceEnabled())
                        logger.trace("scanned {}", metadata.getKeyValidator().getString(key.key));

                    return current;
                }

                public void close() throws IOException
                {
                    SSTableReader.releaseReferences(view.sstables);
                    iterator.close();
                }
            };
        }
        catch (RuntimeException e)
        {
            // In case getIterator() throws, otherwise the iteror close method releases the references.
            SSTableReader.releaseReferences(view.sstables);
            throw e;
        }
    }

    @VisibleForTesting
    public List<Row> getRangeSlice(final AbstractBounds<RowPosition> range,
                                   List<IndexExpression> rowFilter,
                                   IDiskAtomFilter columnFilter,
                                   int maxResults)
    {
        return getRangeSlice(range, rowFilter, columnFilter, maxResults, System.currentTimeMillis());
    }

    public List<Row> getRangeSlice(final AbstractBounds<RowPosition> range,
                                   List<IndexExpression> rowFilter,
                                   IDiskAtomFilter columnFilter,
                                   int maxResults,
                                   long now)
    {
        return getRangeSlice(makeExtendedFilter(range, columnFilter, rowFilter, maxResults, false, false, now));
    }

    /**
     * Allows generic range paging with the slice column filter.
     * Typically, suppose we have rows A, B, C ... Z having each some columns in [1, 100].
     * And suppose we want to page throught the query that for all rows returns the columns
     * within [25, 75]. For that, we need to be able to do a range slice starting at (row r, column c)
     * and ending at (row Z, column 75), *but* that only return columns in [25, 75].
     * That is what this method allows. The columnRange is the "window" of  columns we are interested
     * in each row, and columnStart (resp. columnEnd) is the start (resp. end) for the first
     * (resp. end) requested row.
     */
    public ExtendedFilter makeExtendedFilter(AbstractBounds<RowPosition> keyRange,
                                             SliceQueryFilter columnRange,
                                             Composite columnStart,
                                             Composite columnStop,
                                             List<IndexExpression> rowFilter,
                                             int maxResults,
                                             long now)
    {
        DataRange dataRange = new DataRange.Paging(keyRange, columnRange, columnStart, columnStop, metadata.comparator);
        return ExtendedFilter.create(this, dataRange, rowFilter, maxResults, true, now);
    }

    public List<Row> getRangeSlice(AbstractBounds<RowPosition> range,
                                   List<IndexExpression> rowFilter,
                                   IDiskAtomFilter columnFilter,
                                   int maxResults,
                                   long now,
                                   boolean countCQL3Rows,
                                   boolean isPaging)
    {
        return getRangeSlice(makeExtendedFilter(range, columnFilter, rowFilter, maxResults, countCQL3Rows, isPaging, now));
    }

    public ExtendedFilter makeExtendedFilter(AbstractBounds<RowPosition> range,
                                             IDiskAtomFilter columnFilter,
                                             List<IndexExpression> rowFilter,
                                             int maxResults,
                                             boolean countCQL3Rows,
                                             boolean isPaging,
                                             long timestamp)
    {
        DataRange dataRange;
        if (isPaging)
        {
            assert columnFilter instanceof SliceQueryFilter;
            SliceQueryFilter sfilter = (SliceQueryFilter)columnFilter;
            assert sfilter.slices.length == 1;
            SliceQueryFilter newFilter = new SliceQueryFilter(ColumnSlice.ALL_COLUMNS_ARRAY, sfilter.isReversed(), sfilter.count);
            dataRange = new DataRange.Paging(range, newFilter, sfilter.start(), sfilter.finish(), metadata.comparator);
        }
        else
        {
            dataRange = new DataRange(range, columnFilter);
        }
        return ExtendedFilter.create(this, dataRange, rowFilter, maxResults, countCQL3Rows, timestamp);
    }

    public List<Row> getRangeSlice(ExtendedFilter filter)
    {
        return filter(getSequentialIterator(filter.dataRange, filter.timestamp), filter);
    }

    @VisibleForTesting
    public List<Row> search(AbstractBounds<RowPosition> range,
                            List<IndexExpression> clause,
                            IDiskAtomFilter dataFilter,
                            int maxResults)
    {
        return search(range, clause, dataFilter, maxResults, System.currentTimeMillis());
    }

    public List<Row> search(AbstractBounds<RowPosition> range,
                            List<IndexExpression> clause,
                            IDiskAtomFilter dataFilter,
                            int maxResults,
                            long now)
    {
        return search(makeExtendedFilter(range, dataFilter, clause, maxResults, false, false, now));
    }

    public List<Row> search(ExtendedFilter filter)
    {
        Tracing.trace("Executing indexed scan for {}", filter.dataRange.keyRange().getString(metadata.getKeyValidator()));
        return indexManager.search(filter);
    }

    public List<Row> filter(AbstractScanIterator rowIterator, ExtendedFilter filter)
    {
        logger.trace("Filtering {} for rows matching {}", rowIterator, filter);
        List<Row> rows = new ArrayList<Row>();
        int columnsCount = 0;
        int total = 0, matched = 0;

        try
        {
            while (rowIterator.hasNext() && matched < filter.maxRows() && columnsCount < filter.maxColumns())
            {
                // get the raw columns requested, and additional columns for the expressions if necessary
                Row rawRow = rowIterator.next();
                total++;
                ColumnFamily data = rawRow.cf;

                if (rowIterator.needsFiltering())
                {
                    IDiskAtomFilter extraFilter = filter.getExtraFilter(rawRow.key, data);
                    if (extraFilter != null)
                    {
                        ColumnFamily cf = filter.cfs.getColumnFamily(new QueryFilter(rawRow.key, name, extraFilter, filter.timestamp));
                        if (cf != null)
                            data.addAll(cf, HeapAllocator.instance);
                    }

                    removeDroppedColumns(data);

                    if (!filter.isSatisfiedBy(rawRow.key, data, null, null))
                        continue;

                    logger.trace("{} satisfies all filter expressions", data);
                    // cut the resultset back to what was requested, if necessary
                    data = filter.prune(rawRow.key, data);
                }
                else
                {
                    removeDroppedColumns(data);
                }

                rows.add(new Row(rawRow.key, data));
                matched++;

                if (data != null)
                    columnsCount += filter.lastCounted(data);
                // Update the underlying filter to avoid querying more columns per slice than necessary and to handle paging
                filter.updateFilter(columnsCount);
            }

            return rows;
        }
        finally
        {
            try
            {
                rowIterator.close();
                Tracing.trace("Scanned {} rows and matched {}", total, matched);
            }
            catch (IOException e)
            {
                throw new RuntimeException(e);
            }
        }
    }

    public CellNameType getComparator()
    {
        return metadata.comparator;
    }

    public void snapshotWithoutFlush(String snapshotName)
    {
        for (ColumnFamilyStore cfs : concatWithIndexes())
        {
            DataTracker.View currentView = cfs.markCurrentViewReferenced();

            try
            {
                for (SSTableReader ssTable : currentView.sstables)
                {
                    File snapshotDirectory = Directories.getSnapshotDirectory(ssTable.descriptor, snapshotName);
                    ssTable.createLinks(snapshotDirectory.getPath()); // hard links
                    if (logger.isDebugEnabled())
                        logger.debug("Snapshot for {} keyspace data file {} created in {}", keyspace, ssTable.getFilename(), snapshotDirectory);
                }
            }
            finally
            {
                SSTableReader.releaseReferences(currentView.sstables);
            }
        }
    }

    public List<SSTableReader> getSnapshotSSTableReader(String tag) throws IOException
    {
        Map<Descriptor, Set<Component>> snapshots = directories.sstableLister().snapshots(tag).list();
        List<SSTableReader> readers = new ArrayList<SSTableReader>(snapshots.size());
        for (Map.Entry<Descriptor, Set<Component>> entries : snapshots.entrySet())
            readers.add(SSTableReader.open(entries.getKey(), entries.getValue(), metadata, partitioner));
        return readers;
    }

    /**
     * Take a snap shot of this columnfamily store.
     *
     * @param snapshotName the name of the associated with the snapshot
     */
    public void snapshot(String snapshotName)
    {
        forceBlockingFlush();
        snapshotWithoutFlush(snapshotName);
    }

    public boolean snapshotExists(String snapshotName)
    {
        return directories.snapshotExists(snapshotName);
    }

    public long getSnapshotCreationTime(String snapshotName)
    {
        return directories.snapshotCreationTime(snapshotName);
    }

    /**
     * Clear all the snapshots for a given column family.
     *
     * @param snapshotName the user supplied snapshot name. If left empty,
     *                     all the snapshots will be cleaned.
     */
    public void clearSnapshot(String snapshotName)
    {
        List<File> snapshotDirs = directories.getCFDirectories();
        Directories.clearSnapshot(snapshotName, snapshotDirs);
    }

    public boolean hasUnreclaimedSpace()
    {
        return getLiveDiskSpaceUsed() < getTotalDiskSpaceUsed();
    }

    public long getTotalDiskSpaceUsed()
    {
        return metric.totalDiskSpaceUsed.count();
    }

    public long getLiveDiskSpaceUsed()
    {
        return metric.liveDiskSpaceUsed.count();
    }

    public int getLiveSSTableCount()
    {
        return metric.liveSSTableCount.value();
    }

    /**
     * @return the cached row for @param key if it is already present in the cache.
     * That is, unlike getThroughCache, it will not readAndCache the row if it is not present, nor
     * are these calls counted in cache statistics.
     *
     * Note that this WILL cause deserialization of a SerializingCache row, so if all you
     * need to know is whether a row is present or not, use containsCachedRow instead.
     */
    public ColumnFamily getRawCachedRow(DecoratedKey key)
    {
        if (!isRowCacheEnabled())
            return null;

        IRowCacheEntry cached = CacheService.instance.rowCache.getInternal(new RowCacheKey(metadata.cfId, key));
        return cached == null || cached instanceof RowCacheSentinel ? null : (ColumnFamily) cached;
    }

    /**
     * @return true if @param key is contained in the row cache
     */
    public boolean containsCachedRow(DecoratedKey key)
    {
        return CacheService.instance.rowCache.getCapacity() != 0 && CacheService.instance.rowCache.containsKey(new RowCacheKey(metadata.cfId, key));
    }

    public void invalidateCachedRow(RowCacheKey key)
    {
        CacheService.instance.rowCache.remove(key);
    }

    public void invalidateCachedRow(DecoratedKey key)
    {
        UUID cfId = Schema.instance.getId(keyspace.getName(), this.name);
        if (cfId == null)
            return; // secondary index

        invalidateCachedRow(new RowCacheKey(cfId, key));
    }

    public void forceMajorCompaction() throws InterruptedException, ExecutionException
    {
        CompactionManager.instance.performMaximal(this);
    }

    public static Iterable<ColumnFamilyStore> all()
    {
        List<Iterable<ColumnFamilyStore>> stores = new ArrayList<Iterable<ColumnFamilyStore>>(Schema.instance.getKeyspaces().size());
        for (Keyspace keyspace : Keyspace.all())
        {
            stores.add(keyspace.getColumnFamilyStores());
        }
        return Iterables.concat(stores);
    }

    public Iterable<DecoratedKey> keySamples(Range<Token> range)
    {
        Collection<SSTableReader> sstables = getSSTables();
        Iterable<DecoratedKey>[] samples = new Iterable[sstables.size()];
        int i = 0;
        for (SSTableReader sstable: sstables)
        {
            samples[i++] = sstable.getKeySamples(range);
        }
        return Iterables.concat(samples);
    }

    /**
     * For testing.  No effort is made to clear historical or even the current memtables, nor for
     * thread safety.  All we do is wipe the sstable containers clean, while leaving the actual
     * data files present on disk.  (This allows tests to easily call loadNewSSTables on them.)
     */
    public void clearUnsafe()
    {
        for (final ColumnFamilyStore cfs : concatWithIndexes())
        {
            cfs.runWithCompactionsDisabled(new Callable<Void>()
            {
                public Void call()
                {
                    cfs.data.init();
                    return null;
                }
            }, true);
        }
    }

    /**
     * Truncate deletes the entire column family's data with no expensive tombstone creation
     */
    public void truncateBlocking()
    {
        // We have two goals here:
        // - truncate should delete everything written before truncate was invoked
        // - but not delete anything that isn't part of the snapshot we create.
        // We accomplish this by first flushing manually, then snapshotting, and
        // recording the timestamp IN BETWEEN those actions. Any sstables created
        // with this timestamp or greater time, will not be marked for delete.
        //
        // Bonus complication: since we store replay position in sstable metadata,
        // truncating those sstables means we will replay any CL segments from the
        // beginning if we restart before they [the CL segments] are discarded for
        // normal reasons post-truncate.  To prevent this, we store truncation
        // position in the System keyspace.
        logger.debug("truncating {}", name);

        if (DatabaseDescriptor.isAutoSnapshot())
        {
            // flush the CF being truncated before forcing the new segment
            forceBlockingFlush();

            // sleep a little to make sure that our truncatedAt comes after any sstable
            // that was part of the flushed we forced; otherwise on a tie, it won't get deleted.
            Uninterruptibles.sleepUninterruptibly(1, TimeUnit.MILLISECONDS);
        }

        // nuke the memtable data w/o writing to disk first
        Keyspace.switchLock.writeLock().lock();
        try
        {
            for (ColumnFamilyStore cfs : concatWithIndexes())
            {
                Memtable mt = cfs.getMemtableThreadSafe();
                if (!mt.isClean())
                    mt.cfs.data.renewMemtable();
            }
        }
        finally
        {
            Keyspace.switchLock.writeLock().unlock();
        }

        Runnable truncateRunnable = new Runnable()
        {
            public void run()
            {
                logger.debug("Discarding sstable data for truncated CF + indexes");

                final long truncatedAt = System.currentTimeMillis();
                if (DatabaseDescriptor.isAutoSnapshot())
                    snapshot(Keyspace.getTimestampedSnapshotName(name));

                ReplayPosition replayAfter = discardSSTables(truncatedAt);

                for (SecondaryIndex index : indexManager.getIndexes())
                    index.truncateBlocking(truncatedAt);

                SystemKeyspace.saveTruncationRecord(ColumnFamilyStore.this, truncatedAt, replayAfter);

                logger.debug("cleaning out row cache");
                for (RowCacheKey key : CacheService.instance.rowCache.getKeySet())
                {
                    if (key.cfId == metadata.cfId)
                        invalidateCachedRow(key);
                }
            }
        };

        runWithCompactionsDisabled(Executors.callable(truncateRunnable), true);
        logger.debug("truncate complete");
    }

    public <V> V runWithCompactionsDisabled(Callable<V> callable, boolean interruptValidation)
    {
        // synchronize so that concurrent invocations don't re-enable compactions partway through unexpectedly,
        // and so we only run one major compaction at a time
        synchronized (this)
        {
            logger.debug("Cancelling in-progress compactions for {}", metadata.cfName);

            Iterable<ColumnFamilyStore> selfWithIndexes = concatWithIndexes();
            for (ColumnFamilyStore cfs : selfWithIndexes)
                cfs.getCompactionStrategy().pause();
            try
            {
                // interrupt in-progress compactions
                Function<ColumnFamilyStore, CFMetaData> f = new Function<ColumnFamilyStore, CFMetaData>()
                {
                    public CFMetaData apply(ColumnFamilyStore cfs)
                    {
                        return cfs.metadata;
                    }
                };
                Iterable<CFMetaData> allMetadata = Iterables.transform(selfWithIndexes, f);
                CompactionManager.instance.interruptCompactionFor(allMetadata, interruptValidation);

                // wait for the interruption to be recognized
                long start = System.nanoTime();
                long delay = TimeUnit.MINUTES.toNanos(1);
                while (System.nanoTime() - start < delay)
                {
                    if (CompactionManager.instance.isCompacting(selfWithIndexes))
                        Uninterruptibles.sleepUninterruptibly(100, TimeUnit.MILLISECONDS);
                    else
                        break;
                }

                // doublecheck that we finished, instead of timing out
                for (ColumnFamilyStore cfs : selfWithIndexes)
                {
                    if (!cfs.getDataTracker().getCompacting().isEmpty())
                    {
                        logger.warn("Unable to cancel in-progress compactions for {}.  Probably there is an unusually large row in progress somewhere.  It is also possible that buggy code left some sstables compacting after it was done with them", metadata.cfName);
                    }
                }
                logger.debug("Compactions successfully cancelled");

                // run our task
                try
                {
                    return callable.call();
                }
                catch (Exception e)
                {
                    throw new RuntimeException(e);
                }
            }
            finally
            {
                for (ColumnFamilyStore cfs : selfWithIndexes)
                    cfs.getCompactionStrategy().resume();
            }
        }
    }

    public Iterable<SSTableReader> markAllCompacting()
    {
        Callable<Iterable<SSTableReader>> callable = new Callable<Iterable<SSTableReader>>()
        {
            public Iterable<SSTableReader> call() throws Exception
            {
                assert data.getCompacting().isEmpty() : data.getCompacting();
                Iterable<SSTableReader> sstables = Lists.newArrayList(AbstractCompactionStrategy.filterSuspectSSTables(getSSTables()));
                if (Iterables.isEmpty(sstables))
                    return null;
                boolean success = data.markCompacting(sstables);
                assert success : "something marked things compacting while compactions are disabled";
                return sstables;
            }
        };

        return runWithCompactionsDisabled(callable, false);
    }

    public long getBloomFilterFalsePositives()
    {
        return metric.bloomFilterFalsePositives.value();
    }

    public long getRecentBloomFilterFalsePositives()
    {
        return metric.recentBloomFilterFalsePositives.value();
    }

    public double getBloomFilterFalseRatio()
    {
        return metric.bloomFilterFalseRatio.value();
    }

    public double getRecentBloomFilterFalseRatio()
    {
        return metric.recentBloomFilterFalseRatio.value();
    }

    public long getBloomFilterDiskSpaceUsed()
    {
        return metric.bloomFilterDiskSpaceUsed.value();
    }

    @Override
    public String toString()
    {
        return "CFS(" +
               "Keyspace='" + keyspace.getName() + '\'' +
               ", ColumnFamily='" + name + '\'' +
               ')';
    }

    public void disableAutoCompaction()
    {
        // we don't use CompactionStrategy.pause since we don't want users flipping that on and off
        // during runWithCompactionsDisabled
        this.compactionStrategy.disable();
    }

    public void enableAutoCompaction()
    {
        enableAutoCompaction(false);
    }

    /**
     * used for tests - to be able to check things after a minor compaction
     * @param waitForFutures if we should block until autocompaction is done
     */
    @VisibleForTesting
    public void enableAutoCompaction(boolean waitForFutures)
    {
        this.compactionStrategy.enable();
        List<Future<?>> futures = CompactionManager.instance.submitBackground(this);
        if (waitForFutures)
            FBUtilities.waitOnFutures(futures);
    }

    public boolean isAutoCompactionDisabled()
    {
        return !this.compactionStrategy.isEnabled();
    }

    /*
     JMX getters and setters for the Default<T>s.
       - get/set minCompactionThreshold
       - get/set maxCompactionThreshold
       - get     memsize
       - get     memops
       - get/set memtime
     */

    public AbstractCompactionStrategy getCompactionStrategy()
    {
        assert compactionStrategy != null : "No compaction strategy set yet";
        return compactionStrategy;
    }

    public void setCompactionThresholds(int minThreshold, int maxThreshold)
    {
        validateCompactionThresholds(minThreshold, maxThreshold);

        minCompactionThreshold.set(minThreshold);
        maxCompactionThreshold.set(maxThreshold);

        // this is called as part of CompactionStrategy constructor; avoid circular dependency by checking for null
        if (compactionStrategy != null)
            CompactionManager.instance.submitBackground(this);
    }

    public int getMinimumCompactionThreshold()
    {
        return minCompactionThreshold.value();
    }

    public void setMinimumCompactionThreshold(int minCompactionThreshold)
    {
        validateCompactionThresholds(minCompactionThreshold, maxCompactionThreshold.value());
        this.minCompactionThreshold.set(minCompactionThreshold);
    }

    public int getMaximumCompactionThreshold()
    {
        return maxCompactionThreshold.value();
    }

    public void setMaximumCompactionThreshold(int maxCompactionThreshold)
    {
        validateCompactionThresholds(minCompactionThreshold.value(), maxCompactionThreshold);
        this.maxCompactionThreshold.set(maxCompactionThreshold);
    }

    private void validateCompactionThresholds(int minThreshold, int maxThreshold)
    {
        if (minThreshold > maxThreshold)
            throw new RuntimeException(String.format("The min_compaction_threshold cannot be larger than the max_compaction_threshold. " +
                                                     "Min is '%d', Max is '%d'.", minThreshold, maxThreshold));

        if (maxThreshold == 0 || minThreshold == 0)
            throw new RuntimeException("Disabling compaction by setting min_compaction_threshold or max_compaction_threshold to 0 " +
                    "is deprecated, set the compaction strategy option 'enabled' to 'false' instead or use the nodetool command 'disableautocompaction'.");
    }

    public double getTombstonesPerSlice()
    {
        return metric.tombstoneScannedHistogram.getSnapshot().getMedian();
    }

    public double getLiveCellsPerSlice()
    {
        return metric.liveScannedHistogram.getSnapshot().getMedian();
    }

    // End JMX get/set.

    public long estimateKeys()
    {
        return data.estimatedKeys();
    }

    public long[] getEstimatedRowSizeHistogram()
    {
        return metric.estimatedRowSizeHistogram.value();
    }

    public long[] getEstimatedColumnCountHistogram()
    {
        return metric.estimatedColumnCountHistogram.value();
    }

    public double getCompressionRatio()
    {
        return metric.compressionRatio.value();
    }

    /** true if this CFS contains secondary index data */
    public boolean isIndex()
    {
        return partitioner instanceof LocalPartitioner;
    }

    public Iterable<ColumnFamilyStore> concatWithIndexes()
    {
        return Iterables.concat(indexManager.getIndexesBackedByCfs(), Collections.singleton(this));
    }

    public Set<Memtable> getMemtablesPendingFlush()
    {
        return data.getMemtablesPendingFlush();
    }

    public List<String> getBuiltIndexes()
    {
       return indexManager.getBuiltIndexes();
    }

    public int getUnleveledSSTables()
    {
        return this.compactionStrategy instanceof LeveledCompactionStrategy
               ? ((LeveledCompactionStrategy) this.compactionStrategy).getLevelSize(0)
               : 0;
    }

    public int[] getSSTableCountPerLevel()
    {
        return compactionStrategy instanceof LeveledCompactionStrategy
               ? ((LeveledCompactionStrategy) compactionStrategy).getAllLevelSize()
               : null;
    }

    public static class ViewFragment
    {
        public final List<SSTableReader> sstables;
        public final Iterable<Memtable> memtables;

        public ViewFragment(List<SSTableReader> sstables, Iterable<Memtable> memtables)
        {
            this.sstables = sstables;
            this.memtables = memtables;
        }
    }

    /**
     * Returns the creation time of the oldest memtable not fully flushed yet.
     */
    public long oldestUnflushedMemtable()
    {
        DataTracker.View view = data.getView();
        long oldest = view.memtable.creationTime();
        for (Memtable memtable : view.memtablesPendingFlush)
            oldest = Math.min(oldest, memtable.creationTime());
        return oldest;
    }

    public boolean isEmpty()
    {
        DataTracker.View view = data.getView();
        return view.sstables.isEmpty() && view.memtable.getOperations() == 0 && view.memtablesPendingFlush.isEmpty();
    }

    private boolean isRowCacheEnabled()
    {
        return !(metadata.getCaching() == Caching.NONE
              || metadata.getCaching() == Caching.KEYS_ONLY
              || CacheService.instance.rowCache.getCapacity() == 0);
    }

    /**
     * Discard all SSTables that were created before given timestamp.
     *
     * Caller should first ensure that comapctions have quiesced.
     *
     * @param truncatedAt The timestamp of the truncation
     *                    (all SSTables before that timestamp are going be marked as compacted)
     *
     * @return the most recent replay position of the truncated data
     */
    public ReplayPosition discardSSTables(long truncatedAt)
    {
        assert data.getCompacting().isEmpty() : data.getCompacting();

        List<SSTableReader> truncatedSSTables = new ArrayList<SSTableReader>();

        for (SSTableReader sstable : getSSTables())
        {
            if (!sstable.newSince(truncatedAt))
                truncatedSSTables.add(sstable);
        }

        if (truncatedSSTables.isEmpty())
            return ReplayPosition.NONE;

        markObsolete(truncatedSSTables, OperationType.UNKNOWN);
        return ReplayPosition.getReplayPosition(truncatedSSTables);
    }

    public double getDroppableTombstoneRatio()
    {
        return getDataTracker().getDroppableTombstoneRatio();
    }

    public long getTruncationTime()
    {
        Pair<ReplayPosition, Long> truncationRecord = SystemKeyspace.getTruncationRecords().get(metadata.cfId);
        return truncationRecord == null ? Long.MIN_VALUE : truncationRecord.right;
    }

    public long trueSnapshotsSize()
    {
        return directories.trueSnapshotsSize();
    }
}<|MERGE_RESOLUTION|>--- conflicted
+++ resolved
@@ -484,10 +484,6 @@
     {
         Directories directories = Directories.create(keyspace, columnfamily);
 
-<<<<<<< HEAD
-        // sanity-check unfinishedGenerations
-=======
->>>>>>> 4ed22340
         Set<Integer> allGenerations = new HashSet<>();
         for (Descriptor desc : directories.sstableLister().list().keySet())
             allGenerations.add(desc.generation);
