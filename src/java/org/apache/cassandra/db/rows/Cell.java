/*
 * Licensed to the Apache Software Foundation (ASF) under one
 * or more contributor license agreements.  See the NOTICE file
 * distributed with this work for additional information
 * regarding copyright ownership.  The ASF licenses this file
 * to you under the Apache License, Version 2.0 (the
 * "License"); you may not use this file except in compliance
 * with the License.  You may obtain a copy of the License at
 *
 *     http://www.apache.org/licenses/LICENSE-2.0
 *
 * Unless required by applicable law or agreed to in writing, software
 * distributed under the License is distributed on an "AS IS" BASIS,
 * WITHOUT WARRANTIES OR CONDITIONS OF ANY KIND, either express or implied.
 * See the License for the specific language governing permissions and
 * limitations under the License.
 */
package org.apache.cassandra.db.rows;

import java.io.IOException;
import java.nio.ByteBuffer;
import java.util.Comparator;

import org.apache.cassandra.config.*;
import org.apache.cassandra.db.*;
import org.apache.cassandra.io.util.DataOutputPlus;
import org.apache.cassandra.io.util.DataInputPlus;
import org.apache.cassandra.utils.ByteBufferUtil;
import org.apache.cassandra.utils.memory.AbstractAllocator;

/**
 * A cell is our atomic unit for a single value of a single column.
 * <p>
 * A cell always holds at least a timestamp that gives us how the cell reconcile. We then
 * have 3 main types of cells:
 *   1) live regular cells: those will also have a value and, if for a complex column, a path.
 *   2) expiring cells: on top of regular cells, those have a ttl and a local deletion time (when they are expired).
 *   3) tombstone cells: those won't have value, but they have a local deletion time (when the tombstone was created).
 */
public abstract class Cell extends ColumnData
{
    public static final int NO_TTL = 0;
    public static final int NO_DELETION_TIME = Integer.MAX_VALUE;

    public final static Comparator<Cell> comparator = (c1, c2) ->
    {
        int cmp = c1.column().compareTo(c2.column());
        if (cmp != 0)
            return cmp;

        Comparator<CellPath> pathComparator = c1.column().cellPathComparator();
        return pathComparator == null ? 0 : pathComparator.compare(c1.path(), c2.path());
    };

    public static final Serializer serializer = new BufferCell.Serializer();

    protected Cell(ColumnDefinition column)
    {
        super(column);
    }

    /**
     * Whether the cell is a counter cell or not.
     *
     * @return whether the cell is a counter cell or not.
     */
    public abstract boolean isCounterCell();

    /**
     * The cell value.
     *
     * @return the cell value.
     */
    public abstract ByteBuffer value();

    /**
     * The cell timestamp.
     * <p>
     * @return the cell timestamp.
     */
    public abstract long timestamp();

    /**
     * The cell ttl.
     *
     * @return the cell ttl, or {@code NO_TTL} if the cell isn't an expiring one.
     */
    public abstract int ttl();

    /**
     * The cell local deletion time.
     *
     * @return the cell local deletion time, or {@code NO_DELETION_TIME} if the cell is neither
     * a tombstone nor an expiring one.
     */
    public abstract int localDeletionTime();

    /**
     * Whether the cell is a tombstone or not.
     *
     * @return whether the cell is a tombstone or not.
     */
    public abstract boolean isTombstone();

    /**
     * Whether the cell is an expiring one or not.
     * <p>
     * Note that this only correspond to whether the cell liveness info
     * have a TTL or not, but doesn't tells whether the cell is already expired
     * or not. You should use {@link #isLive} for that latter information.
     *
     * @return whether the cell is an expiring one or not.
     */
    public abstract boolean isExpiring();

    /**
     * Whether the cell is live or not given the current time.
     *
     * @param nowInSec the current time in seconds. This is used to
     * decide if an expiring cell is expired or live.
     * @return whether the cell is live or not at {@code nowInSec}.
     */
    public abstract boolean isLive(int nowInSec);

    /**
     * For cells belonging to complex types (non-frozen collection and UDT), the
     * path to the cell.
     *
     * @return the cell path for cells of complex column, and {@code null} for other cells.
     */
    public abstract CellPath path();

    public abstract Cell withUpdatedColumn(ColumnDefinition newColumn);

    public abstract Cell withUpdatedValue(ByteBuffer newValue);

    public abstract Cell copy(AbstractAllocator allocator);

    @Override
    // Overrides super type to provide a more precise return type.
    public abstract Cell markCounterLocalToBeCleared();

    @Override
    // Overrides super type to provide a more precise return type.
    public abstract Cell purge(DeletionPurger purger, int nowInSec);

    /**
     * The serialization format for cell is:
     *     [ flags ][ timestamp ][ deletion time ][    ttl    ][ path size ][ path ][ value size ][ value ]
     *     [   1b  ][ 8b (vint) ][   4b (vint)   ][ 4b (vint) ][ 4b (vint) ][  arb ][  4b (vint) ][  arb  ]
     *
     * where not all field are always present (in fact, only the [ flags ] are guaranteed to be present). The fields have the following
     * meaning:
     *   - [ flags ] is the cell flags. It is a byte for which each bit represents a flag whose meaning is explained below (*_MASK constants)
     *   - [ timestamp ] is the cell timestamp. Present unless the cell has the USE_TIMESTAMP_MASK.
     *   - [ deletion time]: the local deletion time for the cell. Present if either the cell is deleted (IS_DELETED_MASK)
     *       or it is expiring (IS_EXPIRING_MASK) but doesn't have the USE_ROW_TTL_MASK.
     *   - [ ttl ]: the ttl for the cell. Present if the row is expiring (IS_EXPIRING_MASK) but doesn't have the
     *       USE_ROW_TTL_MASK.
     *   - [ value size ] is the size of the [ value ] field. It's present unless either the cell has the HAS_EMPTY_VALUE_MASK, or the value
     *       for columns of this type have a fixed length.
     *   - [ path size ] is the size of the [ path ] field. Present iff this is the cell of a complex column.
     *   - [ value ]: the cell value, unless it has the HAS_EMPTY_VALUE_MASK.
     *   - [ path ]: the cell path if the column this is a cell of is complex.
     */
    static class Serializer
    {
<<<<<<< HEAD
        private final static int IS_DELETED_MASK             = 0x01; // Whether the cell is a tombstone or not.
        private final static int IS_EXPIRING_MASK            = 0x02; // Whether the cell is expiring.
        private final static int HAS_EMPTY_VALUE_MASK        = 0x04; // Wether the cell has an empty value. This will be the case for tombstone in particular.
        private final static int USE_ROW_TIMESTAMP_MASK      = 0x08; // Wether the cell has the same timestamp than the row this is a cell of.
        private final static int USE_ROW_TTL_MASK            = 0x10; // Wether the cell has the same ttl than the row this is a cell of.

        public void serialize(Cell cell, DataOutputPlus out, LivenessInfo rowLiveness, SerializationHeader header) throws IOException
        {
            assert cell != null;
            boolean hasValue = cell.value().hasRemaining();
            boolean isDeleted = cell.isTombstone();
            boolean isExpiring = cell.isExpiring();
            boolean useRowTimestamp = !rowLiveness.isEmpty() && cell.timestamp() == rowLiveness.timestamp();
            boolean useRowTTL = isExpiring && rowLiveness.isExpiring() && cell.ttl() == rowLiveness.ttl() && cell.localDeletionTime() == rowLiveness.localExpirationTime();
            int flags = 0;
            if (!hasValue)
                flags |= HAS_EMPTY_VALUE_MASK;

            if (isDeleted)
                flags |= IS_DELETED_MASK;
            else if (isExpiring)
                flags |= IS_EXPIRING_MASK;

            if (useRowTimestamp)
                flags |= USE_ROW_TIMESTAMP_MASK;
            if (useRowTTL)
                flags |= USE_ROW_TTL_MASK;

            out.writeByte((byte)flags);

            if (!useRowTimestamp)
                header.writeTimestamp(cell.timestamp(), out);

            if ((isDeleted || isExpiring) && !useRowTTL)
                header.writeLocalDeletionTime(cell.localDeletionTime(), out);
            if (isExpiring && !useRowTTL)
                header.writeTTL(cell.ttl(), out);

            if (cell.column().isComplex())
                cell.column().cellPathSerializer().serialize(cell.path(), out);

            if (hasValue)
                header.getType(cell.column()).writeValue(cell.value(), out);
        }

        public Cell deserialize(DataInputPlus in, LivenessInfo rowLiveness, ColumnDefinition column, SerializationHeader header, SerializationHelper helper) throws IOException
        {
            int flags = in.readUnsignedByte();
            boolean hasValue = (flags & HAS_EMPTY_VALUE_MASK) == 0;
            boolean isDeleted = (flags & IS_DELETED_MASK) != 0;
            boolean isExpiring = (flags & IS_EXPIRING_MASK) != 0;
            boolean useRowTimestamp = (flags & USE_ROW_TIMESTAMP_MASK) != 0;
            boolean useRowTTL = (flags & USE_ROW_TTL_MASK) != 0;

            long timestamp = useRowTimestamp ? rowLiveness.timestamp() : header.readTimestamp(in);

            int localDeletionTime = useRowTTL
                                    ? rowLiveness.localExpirationTime()
                                    : (isDeleted || isExpiring ? header.readLocalDeletionTime(in) : NO_DELETION_TIME);

            int ttl = useRowTTL ? rowLiveness.ttl() : (isExpiring ? header.readTTL(in) : NO_TTL);
=======
        public void serialize(Cell cell, ColumnDefinition column, DataOutputPlus out, LivenessInfo rowLiveness, SerializationHeader header) throws IOException;
>>>>>>> e4c344c5

            CellPath path = column.isComplex()
                            ? column.cellPathSerializer().deserialize(in)
                            : null;

<<<<<<< HEAD
            ByteBuffer value = ByteBufferUtil.EMPTY_BYTE_BUFFER;
            if (hasValue)
            {
                if (helper.canSkipValue(column) || (path != null && helper.canSkipValue(path)))
                {
                    header.getType(column).skipValue(in);
                }
                else
                {
                    boolean isCounter = localDeletionTime == NO_DELETION_TIME && column.type.isCounter();

                    value = header.getType(column).readValue(in, DatabaseDescriptor.getMaxValueSize());
                    if (isCounter)
                        value = helper.maybeClearCounterValue(value);
                }
            }

            return new BufferCell(column, timestamp, ttl, localDeletionTime, value, path);
        }

        public long serializedSize(Cell cell, LivenessInfo rowLiveness, SerializationHeader header)
        {
            long size = 1; // flags
            boolean hasValue = cell.value().hasRemaining();
            boolean isDeleted = cell.isTombstone();
            boolean isExpiring = cell.isExpiring();
            boolean useRowTimestamp = !rowLiveness.isEmpty() && cell.timestamp() == rowLiveness.timestamp();
            boolean useRowTTL = isExpiring && rowLiveness.isExpiring() && cell.ttl() == rowLiveness.ttl() && cell.localDeletionTime() == rowLiveness.localExpirationTime();

            if (!useRowTimestamp)
                size += header.timestampSerializedSize(cell.timestamp());

            if ((isDeleted || isExpiring) && !useRowTTL)
                size += header.localDeletionTimeSerializedSize(cell.localDeletionTime());
            if (isExpiring && !useRowTTL)
                size += header.ttlSerializedSize(cell.ttl());

            if (cell.column().isComplex())
                size += cell.column().cellPathSerializer().serializedSize(cell.path());

            if (hasValue)
                size += header.getType(cell.column()).writtenLength(cell.value());

            return size;
        }
=======
        public long serializedSize(Cell cell, ColumnDefinition column, LivenessInfo rowLiveness, SerializationHeader header);
>>>>>>> e4c344c5

        // Returns if the skipped cell was an actual cell (i.e. it had its presence flag).
        public boolean skip(DataInputPlus in, ColumnDefinition column, SerializationHeader header) throws IOException
        {
            int flags = in.readUnsignedByte();
            boolean hasValue = (flags & HAS_EMPTY_VALUE_MASK) == 0;
            boolean isDeleted = (flags & IS_DELETED_MASK) != 0;
            boolean isExpiring = (flags & IS_EXPIRING_MASK) != 0;
            boolean useRowTimestamp = (flags & USE_ROW_TIMESTAMP_MASK) != 0;
            boolean useRowTTL = (flags & USE_ROW_TTL_MASK) != 0;

            if (!useRowTimestamp)
                header.skipTimestamp(in);

            if (!useRowTTL && (isDeleted || isExpiring))
                header.skipLocalDeletionTime(in);

            if (!useRowTTL && isExpiring)
                header.skipTTL(in);

            if (column.isComplex())
                column.cellPathSerializer().skip(in);

            if (hasValue)
                header.getType(column).skipValue(in);

            return true;
        }
    }
}<|MERGE_RESOLUTION|>--- conflicted
+++ resolved
@@ -165,14 +165,13 @@
      */
     static class Serializer
     {
-<<<<<<< HEAD
         private final static int IS_DELETED_MASK             = 0x01; // Whether the cell is a tombstone or not.
         private final static int IS_EXPIRING_MASK            = 0x02; // Whether the cell is expiring.
         private final static int HAS_EMPTY_VALUE_MASK        = 0x04; // Wether the cell has an empty value. This will be the case for tombstone in particular.
         private final static int USE_ROW_TIMESTAMP_MASK      = 0x08; // Wether the cell has the same timestamp than the row this is a cell of.
         private final static int USE_ROW_TTL_MASK            = 0x10; // Wether the cell has the same ttl than the row this is a cell of.
 
-        public void serialize(Cell cell, DataOutputPlus out, LivenessInfo rowLiveness, SerializationHeader header) throws IOException
+        public void serialize(Cell cell, ColumnDefinition column, DataOutputPlus out, LivenessInfo rowLiveness, SerializationHeader header) throws IOException
         {
             assert cell != null;
             boolean hasValue = cell.value().hasRemaining();
@@ -204,11 +203,11 @@
             if (isExpiring && !useRowTTL)
                 header.writeTTL(cell.ttl(), out);
 
-            if (cell.column().isComplex())
-                cell.column().cellPathSerializer().serialize(cell.path(), out);
+            if (column.isComplex())
+                column.cellPathSerializer().serialize(cell.path(), out);
 
             if (hasValue)
-                header.getType(cell.column()).writeValue(cell.value(), out);
+                header.getType(column).writeValue(cell.value(), out);
         }
 
         public Cell deserialize(DataInputPlus in, LivenessInfo rowLiveness, ColumnDefinition column, SerializationHeader header, SerializationHelper helper) throws IOException
@@ -227,15 +226,11 @@
                                     : (isDeleted || isExpiring ? header.readLocalDeletionTime(in) : NO_DELETION_TIME);
 
             int ttl = useRowTTL ? rowLiveness.ttl() : (isExpiring ? header.readTTL(in) : NO_TTL);
-=======
-        public void serialize(Cell cell, ColumnDefinition column, DataOutputPlus out, LivenessInfo rowLiveness, SerializationHeader header) throws IOException;
->>>>>>> e4c344c5
 
             CellPath path = column.isComplex()
                             ? column.cellPathSerializer().deserialize(in)
                             : null;
 
-<<<<<<< HEAD
             ByteBuffer value = ByteBufferUtil.EMPTY_BYTE_BUFFER;
             if (hasValue)
             {
@@ -256,7 +251,7 @@
             return new BufferCell(column, timestamp, ttl, localDeletionTime, value, path);
         }
 
-        public long serializedSize(Cell cell, LivenessInfo rowLiveness, SerializationHeader header)
+        public long serializedSize(Cell cell, ColumnDefinition column, LivenessInfo rowLiveness, SerializationHeader header)
         {
             long size = 1; // flags
             boolean hasValue = cell.value().hasRemaining();
@@ -273,17 +268,14 @@
             if (isExpiring && !useRowTTL)
                 size += header.ttlSerializedSize(cell.ttl());
 
-            if (cell.column().isComplex())
-                size += cell.column().cellPathSerializer().serializedSize(cell.path());
+            if (column.isComplex())
+                size += column.cellPathSerializer().serializedSize(cell.path());
 
             if (hasValue)
-                size += header.getType(cell.column()).writtenLength(cell.value());
+                size += header.getType(column).writtenLength(cell.value());
 
             return size;
         }
-=======
-        public long serializedSize(Cell cell, ColumnDefinition column, LivenessInfo rowLiveness, SerializationHeader header);
->>>>>>> e4c344c5
 
         // Returns if the skipped cell was an actual cell (i.e. it had its presence flag).
         public boolean skip(DataInputPlus in, ColumnDefinition column, SerializationHeader header) throws IOException
