/*
 * Licensed to the Apache Software Foundation (ASF) under one
 * or more contributor license agreements.  See the NOTICE file
 * distributed with this work for additional information
 * regarding copyright ownership.  The ASF licenses this file
 * to you under the Apache License, Version 2.0 (the
 * "License"); you may not use this file except in compliance
 * with the License.  You may obtain a copy of the License at
 *
 *     http://www.apache.org/licenses/LICENSE-2.0
 *
 * Unless required by applicable law or agreed to in writing, software
 * distributed under the License is distributed on an "AS IS" BASIS,
 * WITHOUT WARRANTIES OR CONDITIONS OF ANY KIND, either express or implied.
 * See the License for the specific language governing permissions and
 * limitations under the License.
 */
package org.apache.cassandra.auth;

import java.util.Collections;
import java.util.Map;
import java.util.Set;
import java.util.function.BooleanSupplier;
import java.util.stream.Collectors;

import com.google.common.annotations.VisibleForTesting;

import org.slf4j.Logger;
import org.slf4j.LoggerFactory;

import org.apache.cassandra.config.DatabaseDescriptor;
import org.apache.cassandra.exceptions.RequestExecutionException;
import org.apache.cassandra.exceptions.UnauthorizedException;

public class Roles
{
<<<<<<< HEAD
    private static final Role NO_ROLE = new Role("", false, false, Collections.emptyMap(), Collections.emptySet());

    private static RolesCache cache;
    static
    {
        initRolesCache(DatabaseDescriptor.getRoleManager(),
                       () -> DatabaseDescriptor.getAuthenticator().requireAuthentication());
    }

    @VisibleForTesting
    public static void initRolesCache(IRoleManager roleManager, BooleanSupplier enableCache)
    {
        if (cache != null)
            cache.unregisterMBean();
        cache = new RolesCache(roleManager, enableCache);
    }

    @VisibleForTesting
    public static void clearCache()
    {
        cache.invalidate();
    }
=======
    private static final Logger logger = LoggerFactory.getLogger(Roles.class);

    private static final RolesCache cache = new RolesCache(DatabaseDescriptor.getRoleManager());
>>>>>>> 8f33dc0f

    /**
     * Identify all roles granted to the supplied Role, including both directly granted
     * and inherited roles.
     * This method is used where we mainly just care about *which* roles are granted to a given role,
     * including when looking up or listing permissions for a role on a given resource.
     *
     * @param primaryRole the Role
     * @return set of all granted Roles for the primary Role
     */
    public static Set<RoleResource> getRoles(RoleResource primaryRole)
    {
        return cache.getRoleResources(primaryRole);
    }

    /**
     * Get detailed info on all the roles granted to the role identified by the supplied RoleResource.
     * This includes superuser status and login privileges for the primary role and all roles granted directly
     * to it or inherited.
     * The returnred roles may be cached if roles_validity_in_ms > 0
     * This method is used where we need to know specific attributes of the collection of granted roles, i.e.
     * when checking for superuser status which may be inherited from *any* granted role.
     *
     * @param primaryRole identifies the role
     * @return set of detailed info for all of the roles granted to the primary
     */
    public static Set<Role> getRoleDetails(RoleResource primaryRole)
    {
        return cache.getRoles(primaryRole);
    }

    /**
     * Returns true if the supplied role or any other role granted to it
     * (directly or indirectly) has superuser status.
     *
     * @param role the primary role
     * @return true if the role has superuser status, false otherwise
     */
    public static boolean hasSuperuserStatus(RoleResource role)
    {
<<<<<<< HEAD
        for (Role r : getRoleDetails(role))
            if (r.isSuper)
                return true;

        return false;
=======
        try
        {
            IRoleManager roleManager = DatabaseDescriptor.getRoleManager();
            for (RoleResource r : cache.getRoles(role))
                if (roleManager.isSuper(r))
                    return true;
            return false;
        }
        catch (RequestExecutionException e)
        {
            logger.debug("Failed to authorize {} for super-user permission", role.getRoleName());
            throw new UnauthorizedException("Unable to perform authorization of super-user permission: " + e.getMessage(), e);
        }
>>>>>>> 8f33dc0f
    }

    /**
     * Returns true if the supplied role has the login privilege. This cannot be inherited, so
     * returns true iff the named role has that bit set.
     * @param role the role identifier
     * @return true if the role has the canLogin privilege, false otherwise
     */
    public static boolean canLogin(final RoleResource role)
    {
        for (Role r : getRoleDetails(role))
            if (r.resource.equals(role))
                return r.canLogin;

        return false;
    }

    /**
     * Returns the map of custom options for the named role. These options are not inherited from granted roles, but
     * are set directly.
     * @param role the role identifier
     * @return map of option_name -> value. If no options are set for the named role, the map will be empty
     * but never null.
     */
    public static Map<String, String> getOptions(RoleResource role)
    {
        for (Role r : getRoleDetails(role))
            if (r.resource.equals(role))
                return r.options;

        return NO_ROLE.options;
    }

   /**
    * Return the NullObject Role instance which can be safely used to indicate no information is available
    * when querying for a specific named role.
    * @return singleton null role object
    */
   public static Role nullRole()
   {
       return NO_ROLE;
   }

   /**
    * Just a convenience method which compares a role instance with the null object version, indicating if the
    * return from some query/lookup method was a valid Role or indicates that the role does not exist.
    * @param role
    * @return true if the supplied role is the null role instance, false otherwise.
    */
   public static boolean isNullRole(Role role)
   {
       return NO_ROLE.equals(role);
   }


   /**
    * Constructs a Role object from a RoleResource, using the methods of the supplied IRoleManager.
    * This is used by the default implementation of IRoleManager#getRoleDetails so that IRoleManager impls
    * which don't implement an optimized getRoleDetails remain compatible. Depending on the IRoleManager
    * implementation this could be quite heavyweight, so should not be used on any hot path.
    *
    * @param resource identifies the role
    * @param roleManager provides lookup functions to retrieve role info
    * @return Role object including superuser status, login privilege, custom options and the set of roles
    * granted to identified role.
    */
   public static Role fromRoleResource(RoleResource resource, IRoleManager roleManager)
   {
       return new Role(resource.getName(),
                       roleManager.isSuper(resource),
                       roleManager.canLogin(resource),
                       roleManager.getCustomOptions(resource),
                       roleManager.getRoles(resource, false)
                                  .stream()
                                  .map(RoleResource::getRoleName)
                                  .collect(Collectors.toSet()));
   }
}<|MERGE_RESOLUTION|>--- conflicted
+++ resolved
@@ -34,7 +34,8 @@
 
 public class Roles
 {
-<<<<<<< HEAD
+    private static final Logger logger = LoggerFactory.getLogger(Roles.class);
+
     private static final Role NO_ROLE = new Role("", false, false, Collections.emptyMap(), Collections.emptySet());
 
     private static RolesCache cache;
@@ -57,11 +58,6 @@
     {
         cache.invalidate();
     }
-=======
-    private static final Logger logger = LoggerFactory.getLogger(Roles.class);
-
-    private static final RolesCache cache = new RolesCache(DatabaseDescriptor.getRoleManager());
->>>>>>> 8f33dc0f
 
     /**
      * Identify all roles granted to the supplied Role, including both directly granted
@@ -102,19 +98,12 @@
      */
     public static boolean hasSuperuserStatus(RoleResource role)
     {
-<<<<<<< HEAD
-        for (Role r : getRoleDetails(role))
-            if (r.isSuper)
-                return true;
-
-        return false;
-=======
         try
         {
-            IRoleManager roleManager = DatabaseDescriptor.getRoleManager();
-            for (RoleResource r : cache.getRoles(role))
-                if (roleManager.isSuper(r))
+            for (Role r : getRoleDetails(role))
+                if (r.isSuper)
                     return true;
+
             return false;
         }
         catch (RequestExecutionException e)
@@ -122,7 +111,6 @@
             logger.debug("Failed to authorize {} for super-user permission", role.getRoleName());
             throw new UnauthorizedException("Unable to perform authorization of super-user permission: " + e.getMessage(), e);
         }
->>>>>>> 8f33dc0f
     }
 
     /**
@@ -133,11 +121,19 @@
      */
     public static boolean canLogin(final RoleResource role)
     {
-        for (Role r : getRoleDetails(role))
-            if (r.resource.equals(role))
-                return r.canLogin;
+        try
+        {
+            for (Role r : getRoleDetails(role))
+                if (r.resource.equals(role))
+                    return r.canLogin;
 
-        return false;
+            return false;
+        }
+        catch (RequestExecutionException e)
+        {
+            logger.debug("Failed to authorize {} for login permission", role.getRoleName());
+            throw new UnauthorizedException("Unable to perform authorization of login permission: " + e.getMessage(), e);
+        }
     }
 
     /**
