--- conflicted
+++ resolved
@@ -1158,63 +1158,9 @@
                 ReadCommand command = commands.get(i);
                 assert !command.isDigestQuery();
 
-<<<<<<< HEAD
                 AbstractReadExecutor exec = AbstractReadExecutor.getReadExecutor(command, consistency_level);
                 exec.executeAsync();
                 readExecutors[i] = exec;
-=======
-                List<InetAddress> endpoints = getLiveSortedEndpoints(table, command.key);
-                CFMetaData cfm = Schema.instance.getCFMetaData(command.getKeyspace(), command.getColumnFamilyName());
-
-                ReadRepairDecision rrDecision = cfm.newReadRepairDecision();
-                endpoints = consistency_level.filterForQuery(table, endpoints, rrDecision);
-                
-                if (rrDecision != ReadRepairDecision.NONE) {
-                    ReadRepairMetrics.attempted.mark();
-                }
-
-                RowDigestResolver resolver = new RowDigestResolver(command.table, command.key);
-                ReadCallback<ReadResponse, Row> handler = new ReadCallback(resolver, consistency_level, command, endpoints);
-                handler.assureSufficientLiveNodes();
-                assert !endpoints.isEmpty();
-                readCallbacks[i] = handler;
-
-                // The data-request message is sent to dataPoint, the node that will actually get the data for us
-                InetAddress dataPoint = endpoints.get(0);
-                if (dataPoint.equals(FBUtilities.getBroadcastAddress()) && OPTIMIZE_LOCAL_REQUESTS)
-                {
-                    StageManager.getStage(Stage.READ).execute(new LocalReadRunnable(command, handler));
-                }
-                else
-                {
-                    Tracing.trace("Enqueuing data request to {}", dataPoint);
-                    MessagingService.instance().sendRR(command.createMessage(), dataPoint, handler);
-                }
-
-                if (endpoints.size() == 1)
-                    continue;
-
-                // send the other endpoints a digest request
-                ReadCommand digestCommand = command.copy();
-                digestCommand.setDigestQuery(true);
-                MessageOut message = null;
-                for (InetAddress digestPoint : endpoints.subList(1, endpoints.size()))
-                {
-                    if (digestPoint.equals(FBUtilities.getBroadcastAddress()) && OPTIMIZE_LOCAL_REQUESTS)
-                    {
-                        StageManager.getStage(Stage.READ).execute(new LocalReadRunnable(digestCommand, handler));
-                    }
-                    else
-                    {
-                        Tracing.trace("Enqueuing digest request to {}", digestPoint);
-                        // (We lazy-construct the digest Message object since it may not be necessary if we
-                        // are doing a local digest read, or no digest reads at all.)
-                        if (message == null)
-                            message = digestCommand.createMessage();
-                        MessagingService.instance().sendRR(message, digestPoint, handler);
-                    }
-                }
->>>>>>> 39a38e67
             }
 
             for (AbstractReadExecutor exec: readExecutors)
@@ -1233,18 +1179,17 @@
                         exec.command.maybeTrim(row);
                         rows.add(row);
                     }
-<<<<<<< HEAD
                     if (logger.isDebugEnabled())
                         logger.debug("Read: {} ms.", TimeUnit.NANOSECONDS.toMillis(System.nanoTime() - exec.handler.start));
-=======
+
                 }
                 catch (ReadTimeoutException ex)
                 {
-                    int blockFor = consistency_level.blockFor(Table.open(command.getKeyspace()));
-                    int responseCount = handler.getReceivedCount();
-                    String gotData = responseCount > 0 ?
-                                     gotData = handler.resolver.isDataPresent() ? " (including data)" : " (only digests)" :
-                                     "";
+                    int blockFor = consistency_level.blockFor(Keyspace.open(exec.command.getKeyspace()));
+                    int responseCount = exec.handler.getReceivedCount();
+                    String gotData = responseCount > 0
+                                   ? exec.resolver.isDataPresent() ? " (including data)" : " (only digests)"
+                                   : "";
 
                     if (Tracing.isTracing())
                     {
@@ -1256,7 +1201,6 @@
                         logger.debug("Read timeout; received {} of {} responses{}", responseCount, blockFor, gotData);
                     }
                     throw ex;
->>>>>>> 39a38e67
                 }
                 catch (DigestMismatchException ex)
                 {
@@ -1315,12 +1259,8 @@
                     }
                     catch (TimeoutException e)
                     {
-<<<<<<< HEAD
+                        Tracing.trace("Timed out on digest mismatch retries");
                         int blockFor = consistency_level.blockFor(Keyspace.open(command.getKeyspace()));
-=======
-                        Tracing.trace("Timed out on digest mismatch retries");
-                        int blockFor = consistency_level.blockFor(Table.open(command.getKeyspace()));
->>>>>>> 39a38e67
                         throw new ReadTimeoutException(consistency_level, blockFor, blockFor, true);
                     }
 
@@ -1520,38 +1460,32 @@
                 catch (ReadTimeoutException ex)
                 {
                     // we timed out waiting for responses
-                    int blockFor = consistency_level.blockFor(table);
+                    int blockFor = consistency_level.blockFor(keyspace);
                     int responseCount = resolver.responses.size();
-                    String gotData = responseCount > 0 ?
-                                     resolver.isDataPresent() ? " (including data)" : " (only digests)" :
-                                     "";
+                    String gotData = responseCount > 0
+                                     ? resolver.isDataPresent() ? " (including data)" : " (only digests)"
+                                     : "";
 
                     if (Tracing.isTracing())
                     {
                         Tracing.trace("Timed out; received {} of {} responses{} for range {} of {}",
-                                      new Object[]{ responseCount, blockFor, gotData, i, ranges.size() });
+                                new Object[]{ responseCount, blockFor, gotData, i, ranges.size() });
                     }
                     else if (logger.isDebugEnabled())
                     {
                         logger.debug("Range slice timeout; received {} of {} responses{} for range {} of {}",
-                                     responseCount, blockFor, gotData, i, ranges.size());
+                                responseCount, blockFor, gotData, i, ranges.size());
                     }
                     throw ex;
                 }
                 catch (TimeoutException ex)
                 {
-<<<<<<< HEAD
-                    logger.debug("Range slice timeout: {}", ex.toString());
-                    // We actually got all response at that point
+                    // We got all responses, but timed out while repairing
                     int blockFor = consistency_level.blockFor(keyspace);
-=======
-                    // We got all responses, but timed out while repairing
-                    int blockFor = consistency_level.blockFor(table);
                     if (Tracing.isTracing())
                         Tracing.trace("Timed out while read-repairing after receiving all {} data and digest responses", blockFor);
                     else
                         logger.debug("Range slice timeout while read-repairing after receiving all {} data and digest responses", blockFor);
->>>>>>> 39a38e67
                     throw new ReadTimeoutException(consistency_level, blockFor, blockFor, true);
                 }
                 catch (DigestMismatchException e)
