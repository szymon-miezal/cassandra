/*
 * Licensed to the Apache Software Foundation (ASF) under one
 * or more contributor license agreements.  See the NOTICE file
 * distributed with this work for additional information
 * regarding copyright ownership.  The ASF licenses this file
 * to you under the Apache License, Version 2.0 (the
 * "License"); you may not use this file except in compliance
 * with the License.  You may obtain a copy of the License at
 *
 *     http://www.apache.org/licenses/LICENSE-2.0
 *
 * Unless required by applicable law or agreed to in writing, software
 * distributed under the License is distributed on an "AS IS" BASIS,
 * WITHOUT WARRANTIES OR CONDITIONS OF ANY KIND, either express or implied.
 * See the License for the specific language governing permissions and
 * limitations under the License.
 */
package org.apache.cassandra.cql3.statements;

import java.nio.ByteBuffer;
import java.util.*;

import com.google.common.annotations.VisibleForTesting;
import com.google.common.base.Joiner;
import com.google.common.base.Objects;
import com.google.common.base.Predicate;
import com.google.common.collect.AbstractIterator;
import com.google.common.collect.Iterables;
import com.google.common.collect.Iterators;

import org.apache.cassandra.auth.Permission;
import org.apache.cassandra.cql3.*;
import org.apache.cassandra.cql3.statements.SingleColumnRestriction.Contains;
import org.apache.cassandra.db.composites.*;
import org.apache.cassandra.transport.messages.ResultMessage;
import org.apache.cassandra.config.CFMetaData;
import org.apache.cassandra.config.ColumnDefinition;
import org.apache.cassandra.db.*;
import org.apache.cassandra.db.filter.*;
import org.apache.cassandra.db.index.SecondaryIndex;
import org.apache.cassandra.db.index.SecondaryIndexManager;
import org.apache.cassandra.db.marshal.*;
import org.apache.cassandra.dht.*;
import org.apache.cassandra.exceptions.*;
import org.apache.cassandra.service.ClientState;
import org.apache.cassandra.service.QueryState;
import org.apache.cassandra.service.StorageProxy;
import org.apache.cassandra.service.StorageService;
import org.apache.cassandra.service.pager.*;
import org.apache.cassandra.db.ConsistencyLevel;
import org.apache.cassandra.thrift.ThriftValidation;
import org.apache.cassandra.serializers.MarshalException;
import org.apache.cassandra.utils.ByteBufferUtil;
import org.apache.cassandra.utils.FBUtilities;
import org.slf4j.Logger;
import org.slf4j.LoggerFactory;

/**
 * Encapsulates a completely parsed SELECT query, including the target
 * column family, expression, result count, and ordering clause.
 *
 */
public class SelectStatement implements CQLStatement
{
    private static final Logger logger = LoggerFactory.getLogger(SelectStatement.class);

    private static final int DEFAULT_COUNT_PAGE_SIZE = 10000;

    /**
     * In the current version a query containing duplicate values in an IN restriction on the partition key will
     * cause the same record to be returned multiple time. This behavior will be changed in 3.0 but until then
     * we will log a warning the first time this problem occurs.
     */
    private static volatile boolean HAS_LOGGED_WARNING_FOR_IN_RESTRICTION_WITH_DUPLICATES;

    private final int boundTerms;
    public final CFMetaData cfm;
    public final Parameters parameters;
    private final Selection selection;
    private final Term limit;

    /** Restrictions on partitioning columns */
    private final Restriction[] keyRestrictions;

    /** Restrictions on clustering columns */
    private final Restriction[] columnRestrictions;

    /** Restrictions on non-primary key columns (i.e. secondary index restrictions) */
    private final Map<ColumnIdentifier, Restriction> metadataRestrictions = new HashMap<ColumnIdentifier, Restriction>();

    // The map keys are the name of the columns that must be converted into IndexExpressions if a secondary index need
    // to be used. The value specify if the column has an index that can be used to for the relation in which the column
    // is specified.
    private final Map<ColumnDefinition, Boolean> restrictedColumns = new HashMap<ColumnDefinition, Boolean>();
    private Restriction.Slice sliceRestriction;

    private boolean isReversed;
    private boolean onToken;
    private boolean isKeyRange;
    private boolean keyIsInRelation;
    private boolean usesSecondaryIndexing;

    private Map<ColumnIdentifier, Integer> orderingIndexes;

    private boolean selectsStaticColumns;
    private boolean selectsOnlyStaticColumns;

    // Used by forSelection below
    private static final Parameters defaultParameters = new Parameters(Collections.<ColumnIdentifier.Raw, Boolean>emptyMap(), false, false, null, false);

    private static final Predicate<ColumnDefinition> isStaticFilter = new Predicate<ColumnDefinition>()
    {
        public boolean apply(ColumnDefinition def)
        {
            return def.isStatic();
        }
    };

    public SelectStatement(CFMetaData cfm, int boundTerms, Parameters parameters, Selection selection, Term limit)
    {
        this.cfm = cfm;
        this.boundTerms = boundTerms;
        this.selection = selection;
        this.keyRestrictions = new Restriction[cfm.partitionKeyColumns().size()];
        this.columnRestrictions = new Restriction[cfm.clusteringColumns().size()];
        this.parameters = parameters;
        this.limit = limit;

        // Now gather a few info on whether we should bother with static columns or not for this statement
        initStaticColumnsInfo();
    }

    private void initStaticColumnsInfo()
    {
        if (!cfm.hasStaticColumns())
            return;

        // If it's a wildcard, we do select static but not only them
        if (selection.isWildcard())
        {
            selectsStaticColumns = true;
            return;
        }

        // Otherwise, check the selected columns
        selectsStaticColumns = !Iterables.isEmpty(Iterables.filter(selection.getColumns(), isStaticFilter));
        selectsOnlyStaticColumns = true;
        for (ColumnDefinition def : selection.getColumns())
        {
            if (def.kind != ColumnDefinition.Kind.PARTITION_KEY && def.kind != ColumnDefinition.Kind.STATIC)
            {
                selectsOnlyStaticColumns = false;
                break;
            }
        }
    }

    // Creates a simple select based on the given selection.
    // Note that the results select statement should not be used for actual queries, but only for processing already
    // queried data through processColumnFamily.
    static SelectStatement forSelection(CFMetaData cfm, Selection selection)
    {
        return new SelectStatement(cfm, 0, defaultParameters, selection, null);
    }

    public ResultSet.Metadata getResultMetadata()
    {
        return parameters.isCount
             ? ResultSet.makeCountMetadata(keyspace(), columnFamily(), parameters.countAlias)
             : selection.getResultMetadata();
    }

    public int getBoundTerms()
    {
        return boundTerms;
    }

    public void checkAccess(ClientState state) throws InvalidRequestException, UnauthorizedException
    {
        state.hasColumnFamilyAccess(keyspace(), columnFamily(), Permission.SELECT);
    }

    public void validate(ClientState state) throws InvalidRequestException
    {
        // Nothing to do, all validation has been done by RawStatement.prepare()
    }

    public ResultMessage.Rows execute(QueryState state, QueryOptions options) throws RequestExecutionException, RequestValidationException
    {
        ConsistencyLevel cl = options.getConsistency();
        if (cl == null)
            throw new InvalidRequestException("Invalid empty consistency level");

        cl.validateForRead(keyspace());

        int limit = getLimit(options);
        long now = System.currentTimeMillis();
        Pageable command = getPageableCommand(options, limit, now);

        int pageSize = options.getPageSize();
        // A count query will never be paged for the user, but we always page it internally to avoid OOM.
        // If we user provided a pageSize we'll use that to page internally (because why not), otherwise we use our default
        // Note that if there are some nodes in the cluster with a version less than 2.0, we can't use paging (CASSANDRA-6707).
        if (parameters.isCount && pageSize <= 0)
            pageSize = DEFAULT_COUNT_PAGE_SIZE;

        if (pageSize <= 0 || command == null || !QueryPagers.mayNeedPaging(command, pageSize))
        {
            return execute(command, options, limit, now, state);
        }
        else
        {
            QueryPager pager = QueryPagers.pager(command, cl, state.getClientState(), options.getPagingState());
            if (parameters.isCount)
                return pageCountQuery(pager, options, pageSize, now, limit);

            // We can't properly do post-query ordering if we page (see #6722)
            if (needsPostQueryOrdering())
                throw new InvalidRequestException("Cannot page queries with both ORDER BY and a IN restriction on the partition key; you must either remove the "
                                                + "ORDER BY or the IN and sort client side, or disable paging for this query");

            List<Row> page = pager.fetchPage(pageSize);
            ResultMessage.Rows msg = processResults(page, options, limit, now);

            if (!pager.isExhausted())
                msg.result.metadata.setHasMorePages(pager.state());

            return msg;
        }
    }

    private Pageable getPageableCommand(QueryOptions options, int limit, long now) throws RequestValidationException
    {
        int limitForQuery = updateLimitForQuery(limit);
        if (isKeyRange || usesSecondaryIndexing)
            return getRangeCommand(options, limitForQuery, now);

        List<ReadCommand> commands = getSliceCommands(options, limitForQuery, now);
        return commands == null ? null : new Pageable.ReadCommands(commands, limitForQuery);
    }

    public Pageable getPageableCommand(QueryOptions options) throws RequestValidationException
    {
        return getPageableCommand(options, getLimit(options), System.currentTimeMillis());
    }

    private ResultMessage.Rows execute(Pageable command, QueryOptions options, int limit, long now, QueryState state) throws RequestValidationException, RequestExecutionException
    {
        List<Row> rows;
        if (command == null)
        {
            rows = Collections.<Row>emptyList();
        }
        else
        {
            rows = command instanceof Pageable.ReadCommands
                 ? StorageProxy.read(((Pageable.ReadCommands)command).commands, options.getConsistency(), state.getClientState())
                 : StorageProxy.getRangeSlice((RangeSliceCommand)command, options.getConsistency());
        }

        return processResults(rows, options, limit, now);
    }

    private ResultMessage.Rows pageCountQuery(QueryPager pager, QueryOptions options, int pageSize, long now, int limit) throws RequestValidationException, RequestExecutionException
    {
        int count = 0;
        while (!pager.isExhausted())
        {
            int maxLimit = pager.maxRemaining();
            logger.debug("New maxLimit for paged count query is {}", maxLimit);
            ResultSet rset = process(pager.fetchPage(pageSize), options, maxLimit, now);
            count += rset.rows.size();
        }

        // We sometimes query one more result than the user limit asks to handle exclusive bounds with compact tables (see updateLimitForQuery).
        // So do make sure the count is not greater than what the user asked for.
        ResultSet result = ResultSet.makeCountResult(keyspace(), columnFamily(), Math.min(count, limit), parameters.countAlias);
        return new ResultMessage.Rows(result);
    }

    public ResultMessage.Rows processResults(List<Row> rows, QueryOptions options, int limit, long now) throws RequestValidationException
    {
        // Even for count, we need to process the result as it'll group some column together in sparse column families
        ResultSet rset = process(rows, options, limit, now);
        rset = parameters.isCount ? rset.makeCountResult(parameters.countAlias) : rset;
        return new ResultMessage.Rows(rset);
    }

    static List<Row> readLocally(String keyspaceName, List<ReadCommand> cmds)
    {
        Keyspace keyspace = Keyspace.open(keyspaceName);
        List<Row> rows = new ArrayList<Row>(cmds.size());
        for (ReadCommand cmd : cmds)
            rows.add(cmd.getRow(keyspace));
        return rows;
    }

    public ResultMessage.Rows executeInternal(QueryState state, QueryOptions options) throws RequestExecutionException, RequestValidationException
    {
        int limit = getLimit(options);
        long now = System.currentTimeMillis();
        Pageable command = getPageableCommand(options, limit, now);
        List<Row> rows = command == null
                       ? Collections.<Row>emptyList()
                       : (command instanceof Pageable.ReadCommands
                          ? readLocally(keyspace(), ((Pageable.ReadCommands)command).commands)
                          : ((RangeSliceCommand)command).executeLocally());

        return processResults(rows, options, limit, now);
    }

    public ResultSet process(List<Row> rows) throws InvalidRequestException
    {
        assert !parameters.isCount; // not yet needed
        QueryOptions options = QueryOptions.DEFAULT;
        return process(rows, options, getLimit(options), System.currentTimeMillis());
    }

    public String keyspace()
    {
        return cfm.ksName;
    }

    public String columnFamily()
    {
        return cfm.cfName;
    }

    private List<ReadCommand> getSliceCommands(QueryOptions options, int limit, long now) throws RequestValidationException
    {
        Collection<ByteBuffer> keys = getKeys(options);
        if (keys.isEmpty()) // in case of IN () for (the last column of) the partition key.
            return null;

        List<ReadCommand> commands = new ArrayList<>(keys.size());

        IDiskAtomFilter filter = makeFilter(options, limit);
        if (filter == null)
            return null;

        // Note that we use the total limit for every key, which is potentially inefficient.
        // However, IN + LIMIT is not a very sensible choice.
        for (ByteBuffer key : keys)
        {
            QueryProcessor.validateKey(key);
            // We should not share the slice filter amongst the commands (hence the cloneShallow), due to
            // SliceQueryFilter not being immutable due to its columnCounter used by the lastCounted() method
            // (this is fairly ugly and we should change that but that's probably not a tiny refactor to do that cleanly)
            commands.add(ReadCommand.create(keyspace(), ByteBufferUtil.clone(key), columnFamily(), now, filter.cloneShallow()));
        }

        return commands;
    }

    private RangeSliceCommand getRangeCommand(QueryOptions options, int limit, long now) throws RequestValidationException
    {
        IDiskAtomFilter filter = makeFilter(options, limit);
        if (filter == null)
            return null;

        List<IndexExpression> expressions = getValidatedIndexExpressions(options);
        // The LIMIT provided by the user is the number of CQL row he wants returned.
        // We want to have getRangeSlice to count the number of columns, not the number of keys.
        AbstractBounds<RowPosition> keyBounds = getKeyBounds(options);
        return keyBounds == null
             ? null
             : new RangeSliceCommand(keyspace(), columnFamily(), now,  filter, keyBounds, expressions, limit, !parameters.isDistinct, false);
    }

    private AbstractBounds<RowPosition> getKeyBounds(QueryOptions options) throws InvalidRequestException
    {
        IPartitioner p = StorageService.getPartitioner();

        if (onToken)
        {
            Token startToken = getTokenBound(Bound.START, options, p);
            Token endToken = getTokenBound(Bound.END, options, p);

            boolean includeStart = includeKeyBound(Bound.START);
            boolean includeEnd = includeKeyBound(Bound.END);

            /*
             * If we ask SP.getRangeSlice() for (token(200), token(200)], it will happily return the whole ring.
             * However, wrapping range doesn't really make sense for CQL, and we want to return an empty result
             * in that case (CASSANDRA-5573). So special case to create a range that is guaranteed to be empty.
             *
             * In practice, we want to return an empty result set if either startToken > endToken, or both are
             * equal but one of the bound is excluded (since [a, a] can contains something, but not (a, a], [a, a)
             * or (a, a)). Note though that in the case where startToken or endToken is the minimum token, then
             * this special case rule should not apply.
             */
            int cmp = startToken.compareTo(endToken);
            if (!startToken.isMinimum() && !endToken.isMinimum() && (cmp > 0 || (cmp == 0 && (!includeStart || !includeEnd))))
                return null;

            RowPosition start = includeStart ? startToken.minKeyBound() : startToken.maxKeyBound();
            RowPosition end = includeEnd ? endToken.maxKeyBound() : endToken.minKeyBound();

            return new Range<RowPosition>(start, end);
        }
        else
        {
            ByteBuffer startKeyBytes = getKeyBound(Bound.START, options);
            ByteBuffer finishKeyBytes = getKeyBound(Bound.END, options);

            RowPosition startKey = RowPosition.ForKey.get(startKeyBytes, p);
            RowPosition finishKey = RowPosition.ForKey.get(finishKeyBytes, p);

            if (startKey.compareTo(finishKey) > 0 && !finishKey.isMinimum(p))
                return null;

            if (includeKeyBound(Bound.START))
            {
                return includeKeyBound(Bound.END)
                     ? new Bounds<RowPosition>(startKey, finishKey)
                     : new IncludingExcludingBounds<RowPosition>(startKey, finishKey);
            }
            else
            {
                return includeKeyBound(Bound.END)
                     ? new Range<RowPosition>(startKey, finishKey)
                     : new ExcludingBounds<RowPosition>(startKey, finishKey);
            }
        }
    }

    private ColumnSlice makeStaticSlice()
    {
        // Note: we could use staticPrefix.start() for the start bound, but EMPTY gives us the
        // same effect while saving a few CPU cycles.
        return isReversed
             ? new ColumnSlice(cfm.comparator.staticPrefix().end(), Composites.EMPTY)
             : new ColumnSlice(Composites.EMPTY, cfm.comparator.staticPrefix().end());
    }

    private IDiskAtomFilter makeFilter(QueryOptions options, int limit)
    throws InvalidRequestException
    {
        int toGroup = cfm.comparator.isDense() ? -1 : cfm.clusteringColumns().size();
        if (parameters.isDistinct)
        {
            // For distinct, we only care about fetching the beginning of each partition. If we don't have
            // static columns, we in fact only care about the first cell, so we query only that (we don't "group").
            // If we do have static columns, we do need to fetch the first full group (to have the static columns values).

            // See the comments on IGNORE_TOMBSTONED_PARTITIONS and CASSANDRA-8490 for why we use a special value for
            // DISTINCT queries on the partition key only.
            toGroup = selectsStaticColumns ? toGroup : SliceQueryFilter.IGNORE_TOMBSTONED_PARTITIONS;
            return new SliceQueryFilter(ColumnSlice.ALL_COLUMNS_ARRAY, false, 1, toGroup);
        }
        else if (isColumnRange())
        {
            List<Composite> startBounds = getRequestedBound(Bound.START, options);
            List<Composite> endBounds = getRequestedBound(Bound.END, options);
            assert startBounds.size() == endBounds.size();

            // Handles fetching static columns. Note that for 2i, the filter is just used to restrict
            // the part of the index to query so adding the static slice would be useless and confusing.
            // For 2i, static columns are retrieve in CompositesSearcher with each index hit.
            ColumnSlice staticSlice = selectsStaticColumns && !usesSecondaryIndexing
                                    ? makeStaticSlice()
                                    : null;

            // The case where startBounds == 1 is common enough that it's worth optimizing
            if (startBounds.size() == 1)
            {
                ColumnSlice slice = new ColumnSlice(startBounds.get(0), endBounds.get(0));
                if (slice.isAlwaysEmpty(cfm.comparator, isReversed))
                    return staticSlice == null ? null : sliceFilter(staticSlice, limit, toGroup);

                if (staticSlice == null)
                    return sliceFilter(slice, limit, toGroup);

                if (isReversed)
                    return slice.includes(cfm.comparator.reverseComparator(), staticSlice.start)
                            ? sliceFilter(new ColumnSlice(slice.start, staticSlice.finish), limit, toGroup)
                            : sliceFilter(new ColumnSlice[]{ slice, staticSlice }, limit, toGroup);
                else
                    return slice.includes(cfm.comparator, staticSlice.finish)
                            ? sliceFilter(new ColumnSlice(staticSlice.start, slice.finish), limit, toGroup)
                            : sliceFilter(new ColumnSlice[]{ staticSlice, slice }, limit, toGroup);
            }

            List<ColumnSlice> l = new ArrayList<ColumnSlice>(startBounds.size());
            for (int i = 0; i < startBounds.size(); i++)
            {
                ColumnSlice slice = new ColumnSlice(startBounds.get(i), endBounds.get(i));
                if (!slice.isAlwaysEmpty(cfm.comparator, isReversed))
                    l.add(slice);
            }

            if (l.isEmpty())
                return staticSlice == null ? null : sliceFilter(staticSlice, limit, toGroup);
            if (staticSlice == null)
                return sliceFilter(l.toArray(new ColumnSlice[l.size()]), limit, toGroup);

            // The slices should not overlap. We know the slices built from startBounds/endBounds don't, but if there is
            // a static slice, it could overlap with the 2nd slice. Check for it and correct if that's the case
            ColumnSlice[] slices;
            if (isReversed)
            {
                if (l.get(l.size() - 1).includes(cfm.comparator.reverseComparator(), staticSlice.start))
                {
                    slices = l.toArray(new ColumnSlice[l.size()]);
                    slices[slices.length-1] = new ColumnSlice(slices[slices.length-1].start, Composites.EMPTY);
                }
                else
                {
                    slices = l.toArray(new ColumnSlice[l.size()+1]);
                    slices[slices.length-1] = staticSlice;
                }
            }
            else
            {
                if (l.get(0).includes(cfm.comparator, staticSlice.finish))
                {
                    slices = new ColumnSlice[l.size()];
                    slices[0] = new ColumnSlice(Composites.EMPTY, l.get(0).finish);
                    for (int i = 1; i < l.size(); i++)
                        slices[i] = l.get(i);
                }
                else
                {
                    slices = new ColumnSlice[l.size()+1];
                    slices[0] = staticSlice;
                    for (int i = 0; i < l.size(); i++)
                        slices[i+1] = l.get(i);
                }
            }
            return sliceFilter(slices, limit, toGroup);
        }
        else
        {
            SortedSet<CellName> cellNames = getRequestedColumns(options);
            if (cellNames == null) // in case of IN () for the last column of the key
                return null;
            QueryProcessor.validateCellNames(cellNames, cfm.comparator);
            return new NamesQueryFilter(cellNames, true);
        }
    }

    private SliceQueryFilter sliceFilter(ColumnSlice slice, int limit, int toGroup)
    {
        return sliceFilter(new ColumnSlice[]{ slice }, limit, toGroup);
    }

    private SliceQueryFilter sliceFilter(ColumnSlice[] slices, int limit, int toGroup)
    {
        assert ColumnSlice.validateSlices(slices, cfm.comparator, isReversed) : String.format("Invalid slices: " + Arrays.toString(slices) + (isReversed ? " (reversed)" : ""));
        return new SliceQueryFilter(slices, isReversed, limit, toGroup);
    }

    private int getLimit(QueryOptions options) throws InvalidRequestException
    {
        int l = Integer.MAX_VALUE;
        if (limit != null)
        {
            ByteBuffer b = limit.bindAndGet(options);
            if (b == null)
                throw new InvalidRequestException("Invalid null value of limit");

            try
            {
                Int32Type.instance.validate(b);
                l = Int32Type.instance.compose(b);
            }
            catch (MarshalException e)
            {
                throw new InvalidRequestException("Invalid limit value");
            }
        }

        if (l <= 0)
            throw new InvalidRequestException("LIMIT must be strictly positive");

        return l;
    }

    private int updateLimitForQuery(int limit)
    {
        // Internally, we don't support exclusive bounds for slices. Instead, we query one more element if necessary
        // and exclude it later (in processColumnFamily)
        return sliceRestriction != null && (!sliceRestriction.isInclusive(Bound.START) || !sliceRestriction.isInclusive(Bound.END)) && limit != Integer.MAX_VALUE
             ? limit + 1
             : limit;
    }

    private Collection<ByteBuffer> getKeys(final QueryOptions options) throws InvalidRequestException
    {
        List<ByteBuffer> keys = new ArrayList<ByteBuffer>();
        CBuilder builder = cfm.getKeyValidatorAsCType().builder();
        for (ColumnDefinition def : cfm.partitionKeyColumns())
        {
            Restriction r = keyRestrictions[def.position()];
            assert r != null && !r.isSlice();

            List<ByteBuffer> values = r.values(options);

            if (builder.remainingCount() == 1)
            {
                if (values.size() > 1 && !HAS_LOGGED_WARNING_FOR_IN_RESTRICTION_WITH_DUPLICATES  && containsDuplicates(values))
                {
                    // This approach does not fully prevent race conditions but it is not a big deal.
                    HAS_LOGGED_WARNING_FOR_IN_RESTRICTION_WITH_DUPLICATES = true;
                    logger.warn("SELECT queries with IN restrictions on the partition key containing duplicate values will return duplicate rows.");
                }

                for (ByteBuffer val : values)
                {
                    if (val == null)
                        throw new InvalidRequestException(String.format("Invalid null value for partition key part %s", def.name));
                    keys.add(builder.buildWith(val).toByteBuffer());
                }
            }
            else
            {
                // Note: for backward compatibility reasons, we let INs with 1 value slide
                if (values.size() != 1)
                    throw new InvalidRequestException("IN is only supported on the last column of the partition key");
                ByteBuffer val = values.get(0);
                if (val == null)
                    throw new InvalidRequestException(String.format("Invalid null value for partition key part %s", def.name));
                builder.add(val);
            }
        }
        return keys;
    }

    /**
     * Checks if the specified list contains duplicate values.
     *
     * @param values the values to check
     * @return <code>true</code> if the specified list contains duplicate values, <code>false</code> otherwise.
     */
    private static boolean containsDuplicates(List<ByteBuffer> values)
    {
        return new HashSet<>(values).size() < values.size();
    }

    private ByteBuffer getKeyBound(Bound b, QueryOptions options) throws InvalidRequestException
    {
        // Deal with unrestricted partition key components (special-casing is required to deal with 2i queries on the first
        // component of a composite partition key).
        for (int i = 0; i < keyRestrictions.length; i++)
            if (keyRestrictions[i] == null)
                return ByteBufferUtil.EMPTY_BYTE_BUFFER;

        // We deal with IN queries for keys in other places, so we know buildBound will return only one result
        return buildBound(b, cfm.partitionKeyColumns(), keyRestrictions, false, cfm.getKeyValidatorAsCType(), options).get(0).toByteBuffer();
    }

    private Token getTokenBound(Bound b, QueryOptions options, IPartitioner p) throws InvalidRequestException
    {
        assert onToken;

        Restriction restriction = keyRestrictions[0];

        assert !restriction.isMultiColumn() : "Unexpectedly got a multi-column restriction on a partition key for a range query";
        SingleColumnRestriction keyRestriction = (SingleColumnRestriction)restriction;

        ByteBuffer value;
        if (keyRestriction.isEQ())
        {
            value = keyRestriction.values(options).get(0);
        }
        else
        {
            SingleColumnRestriction.Slice slice = (SingleColumnRestriction.Slice)keyRestriction;
            if (!slice.hasBound(b))
                return p.getMinimumToken();

            value = slice.bound(b, options);
        }

        if (value == null)
            throw new InvalidRequestException("Invalid null token value");
        return p.getTokenFactory().fromByteArray(value);
    }

    private boolean includeKeyBound(Bound b)
    {
        for (Restriction r : keyRestrictions)
        {
            if (r == null)
                return true;
            else if (r.isSlice())
            {
                assert !r.isMultiColumn() : "Unexpectedly got multi-column restriction on partition key";
                return ((SingleColumnRestriction.Slice)r).isInclusive(b);
            }
        }
        // All equality
        return true;
    }

    private boolean isColumnRange()
    {
        // Due to CASSANDRA-5762, we always do a slice for CQL3 tables (not dense, composite).
        // Static CF (non dense but non composite) never entails a column slice however
        if (!cfm.comparator.isDense())
            return cfm.comparator.isCompound();

        // Otherwise (i.e. for compact table where we don't have a row marker anyway and thus don't care about CASSANDRA-5762),
        // it is a range query if it has at least one the column alias for which no relation is defined or is not EQ.
        for (Restriction r : columnRestrictions)
        {
            if (r == null || r.isSlice())
                return true;
        }
        return false;
    }

    private SortedSet<CellName> getRequestedColumns(QueryOptions options) throws InvalidRequestException
    {
        // Note: getRequestedColumns don't handle static columns, but due to CASSANDRA-5762
        // we always do a slice for CQL3 tables, so it's ok to ignore them here
        assert !isColumnRange();

        CBuilder builder = cfm.comparator.prefixBuilder();

        Iterator<ColumnDefinition> columnIter = cfm.clusteringColumns().iterator();
        while (columnIter.hasNext())
        {
            ColumnDefinition def = columnIter.next();
            Restriction r = columnRestrictions[def.position()];
            assert r != null && !r.isSlice();

            if (r.isEQ())
            {
                List<ByteBuffer> values = r.values(options);
                if (r.isMultiColumn())
                {
                    for (int i = 0, m = values.size(); i < m; i++)
                    {
                        ByteBuffer val = values.get(i);

                        if (i != 0)
                            columnIter.next();

                        if (val == null)
                            throw new InvalidRequestException(String.format("Invalid null value for clustering key part %s", def.name));
                        builder.add(val);
                    }
                }
                else
                {
                    ByteBuffer val = r.values(options).get(0);
                    if (val == null)
                        throw new InvalidRequestException(String.format("Invalid null value for clustering key part %s", def.name));
                    builder.add(val);
                }
            }
            else
            {
                if (!r.isMultiColumn())
                {
                    List<ByteBuffer> values = r.values(options);
                    // We have a IN, which we only support for the last column.
                    // If compact, just add all values and we're done. Otherwise,
                    // for each value of the IN, creates all the columns corresponding to the selection.
                    if (values.isEmpty())
                        return null;
                    SortedSet<CellName> columns = new TreeSet<CellName>(cfm.comparator);
                    Iterator<ByteBuffer> iter = values.iterator();
                    while (iter.hasNext())
                    {
                        ByteBuffer val = iter.next();
                        if (val == null)
                            throw new InvalidRequestException(String.format("Invalid null value for clustering key part %s", def.name));

                        Composite prefix = builder.buildWith(val);
                        columns.addAll(addSelectedColumns(prefix));
                    }
                    return columns;
                }

                // we have a multi-column IN restriction
                List<List<ByteBuffer>> values = ((MultiColumnRestriction.IN) r).splitValues(options);
                TreeSet<CellName> inValues = new TreeSet<>(cfm.comparator);
                for (List<ByteBuffer> components : values)
                {
                    for (int i = 0; i < components.size(); i++)
                        if (components.get(i) == null)
                            throw new InvalidRequestException("Invalid null value in condition for column "
                                    + cfm.clusteringColumns().get(i + def.position()).name);

                    Composite prefix = builder.buildWith(components);
                    inValues.addAll(addSelectedColumns(prefix));
                }
                return inValues;
            }
        }

        return addSelectedColumns(builder.build());
    }

    private SortedSet<CellName> addSelectedColumns(Composite prefix)
    {
        if (cfm.comparator.isDense())
        {
            return FBUtilities.singleton(cfm.comparator.create(prefix, null), cfm.comparator);
        }
        else
        {
            // Collections require doing a slice query because a given collection is a
            // non-know set of columns, so we shouldn't get there
            assert !selectACollection();

            SortedSet<CellName> columns = new TreeSet<CellName>(cfm.comparator);

            // We need to query the selected column as well as the marker
            // column (for the case where the row exists but has no columns outside the PK)
            // Two exceptions are "static CF" (non-composite non-compact CF) and "super CF"
            // that don't have marker and for which we must query all columns instead
            if (cfm.comparator.isCompound() && !cfm.isSuper())
            {
                // marker
                columns.add(cfm.comparator.rowMarker(prefix));

                // selected columns
                for (ColumnDefinition def : selection.getColumns())
                    if (def.kind == ColumnDefinition.Kind.REGULAR || def.kind == ColumnDefinition.Kind.STATIC)
                        columns.add(cfm.comparator.create(prefix, def));
            }
            else
            {
                // We now that we're not composite so we can ignore static columns
                for (ColumnDefinition def : cfm.regularColumns())
                    columns.add(cfm.comparator.create(prefix, def));
            }
            return columns;
        }
    }

    /** Returns true if a non-frozen collection is selected, false otherwise. */
    private boolean selectACollection()
    {
        if (!cfm.comparator.hasCollections())
            return false;

        for (ColumnDefinition def : selection.getColumns())
        {
            if (def.type.isCollection() && def.type.isMultiCell())
                return true;
        }

        return false;
    }

    @VisibleForTesting
    static List<Composite> buildBound(Bound bound,
                                      List<ColumnDefinition> defs,
                                      Restriction[] restrictions,
                                      boolean isReversed,
                                      CType type,
                                      QueryOptions options) throws InvalidRequestException
    {
        CBuilder builder = type.builder();

        // The end-of-component of composite doesn't depend on whether the
        // component type is reversed or not (i.e. the ReversedType is applied
        // to the component comparator but not to the end-of-component itself),
        // it only depends on whether the slice is reversed
        Bound eocBound = isReversed ? Bound.reverse(bound) : bound;
        for (int i = 0, m = defs.size(); i < m; i++)
        {
            ColumnDefinition def = defs.get(i);

            // In a restriction, we always have Bound.START < Bound.END for the "base" comparator.
            // So if we're doing a reverse slice, we must inverse the bounds when giving them as start and end of the slice filter.
            // But if the actual comparator itself is reversed, we must inversed the bounds too.
            Bound b = isReversed == isReversedType(def) ? bound : Bound.reverse(bound);
            Restriction r = restrictions[def.position()];
            if (isNullRestriction(r, b) || !r.canEvaluateWithSlices())
            {
                // There wasn't any non EQ relation on that key, we select all records having the preceding component as prefix.
                // For composites, if there was preceding component and we're computing the end, we must change the last component
                // End-Of-Component, otherwise we would be selecting only one record.
                Composite prefix = builder.build();
                return Collections.singletonList(eocBound == Bound.END ? prefix.end() : prefix.start());
            }
            if (r.isSlice())
            {
                if (r.isMultiColumn())
                {
                    MultiColumnRestriction.Slice slice = (MultiColumnRestriction.Slice) r;

                    if (!slice.hasBound(b))
                    {
                        Composite prefix = builder.build();
                        return Collections.singletonList(builder.remainingCount() > 0 && eocBound == Bound.END
                                ? prefix.end()
                                : prefix);
                    }

                    List<ByteBuffer> vals = slice.componentBounds(b, options);

                    for (int j = 0, n = vals.size(); j < n; j++)
                        addValue(builder, defs.get(i + j), vals.get(j)) ;
                }
                else
                {
                    builder.add(getSliceValue(r, b, options));
                }
                Operator relType = ((Restriction.Slice)r).getRelation(eocBound, b);
                return Collections.singletonList(builder.build().withEOC(eocForRelation(relType)));
            }

            if (r.isIN())
            {
                // The IN query might not have listed the values in comparator order, so we need to re-sort
                // the bounds lists to make sure the slices works correctly (also, to avoid duplicates).
                TreeSet<Composite> inValues = new TreeSet<>(isReversed ? type.reverseComparator() : type);

                if (r.isMultiColumn())
                {
                    List<List<ByteBuffer>> splitInValues = ((MultiColumnRestriction.IN) r).splitValues(options);

                    for (List<ByteBuffer> components : splitInValues)
                    {
                        for (int j = 0; j < components.size(); j++)
                            if (components.get(j) == null)
                                throw new InvalidRequestException("Invalid null value in condition for column " + defs.get(i + j).name);

                        Composite prefix = builder.buildWith(components);
                        inValues.add(builder.remainingCount() == 0 ? prefix : addEOC(prefix, eocBound));
                    }
                    return new ArrayList<>(inValues);
                }

                List<ByteBuffer> values = r.values(options);
                if (values.size() != 1)
                {
                    // IN query, we only support it on the clustering columns
                    assert def.position() == defs.size() - 1;
                    for (ByteBuffer val : values)
                    {
                        if (val == null)
                            throw new InvalidRequestException(String.format("Invalid null value in condition for column %s",
                                                                            def.name));
                        Composite prefix = builder.buildWith(val);
                        // See below for why this
                        inValues.add(builder.remainingCount() == 0 ? prefix : addEOC(prefix, eocBound));
                    }
                    return new ArrayList<>(inValues);
                }
            }

            List<ByteBuffer> values = r.values(options);

            if (r.isMultiColumn())
            {
                for (int j = 0; j < values.size(); j++)
                    addValue(builder, defs.get(i + j), values.get(j));
                i += values.size() - 1; // skips the processed columns
            }
            else
            {
                addValue(builder, def, values.get(0));
            }
        }
        // Means no relation at all or everything was an equal
        // Note: if the builder is "full", there is no need to use the end-of-component bit. For columns selection,
        // it would be harmless to do it. However, we use this method got the partition key too. And when a query
        // with 2ndary index is done, and with the the partition provided with an EQ, we'll end up here, and in that
        // case using the eoc would be bad, since for the random partitioner we have no guarantee that
        // prefix.end() will sort after prefix (see #5240).
        Composite prefix = builder.build();
        return Collections.singletonList(builder.remainingCount() == 0 ? prefix : addEOC(prefix, eocBound));
    }

    /**
     * Adds an EOC to the specified Composite.
     *
     * @param composite the composite
     * @param eocBound the EOC bound
     * @return a new <code>Composite</code> with the EOC corresponding to the eocBound
     */
    private static Composite addEOC(Composite composite, Bound eocBound)
    {
        return eocBound == Bound.END ? composite.end() : composite.start();
    }

    /**
     * Adds the specified value to the specified builder
     *
     * @param builder the CBuilder to which the value must be added
     * @param def the column associated to the value
     * @param value the value to add
     * @throws InvalidRequestException if the value is null
     */
    private static void addValue(CBuilder builder, ColumnDefinition def, ByteBuffer value) throws InvalidRequestException
    {
        if (value == null)
            throw new InvalidRequestException(String.format("Invalid null value in condition for column %s", def.name));
        builder.add(value);
    }

    private static Composite.EOC eocForRelation(Operator op)
    {
        switch (op)
        {
            case LT:
                // < X => using startOf(X) as finish bound
                return Composite.EOC.START;
            case GT:
            case LTE:
                // > X => using endOf(X) as start bound
                // <= X => using endOf(X) as finish bound
                return Composite.EOC.END;
            default:
                // >= X => using X as start bound (could use START_OF too)
                // = X => using X
                return Composite.EOC.NONE;
        }
    }

    private static boolean isNullRestriction(Restriction r, Bound b)
    {
        return r == null || (r.isSlice() && !((Restriction.Slice)r).hasBound(b));
    }

    private static ByteBuffer getSliceValue(Restriction r, Bound b, QueryOptions options) throws InvalidRequestException
    {
        Restriction.Slice slice = (Restriction.Slice)r;
        assert slice.hasBound(b);
        ByteBuffer val = slice.bound(b, options);
        if (val == null)
            throw new InvalidRequestException(String.format("Invalid null clustering key part %s", r));
        return val;
    }

    private List<Composite> getRequestedBound(Bound b, QueryOptions options) throws InvalidRequestException
    {
        assert isColumnRange();
        return buildBound(b, cfm.clusteringColumns(), columnRestrictions, isReversed, cfm.comparator, options);
    }

    public List<IndexExpression> getValidatedIndexExpressions(QueryOptions options) throws InvalidRequestException
    {
        if (!usesSecondaryIndexing || restrictedColumns.isEmpty())
            return Collections.emptyList();

        List<IndexExpression> expressions = new ArrayList<IndexExpression>();
        for (ColumnDefinition def : restrictedColumns.keySet())
        {
            Restriction restriction;
            switch (def.kind)
            {
                case PARTITION_KEY:
                    restriction = keyRestrictions[def.position()];
                    break;
                case CLUSTERING_COLUMN:
                    restriction = columnRestrictions[def.position()];
                    break;
                case REGULAR:
                case STATIC:
                    restriction = metadataRestrictions.get(def.name);
                    break;
                default:
                    // We don't allow restricting a COMPACT_VALUE for now in prepare.
                    throw new AssertionError();
            }

            if (restriction.isSlice())
            {
                Restriction.Slice slice = (Restriction.Slice)restriction;
                for (Bound b : Bound.values())
                {
                    if (slice.hasBound(b))
                    {
                        ByteBuffer value = validateIndexedValue(def, slice.bound(b, options));
                        Operator op = slice.getIndexOperator(b);
                        // If the underlying comparator for name is reversed, we need to reverse the IndexOperator: user operation
                        // always refer to the "forward" sorting even if the clustering order is reversed, but the 2ndary code does
                        // use the underlying comparator as is.
                        if (def.type instanceof ReversedType)
                            op = reverse(op);
                        expressions.add(new IndexExpression(def.name.bytes, op, value));
                    }
                }
            }
            else if (restriction.isContains())
            {
                SingleColumnRestriction.Contains contains = (SingleColumnRestriction.Contains)restriction;
                for (ByteBuffer value : contains.values(options))
                {
                    validateIndexedValue(def, value);
                    expressions.add(new IndexExpression(def.name.bytes, Operator.CONTAINS, value));
                }
                for (ByteBuffer key : contains.keys(options))
                {
                    validateIndexedValue(def, key);
                    expressions.add(new IndexExpression(def.name.bytes, Operator.CONTAINS_KEY, key));
                }
            }
            else
            {
                ByteBuffer value;
                if (restriction.isMultiColumn())
                {
                    List<ByteBuffer> values = restriction.values(options);
                    value = values.get(def.position());
                }
                else
                {
                    List<ByteBuffer> values = restriction.values(options);
                    if (values.size() != 1)
                        throw new InvalidRequestException("IN restrictions are not supported on indexed columns");

                    value = values.get(0);
                }

                validateIndexedValue(def, value);
                expressions.add(new IndexExpression(def.name.bytes, Operator.EQ, value));
            }
        }

        if (usesSecondaryIndexing)
        {
            ColumnFamilyStore cfs = Keyspace.open(keyspace()).getColumnFamilyStore(columnFamily());
            SecondaryIndexManager secondaryIndexManager = cfs.indexManager;
            secondaryIndexManager.validateIndexSearchersForQuery(expressions);
        }
        
        return expressions;
    }

    private static ByteBuffer validateIndexedValue(ColumnDefinition def, ByteBuffer value) throws InvalidRequestException
    {
        if (value == null)
            throw new InvalidRequestException(String.format("Unsupported null value for indexed column %s", def.name));
        if (value.remaining() > 0xFFFF)
            throw new InvalidRequestException("Index expression values may not be larger than 64K");
        return value;
    }

    private CellName makeExclusiveSliceBound(Bound bound, CellNameType type, QueryOptions options) throws InvalidRequestException
    {
        if (sliceRestriction.isInclusive(bound))
            return null;

        if (sliceRestriction.isMultiColumn())
            return type.makeCellName(((MultiColumnRestriction.Slice) sliceRestriction).componentBounds(bound, options).toArray());
        else
            return type.makeCellName(sliceRestriction.bound(bound, options));
    }

    private Iterator<Cell> applySliceRestriction(final Iterator<Cell> cells, final QueryOptions options) throws InvalidRequestException
    {
        assert sliceRestriction != null;

        final CellNameType type = cfm.comparator;
        final CellName excludedStart = makeExclusiveSliceBound(Bound.START, type, options);
        final CellName excludedEnd = makeExclusiveSliceBound(Bound.END, type, options);

        return new AbstractIterator<Cell>()
        {
            protected Cell computeNext()
            {
                while (cells.hasNext())
                {
                    Cell c = cells.next();

                    // For dynamic CF, the column could be out of the requested bounds (because we don't support strict bounds internally (unless
                    // the comparator is composite that is)), filter here
                    if ( (excludedStart != null && type.compare(c.name(), excludedStart) == 0)
                      || (excludedEnd != null && type.compare(c.name(), excludedEnd) == 0) )
                        continue;

                    return c;
                }
                return endOfData();
            }
        };
    }

    private static Operator reverse(Operator op)
    {
        switch (op)
        {
            case LT:  return Operator.GT;
            case LTE: return Operator.GTE;
            case GT:  return Operator.LT;
            case GTE: return Operator.LTE;
            default: return op;
        }
    }

    private ResultSet process(List<Row> rows, QueryOptions options, int limit, long now) throws InvalidRequestException
    {
        Selection.ResultSetBuilder result = selection.resultSetBuilder(now);
        for (org.apache.cassandra.db.Row row : rows)
        {
            // Not columns match the query, skip
            if (row.cf == null)
                continue;

            processColumnFamily(row.key.getKey(), row.cf, options, now, result);
        }

        ResultSet cqlRows = result.build();

        orderResults(cqlRows);

        // Internal calls always return columns in the comparator order, even when reverse was set
        if (isReversed)
            cqlRows.reverse();

        // Trim result if needed to respect the user limit
        cqlRows.trim(limit);
        return cqlRows;
    }

    // Used by ModificationStatement for CAS operations
    void processColumnFamily(ByteBuffer key, ColumnFamily cf, QueryOptions options, long now, Selection.ResultSetBuilder result)
    throws InvalidRequestException
    {
        CFMetaData cfm = cf.metadata();
        ByteBuffer[] keyComponents = null;
        if (cfm.getKeyValidator() instanceof CompositeType)
        {
            keyComponents = ((CompositeType)cfm.getKeyValidator()).split(key);
        }
        else
        {
            keyComponents = new ByteBuffer[]{ key };
        }

        Iterator<Cell> cells = cf.getSortedColumns().iterator();
        if (sliceRestriction != null)
            cells = applySliceRestriction(cells, options);

        CQL3Row.RowIterator iter = cfm.comparator.CQL3RowBuilder(cfm, now).group(cells);

        // If there is static columns but there is no non-static row, then provided the select was a full
        // partition selection (i.e. not a 2ndary index search and there was no condition on clustering columns)
        // then we want to include the static columns in the result set (and we're done).
        CQL3Row staticRow = iter.getStaticRow();
        if (staticRow != null && !iter.hasNext() && !usesSecondaryIndexing && hasNoClusteringColumnsRestriction())
        {
            result.newRow();
            for (ColumnDefinition def : selection.getColumns())
            {
                switch (def.kind)
                {
                    case PARTITION_KEY:
                        result.add(keyComponents[def.position()]);
                        break;
                    case STATIC:
                        addValue(result, def, staticRow, options);
                        break;
                    default:
                        result.add((ByteBuffer)null);
                }
            }
            return;
        }

        while (iter.hasNext())
        {
            CQL3Row cql3Row = iter.next();

            // Respect requested order
            result.newRow();
            // Respect selection order
            for (ColumnDefinition def : selection.getColumns())
            {
                switch (def.kind)
                {
                    case PARTITION_KEY:
                        result.add(keyComponents[def.position()]);
                        break;
                    case CLUSTERING_COLUMN:
                        result.add(cql3Row.getClusteringColumn(def.position()));
                        break;
                    case COMPACT_VALUE:
                        result.add(cql3Row.getColumn(null));
                        break;
                    case REGULAR:
                        addValue(result, def, cql3Row, options);
                        break;
                    case STATIC:
                        addValue(result, def, staticRow, options);
                        break;
                }
            }
        }
    }

    private static void addValue(Selection.ResultSetBuilder result, ColumnDefinition def, CQL3Row row, QueryOptions options)
    {
        if (row == null)
        {
            result.add((ByteBuffer)null);
            return;
        }

        if (def.type.isMultiCell())
        {
            List<Cell> cells = row.getMultiCellColumn(def.name);
            ByteBuffer buffer = cells == null
                             ? null
                             : ((CollectionType)def.type).serializeForNativeProtocol(cells, options.getProtocolVersion());
            result.add(buffer);
            return;
        }

        result.add(row.getColumn(def.name));
    }

    private boolean hasNoClusteringColumnsRestriction()
    {
        for (int i = 0; i < columnRestrictions.length; i++)
            if (columnRestrictions[i] != null)
                return false;
        return true;
    }

    private boolean needsPostQueryOrdering()
    {
        // We need post-query ordering only for queries with IN on the partition key and an ORDER BY.
        return keyIsInRelation && !parameters.orderings.isEmpty();
    }

    /**
     * Orders results when multiple keys are selected (using IN)
     */
    private void orderResults(ResultSet cqlRows) throws InvalidRequestException
    {
        if (cqlRows.size() == 0 || !needsPostQueryOrdering())
            return;

        assert orderingIndexes != null;

        List<Integer> idToSort = new ArrayList<Integer>();
        List<Comparator<ByteBuffer>> sorters = new ArrayList<Comparator<ByteBuffer>>();

        for (ColumnIdentifier.Raw identifier : parameters.orderings.keySet())
        {
            ColumnDefinition orderingColumn = cfm.getColumnDefinition(identifier.prepare(cfm));
            idToSort.add(orderingIndexes.get(orderingColumn.name));
            sorters.add(orderingColumn.type);
        }

        Comparator<List<ByteBuffer>> comparator = idToSort.size() == 1
                                                ? new SingleColumnComparator(idToSort.get(0), sorters.get(0))
                                                : new CompositeComparator(sorters, idToSort);
        Collections.sort(cqlRows.rows, comparator);
    }

    private static boolean isReversedType(ColumnDefinition def)
    {
<<<<<<< HEAD
        return def.type instanceof ReversedType;
=======
        // Respect requested order
        result.newRow();
        for (CFDefinition.Name name : selection.getColumns())
        {
            switch (name.kind)
            {
                case KEY_ALIAS:
                    result.add(keyComponents[name.position]);
                    break;
                case COLUMN_ALIAS:
                    result.add(columns.getKeyComponent(name.position));
                    break;
                case VALUE_ALIAS:
                    // This should not happen for SPARSE
                    throw new AssertionError();
                case COLUMN_METADATA:
                    addValue(result, name, columns);
                    break;
                case STATIC:
                    addValue(result, name, staticGroup);
                    break;
            }
        }
    }

    private static void addValue(Selection.ResultSetBuilder result, CFDefinition.Name name, ColumnGroupMap group)
    {
        if (group == null)
        {
            result.add((ByteBuffer)null);
            return;
        }

        if (name.type.isCollection())
        {
            List<Pair<ByteBuffer, Column>> collection = group.getCollection(name.name.key);
            result.add(collection == null ? null : ((CollectionType)name.type).serialize(name, collection));
        }
        else
        {
            result.add(group.getSimple(name.name.key));
        }
    }

    private static boolean isReversedType(CFDefinition.Name name)
    {
        return name.type instanceof ReversedType;
>>>>>>> 15235ee6
    }

    private boolean columnFilterIsIdentity()
    {
        for (Restriction r : columnRestrictions)
        {
            if (r != null)
                return false;
        }
        return true;
    }

    private boolean hasClusteringColumnsRestriction()
    {
        for (int i = 0; i < columnRestrictions.length; i++)
            if (columnRestrictions[i] != null)
                return true;
        return false;
    }

    private void validateDistinctSelection()
    throws InvalidRequestException
    {
        Collection<ColumnDefinition> requestedColumns = selection.getColumns();
        for (ColumnDefinition def : requestedColumns)
            if (def.kind != ColumnDefinition.Kind.PARTITION_KEY && def.kind != ColumnDefinition.Kind.STATIC)
                throw new InvalidRequestException(String.format("SELECT DISTINCT queries must only request partition key columns and/or static columns (not %s)", def.name));

        // If it's a key range, we require that all partition key columns are selected so we don't have to bother with post-query grouping.
        if (!isKeyRange)
            return;

        for (ColumnDefinition def : cfm.partitionKeyColumns())
            if (!requestedColumns.contains(def))
                throw new InvalidRequestException(String.format("SELECT DISTINCT queries must request all the partition key columns (missing %s)", def.name));
    }

    /**
     * Checks if the specified column is restricted by multiple contains or contains key.
     *
     * @param columnDef the definition of the column to check
     * @return <code>true</code> the specified column is restricted by multiple contains or contains key,
     * <code>false</code> otherwise
     */
    private boolean isRestrictedByMultipleContains(ColumnDefinition columnDef)
    {
        if (!columnDef.type.isCollection())
            return false;

        Restriction restriction = metadataRestrictions.get(columnDef.name);

        if (!(restriction instanceof Contains))
            return false;

        Contains contains = (Contains) restriction;
        return (contains.numberOfValues() + contains.numberOfKeys()) > 1;
    }

    public static class RawStatement extends CFStatement
    {
        /**
         * Checks to ensure that the warning for missing allow filtering is only logged once.
         */
        private static volatile boolean hasLoggedMissingAllowFilteringWarning = false;

        private final Parameters parameters;
        private final List<RawSelector> selectClause;
        private final List<Relation> whereClause;
        private final Term.Raw limit;

        public RawStatement(CFName cfName, Parameters parameters, List<RawSelector> selectClause, List<Relation> whereClause, Term.Raw limit)
        {
            super(cfName);
            this.parameters = parameters;
            this.selectClause = selectClause;
            this.whereClause = whereClause == null ? Collections.<Relation>emptyList() : whereClause;
            this.limit = limit;
        }

        public ParsedStatement.Prepared prepare() throws InvalidRequestException
        {
            CFMetaData cfm = ThriftValidation.validateColumnFamily(keyspace(), columnFamily());
            VariableSpecifications boundNames = getBoundVariables();

            // Select clause
            if (parameters.isCount && !selectClause.isEmpty())
                throw new InvalidRequestException("Only COUNT(*) and COUNT(1) operations are currently supported.");

            Selection selection = selectClause.isEmpty()
                                ? Selection.wildcard(cfm)
                                : Selection.fromSelectors(cfm, selectClause);

            SelectStatement stmt = new SelectStatement(cfm, boundNames.size(), parameters, selection, prepareLimit(boundNames));

            /*
             * WHERE clause. For a given entity, rules are:
             *   - EQ relation conflicts with anything else (including a 2nd EQ)
             *   - Can't have more than one LT(E) relation (resp. GT(E) relation)
             *   - IN relation are restricted to row keys (for now) and conflicts with anything else
             *     (we could allow two IN for the same entity but that doesn't seem very useful)
             *   - The value_alias cannot be restricted in any way (we don't support wide rows with indexed value in CQL so far)
             */
            boolean hasQueriableIndex = false;
            boolean hasQueriableClusteringColumnIndex = false;

            ColumnFamilyStore cfs = Keyspace.open(keyspace()).getColumnFamilyStore(columnFamily());
            SecondaryIndexManager indexManager = cfs.indexManager;

            for (Relation relation : whereClause)
            {
                if (relation.isMultiColumn())
                {
                    MultiColumnRelation rel = (MultiColumnRelation) relation;
                    List<ColumnDefinition> names = new ArrayList<>(rel.getEntities().size());
                    for (ColumnIdentifier.Raw rawEntity : rel.getEntities())
                    {
                        ColumnIdentifier entity = rawEntity.prepare(cfm);
                        ColumnDefinition def = cfm.getColumnDefinition(entity);
                        boolean[] queriable = processRelationEntity(stmt, indexManager, relation, entity, def);
                        hasQueriableIndex |= queriable[0];
                        hasQueriableClusteringColumnIndex |= queriable[1];
                        names.add(def);
                    }
                    updateRestrictionsForRelation(stmt, names, rel, boundNames);
                }
                else
                {
                    SingleColumnRelation rel = (SingleColumnRelation) relation;
                    ColumnIdentifier entity = rel.getEntity().prepare(cfm);
                    ColumnDefinition def = cfm.getColumnDefinition(entity);
                    boolean[] queriable = processRelationEntity(stmt, indexManager, relation, entity, def);
                    hasQueriableIndex |= queriable[0];
                    hasQueriableClusteringColumnIndex |= queriable[1];
                    updateRestrictionsForRelation(stmt, def, rel, boundNames);
                }
            }

             // At this point, the select statement if fully constructed, but we still have a few things to validate
            processPartitionKeyRestrictions(stmt, hasQueriableIndex, cfm);

            // All (or none) of the partition key columns have been specified;
            // hence there is no need to turn these restrictions into index expressions.
            if (!stmt.usesSecondaryIndexing)
                stmt.restrictedColumns.keySet().removeAll(cfm.partitionKeyColumns());

            if (stmt.selectsOnlyStaticColumns && stmt.hasClusteringColumnsRestriction())
                throw new InvalidRequestException("Cannot restrict clustering columns when selecting only static columns");

            processColumnRestrictions(stmt, hasQueriableIndex, cfm);

            // Covers indexes on the first clustering column (among others).
            if (stmt.isKeyRange && hasQueriableClusteringColumnIndex)
                stmt.usesSecondaryIndexing = true;

            int numberOfRestrictionsEvaluatedWithSlices = 0;

            for (ColumnDefinition def : cfm.clusteringColumns())
            {
                // Remove clustering column restrictions that can be handled by slices; the remainder will be
                // handled by filters (which may require a secondary index).
                Boolean indexed = stmt.restrictedColumns.get(def);
                if (indexed == null)
                    break;
                if (!indexed && stmt.columnRestrictions[def.position()].canEvaluateWithSlices())
                {
                    stmt.restrictedColumns.remove(def);
                    numberOfRestrictionsEvaluatedWithSlices++;
                }
            }

            // Even if usesSecondaryIndexing is false at this point, we'll still have to use one if
            // there are restrictions not covered by the PK.
            if (!stmt.metadataRestrictions.isEmpty())
                stmt.usesSecondaryIndexing = true;

            if (stmt.usesSecondaryIndexing)
                validateSecondaryIndexSelections(stmt);

            if (!stmt.parameters.orderings.isEmpty())
                processOrderingClause(stmt, cfm);

            checkNeedsFiltering(stmt, numberOfRestrictionsEvaluatedWithSlices);

            if (parameters.isDistinct)
                stmt.validateDistinctSelection();

            return new ParsedStatement.Prepared(stmt, boundNames);
        }

        /** Returns a pair of (hasQueriableIndex, hasQueriableClusteringColumnIndex) */
        private boolean[] processRelationEntity(SelectStatement stmt,
                                                SecondaryIndexManager indexManager,
                                                Relation relation,
                                                ColumnIdentifier entity,
                                                ColumnDefinition def) throws InvalidRequestException
        {
            if (def == null)
                handleUnrecognizedEntity(entity, relation);

            SecondaryIndex index = indexManager.getIndexForColumn(def.name.bytes);
            if (index != null && index.supportsOperator(relation.operator()))
            {
                stmt.restrictedColumns.put(def, Boolean.TRUE);
                return new boolean[]{true, def.kind == ColumnDefinition.Kind.CLUSTERING_COLUMN};
            }

            stmt.restrictedColumns.put(def, Boolean.FALSE);
            return new boolean[]{false, false};
        }

        /** Throws an InvalidRequestException for an unrecognized identifier in the WHERE clause */
        private void handleUnrecognizedEntity(ColumnIdentifier entity, Relation relation) throws InvalidRequestException
        {
            if (containsAlias(entity))
                throw new InvalidRequestException(String.format("Aliases aren't allowed in the where clause ('%s')", relation));
            else
                throw new InvalidRequestException(String.format("Undefined name %s in where clause ('%s')", entity, relation));
        }

        /** Returns a Term for the limit or null if no limit is set */
        private Term prepareLimit(VariableSpecifications boundNames) throws InvalidRequestException
        {
            if (limit == null)
                return null;

            Term prepLimit = limit.prepare(keyspace(), limitReceiver());
            prepLimit.collectMarkerSpecification(boundNames);
            return prepLimit;
        }

        private void updateRestrictionsForRelation(SelectStatement stmt, List<ColumnDefinition> defs, MultiColumnRelation relation, VariableSpecifications boundNames) throws InvalidRequestException
        {
            List<ColumnDefinition> restrictedColumns = new ArrayList<>();
            Set<ColumnDefinition> seen = new HashSet<>();
            Restriction existing = null;

            int previousPosition = defs.get(0).position() - 1;
            for (int i = 0, m = defs.size(); i < m; i++)
            {
                ColumnDefinition def = defs.get(i);

                // ensure multi-column restriction only applies to clustering columns
                if (def.kind != ColumnDefinition.Kind.CLUSTERING_COLUMN)
                    throw new InvalidRequestException(String.format("Multi-column relations can only be applied to clustering columns: %s", def.name));

                if (seen.contains(def))
                    throw new InvalidRequestException(String.format("Column \"%s\" appeared twice in a relation: %s", def.name, relation));
                seen.add(def);

                // check that no clustering columns were skipped
                if (def.position() != previousPosition + 1)
                {
                    if (previousPosition == -1)
                        throw new InvalidRequestException(String.format(
                                "Clustering columns may not be skipped in multi-column relations. " +
                                "They should appear in the PRIMARY KEY order. Got %s", relation));

                    throw new InvalidRequestException(String.format(
                                "Clustering columns must appear in the PRIMARY KEY order in multi-column relations: %s",
                                 relation));
                }
                previousPosition++;

                Restriction previous = existing;
                existing = getExistingRestriction(stmt, def);
                Operator operator = relation.operator();
                if (existing != null)
                {
                    if (operator == Operator.EQ || operator == Operator.IN)
                    {
                        throw new InvalidRequestException(String.format(
                                "Column \"%s\" cannot be restricted by more than one relation if it is in an %s relation",
                                def.name, operator));
                    }
                    else if (!existing.isSlice())
                    {
                        throw new InvalidRequestException(String.format(
                                "Column \"%s\" cannot be restricted by an equality relation and an inequality relation",
                                def.name));
                    }
                    else
                    {
                        if (!existing.isMultiColumn())
                        {
                            throw new InvalidRequestException(String.format(
                                    "Column \"%s\" cannot have both tuple-notation inequalities and single-column inequalities: %s",
                                    def.name, relation));
                        }

                        boolean existingRestrictionStartBefore =
                            (i == 0 && def.position() != 0 && stmt.columnRestrictions[def.position() - 1] == existing);

                        boolean existingRestrictionStartAfter = (i != 0 && previous != existing);

                        if (existingRestrictionStartBefore || existingRestrictionStartAfter)
                        {
                            throw new InvalidRequestException(String.format(
                                    "Column \"%s\" cannot be restricted by two tuple-notation inequalities not starting with the same column: %s",
                                    def.name, relation));
                        }

                        checkBound(existing, def, operator);
                    }
                }
                restrictedColumns.add(def);
            }

            switch (relation.operator())
            {
                case EQ:
                {
                    Term t = relation.getValue().prepare(keyspace(), defs);
                    t.collectMarkerSpecification(boundNames);
                    Restriction restriction = new MultiColumnRestriction.EQ(t, false);
                    for (ColumnDefinition def : restrictedColumns)
                        stmt.columnRestrictions[def.position()] = restriction;
                    break;
                }
                case IN:
                {
                    Restriction restriction;
                    List<? extends Term.MultiColumnRaw> inValues = relation.getInValues();
                    if (inValues != null)
                    {
                        // we have something like "(a, b, c) IN ((1, 2, 3), (4, 5, 6), ...) or
                        // "(a, b, c) IN (?, ?, ?)
                        List<Term> terms = new ArrayList<>(inValues.size());
                        for (Term.MultiColumnRaw tuple : inValues)
                        {
                            Term t = tuple.prepare(keyspace(), defs);
                            t.collectMarkerSpecification(boundNames);
                            terms.add(t);
                        }
                         restriction = new MultiColumnRestriction.InWithValues(terms);
                    }
                    else
                    {
                        Tuples.INRaw rawMarker = relation.getInMarker();
                        AbstractMarker t = rawMarker.prepare(keyspace(), defs);
                        t.collectMarkerSpecification(boundNames);
                        restriction = new MultiColumnRestriction.InWithMarker(t);
                    }
                    for (ColumnDefinition def : restrictedColumns)
                        stmt.columnRestrictions[def.position()] = restriction;

                    break;
                }
                case LT:
                case LTE:
                case GT:
                case GTE:
                {
                    Term t = relation.getValue().prepare(keyspace(), defs);
                    t.collectMarkerSpecification(boundNames);
                    Restriction.Slice restriction = (Restriction.Slice)getExistingRestriction(stmt, defs.get(0));
                    if (restriction == null)
                        restriction = new MultiColumnRestriction.Slice(false);
                    restriction.setBound(relation.operator(), t);

                    for (ColumnDefinition def : defs)
                    {
                        stmt.columnRestrictions[def.position()] = restriction;
                    }
                    break;
                }
                case NEQ:
                    throw new InvalidRequestException(String.format("Unsupported \"!=\" relation: %s", relation));
            }
        }

        /**
         * Checks that the operator for the specified column is compatible with the bounds of the existing restriction.
         *
         * @param existing the existing restriction
         * @param def the column definition
         * @param operator the operator
         * @throws InvalidRequestException if the operator is not compatible with the bounds of the existing restriction
         */
        private static void checkBound(Restriction existing, ColumnDefinition def, Operator operator) throws InvalidRequestException
        {
            Restriction.Slice existingSlice = (Restriction.Slice) existing;

            if (existingSlice.hasBound(Bound.START) && (operator == Operator.GT || operator == Operator.GTE))
                throw new InvalidRequestException(String.format(
                            "More than one restriction was found for the start bound on %s", def.name));

            if (existingSlice.hasBound(Bound.END) && (operator == Operator.LT || operator == Operator.LTE))
                throw new InvalidRequestException(String.format(
                            "More than one restriction was found for the end bound on %s", def.name));
        }

        private static Restriction getExistingRestriction(SelectStatement stmt, ColumnDefinition def)
        {
            switch (def.kind)
            {
                case PARTITION_KEY:
                    return stmt.keyRestrictions[def.position()];
                case CLUSTERING_COLUMN:
                    return stmt.columnRestrictions[def.position()];
                case REGULAR:
                case STATIC:
                    return stmt.metadataRestrictions.get(def.name);
                default:
                    throw new AssertionError();
            }
        }

        private void updateRestrictionsForRelation(SelectStatement stmt, ColumnDefinition def, SingleColumnRelation relation, VariableSpecifications names) throws InvalidRequestException
        {
            switch (def.kind)
            {
                case PARTITION_KEY:
                    stmt.keyRestrictions[def.position()] = updateSingleColumnRestriction(def, stmt.keyRestrictions[def.position()], relation, names);
                    break;
                case CLUSTERING_COLUMN:
                    stmt.columnRestrictions[def.position()] = updateSingleColumnRestriction(def, stmt.columnRestrictions[def.position()], relation, names);
                    break;
                case COMPACT_VALUE:
                    throw new InvalidRequestException(String.format("Predicates on the non-primary-key column (%s) of a COMPACT table are not yet supported", def.name));
                case REGULAR:
                case STATIC:
                    // We only all IN on the row key and last clustering key so far, never on non-PK columns, and this even if there's an index
                    Restriction r = updateSingleColumnRestriction(def, stmt.metadataRestrictions.get(def.name), relation, names);
                    if (r.isIN() && !((Restriction.IN)r).canHaveOnlyOneValue())
                        // Note: for backward compatibility reason, we conside a IN of 1 value the same as a EQ, so we let that slide.
                        throw new InvalidRequestException(String.format("IN predicates on non-primary-key columns (%s) is not yet supported", def.name));
                    stmt.metadataRestrictions.put(def.name, r);
                    break;
            }
        }

        Restriction updateSingleColumnRestriction(ColumnDefinition def, Restriction existingRestriction, SingleColumnRelation newRel, VariableSpecifications boundNames) throws InvalidRequestException
        {
            ColumnSpecification receiver = def;
            if (newRel.onToken)
            {
                if (def.kind != ColumnDefinition.Kind.PARTITION_KEY)
                    throw new InvalidRequestException(String.format("The token() function is only supported on the partition key, found on %s", def.name));

                receiver = new ColumnSpecification(def.ksName,
                                                   def.cfName,
                                                   new ColumnIdentifier("partition key token", true),
                                                   StorageService.getPartitioner().getTokenValidator());
            }

            // We don't support relations against entire collections (unless they're frozen), like "numbers = {1, 2, 3}"
            if (receiver.type.isCollection() && receiver.type.isMultiCell() && !(newRel.operator() == Operator.CONTAINS_KEY || newRel.operator() == Operator.CONTAINS))
            {
                throw new InvalidRequestException(String.format("Collection column '%s' (%s) cannot be restricted by a '%s' relation",
                                                                def.name, receiver.type.asCQL3Type(), newRel.operator()));
            }

            switch (newRel.operator())
            {
                case EQ:
                {
                    if (existingRestriction != null)
                        throw new InvalidRequestException(String.format("%s cannot be restricted by more than one relation if it includes an Equal", def.name));
                    Term t = newRel.getValue().prepare(keyspace(), receiver);
                    t.collectMarkerSpecification(boundNames);
                    existingRestriction = new SingleColumnRestriction.EQ(t, newRel.onToken);
                }
                break;
                case IN:
                    if (existingRestriction != null)
                        throw new InvalidRequestException(String.format("%s cannot be restricted by more than one relation if it includes a IN", def.name));

                    if (newRel.getInValues() == null)
                    {
                        // Means we have a "SELECT ... IN ?"
                        assert newRel.getValue() != null;
                        Term t = newRel.getValue().prepare(keyspace(), receiver);
                        t.collectMarkerSpecification(boundNames);
                        existingRestriction = new SingleColumnRestriction.InWithMarker((Lists.Marker)t);
                    }
                    else
                    {
                        List<Term> inValues = new ArrayList<>(newRel.getInValues().size());
                        for (Term.Raw raw : newRel.getInValues())
                        {
                            Term t = raw.prepare(keyspace(), receiver);
                            t.collectMarkerSpecification(boundNames);
                            inValues.add(t);
                        }
                        existingRestriction = new SingleColumnRestriction.InWithValues(inValues);
                    }
                    break;
                case NEQ:
                    throw new InvalidRequestException(String.format("Unsupported \"!=\" relation on column \"%s\"", def.name));
                case GT:
                case GTE:
                case LT:
                case LTE:
                    {
                        if (existingRestriction == null)
                            existingRestriction = new SingleColumnRestriction.Slice(newRel.onToken);
                        else if (!existingRestriction.isSlice())
                            throw new InvalidRequestException(String.format("Column \"%s\" cannot be restricted by both an equality and an inequality relation", def.name));
                        else if (existingRestriction.isMultiColumn())
                            throw new InvalidRequestException(String.format("Column \"%s\" cannot be restricted by both a tuple notation inequality and a single column inequality (%s)", def.name, newRel));
                        else if (existingRestriction.isOnToken() != newRel.onToken)
                            // For partition keys, we shouldn't have slice restrictions without token(). And while this is rejected later by
                            // processPartitionKeysRestrictions, we shouldn't update the existing restriction by the new one if the old one was using token()
                            // and the new one isn't since that would bypass that later test.
                            throw new InvalidRequestException("Only EQ and IN relation are supported on the partition key (unless you use the token() function)");

                        checkBound(existingRestriction, def, newRel.operator());

                        Term t = newRel.getValue().prepare(keyspace(), receiver);
                        t.collectMarkerSpecification(boundNames);
                        ((SingleColumnRestriction.Slice)existingRestriction).setBound(newRel.operator(), t);
                    }
                    break;
                case CONTAINS_KEY:
                    if (!(receiver.type instanceof MapType))
                        throw new InvalidRequestException(String.format("Cannot use CONTAINS KEY on non-map column %s", def.name));
                    // Fallthrough on purpose
                case CONTAINS:
                {
                    if (!receiver.type.isCollection())
                        throw new InvalidRequestException(String.format("Cannot use %s relation on non collection column %s", newRel.operator(), def.name));

                    if (existingRestriction == null)
                        existingRestriction = new SingleColumnRestriction.Contains();
                    else if (!existingRestriction.isContains())
                        throw new InvalidRequestException(String.format("Collection column %s can only be restricted by CONTAINS or CONTAINS KEY", def.name));

                    boolean isKey = newRel.operator() == Operator.CONTAINS_KEY;
                    receiver = makeCollectionReceiver(receiver, isKey);
                    Term t = newRel.getValue().prepare(keyspace(), receiver);
                    t.collectMarkerSpecification(boundNames);
                    ((SingleColumnRestriction.Contains)existingRestriction).add(t, isKey);
                    break;
                }
            }
            return existingRestriction;
        }

        private void processPartitionKeyRestrictions(SelectStatement stmt, boolean hasQueriableIndex, CFMetaData cfm) throws InvalidRequestException
        {
            // If there is a queriable index, no special condition are required on the other restrictions.
            // But we still need to know 2 things:
            //   - If we don't have a queriable index, is the query ok
            //   - Is it queriable without 2ndary index, which is always more efficient
            // If a component of the partition key is restricted by a relation, all preceding
            // components must have a EQ. Only the last partition key component can be in IN relation.
            boolean canRestrictFurtherComponents = true;
            ColumnDefinition previous = null;
            stmt.keyIsInRelation = false;
            Iterator<ColumnDefinition> iter = cfm.partitionKeyColumns().iterator();
            for (int i = 0; i < stmt.keyRestrictions.length; i++)
            {
                ColumnDefinition cdef = iter.next();
                Restriction restriction = stmt.keyRestrictions[i];

                if (restriction == null)
                {
                    if (stmt.onToken)
                        throw new InvalidRequestException("The token() function must be applied to all partition key components or none of them");

                    // The only time not restricting a key part is allowed is if none are restricted or an index is used.
                    if (i > 0 && stmt.keyRestrictions[i - 1] != null)
                    {
                        if (hasQueriableIndex)
                        {
                            stmt.usesSecondaryIndexing = true;
                            stmt.isKeyRange = true;
                            break;
                        }
                        throw new InvalidRequestException(String.format("Partition key part %s must be restricted since preceding part is", cdef.name));
                    }

                    stmt.isKeyRange = true;
                    canRestrictFurtherComponents = false;
                }
                else if (!canRestrictFurtherComponents)
                {
                    if (hasQueriableIndex)
                    {
                        stmt.usesSecondaryIndexing = true;
                        break;
                    }
                    throw new InvalidRequestException(String.format(
                            "Partitioning column \"%s\" cannot be restricted because the preceding column (\"%s\") is " +
                            "either not restricted or is restricted by a non-EQ relation", cdef.name, previous));
                }
                else if (restriction.isOnToken())
                {
                    // If this is a query on tokens, it's necessarily a range query (there can be more than one key per token).
                    stmt.isKeyRange = true;
                    stmt.onToken = true;
                }
                else if (stmt.onToken)
                {
                    throw new InvalidRequestException(String.format("The token() function must be applied to all partition key components or none of them"));
                }
                else if (!restriction.isSlice())
                {
                    if (restriction.isIN())
                    {
                        // We only support IN for the last name so far
                        if (i != stmt.keyRestrictions.length - 1)
                            throw new InvalidRequestException(String.format("Partition KEY part %s cannot be restricted by IN relation (only the last part of the partition key can)", cdef.name));
                        stmt.keyIsInRelation = true;
                    }
                }
                else
                {
                    // Non EQ relation is not supported without token(), even if we have a 2ndary index (since even those are ordered by partitioner).
                    // Note: In theory we could allow it for 2ndary index queries with ALLOW FILTERING, but that would probably require some special casing
                    // Note bis: This is also why we don't bother handling the 'tuple' notation of #4851 for keys. If we lift the limitation for 2ndary
                    // index with filtering, we'll need to handle it though.
                    throw new InvalidRequestException("Only EQ and IN relation are supported on the partition key (unless you use the token() function)");
                }
                previous = cdef;
            }

            if (stmt.onToken)
                checkTokenFunctionArgumentsOrder(cfm);
        }

        /**
         * Checks that the column identifiers used as argument for the token function have been specified in the
         * partition key order.
         * @param cfm the Column Family MetaData
         * @throws InvalidRequestException if the arguments have not been provided in the proper order.
         */
        private void checkTokenFunctionArgumentsOrder(CFMetaData cfm) throws InvalidRequestException
        {
            Iterator<ColumnDefinition> iter = Iterators.cycle(cfm.partitionKeyColumns());
            for (Relation relation : whereClause)
            {
                if (!relation.isOnToken())
                    continue;

                assert !relation.isMultiColumn() : "Unexpectedly got multi-column token relation";
                SingleColumnRelation singleColumnRelation = (SingleColumnRelation) relation;
                if (!cfm.getColumnDefinition(singleColumnRelation.getEntity().prepare(cfm)).equals(iter.next()))
                    throw new InvalidRequestException(String.format("The token function arguments must be in the partition key order: %s",
                                                                    Joiner.on(',').join(cfm.partitionKeyColumns())));
            }
        }

        private void processColumnRestrictions(SelectStatement stmt, boolean hasQueriableIndex, CFMetaData cfm) throws InvalidRequestException
        {
            // If a clustering key column is restricted by a non-EQ relation, all preceding
            // columns must have a EQ, and all following must have no restriction. Unless
            // the column is indexed that is.
            boolean canRestrictFurtherComponents = true;
            ColumnDefinition previous = null;
            Restriction previousRestriction = null;
            Iterator<ColumnDefinition> iter = cfm.clusteringColumns().iterator();
            for (int i = 0; i < stmt.columnRestrictions.length; i++)
            {
                ColumnDefinition cdef = iter.next();
                Restriction restriction = stmt.columnRestrictions[i];

                if (restriction == null)
                {
                    canRestrictFurtherComponents = false;
                }
                else if (!canRestrictFurtherComponents)
                {
                    // We're here if the previous clustering column was either not restricted, was a slice or an IN tulpe-notation.

                    // we can continue if we are in the special case of a slice 'tuple' notation from #4851
                    if (restriction != previousRestriction)
                    {
                        // if we have a 2ndary index, we need to use it
                        if (hasQueriableIndex)
                        {
                            stmt.usesSecondaryIndexing = true;
                            break;
                        }

                        if (previousRestriction == null)
                            throw new InvalidRequestException(String.format(
                                "PRIMARY KEY column \"%s\" cannot be restricted (preceding column \"%s\" is not restricted)", cdef.name, previous.name));

                        if (previousRestriction.isMultiColumn() && previousRestriction.isIN())
                            throw new InvalidRequestException(String.format(
                                     "PRIMARY KEY column \"%s\" cannot be restricted (preceding column \"%s\" is restricted by an IN tuple notation)", cdef.name, previous.name));

                        throw new InvalidRequestException(String.format(
                                "PRIMARY KEY column \"%s\" cannot be restricted (preceding column \"%s\" is restricted by a non-EQ relation)", cdef.name, previous.name));
                    }
                }
                else if (restriction.isSlice())
                {
                    canRestrictFurtherComponents = false;
                    Restriction.Slice slice = (Restriction.Slice)restriction;
                    // For non-composite slices, we don't support internally the difference between exclusive and
                    // inclusive bounds, so we deal with it manually.
                    if (!cfm.comparator.isCompound() && (!slice.isInclusive(Bound.START) || !slice.isInclusive(Bound.END)))
                        stmt.sliceRestriction = slice;
                }
                else if (restriction.isIN())
                {
                    if (!restriction.isMultiColumn() && i != stmt.columnRestrictions.length - 1)
                        throw new InvalidRequestException(String.format("Clustering column \"%s\" cannot be restricted by an IN relation", cdef.name));

                    if (stmt.selectACollection())
                        throw new InvalidRequestException(String.format("Cannot restrict column \"%s\" by IN relation as a collection is selected by the query", cdef.name));

                    if (restriction.isMultiColumn())
                        canRestrictFurtherComponents = false;
                }
                else if (restriction.isContains())
                {
                    if (!hasQueriableIndex)
                        throw new InvalidRequestException(String.format("Cannot restrict column \"%s\" by a CONTAINS relation without a secondary index", cdef.name));
                    stmt.usesSecondaryIndexing = true;
                }

                previous = cdef;
                previousRestriction = restriction;
            }
        }

        private void validateSecondaryIndexSelections(SelectStatement stmt) throws InvalidRequestException
        {
            if (stmt.keyIsInRelation)
                throw new InvalidRequestException("Select on indexed columns and with IN clause for the PRIMARY KEY are not supported");
            // When the user only select static columns, the intent is that we don't query the whole partition but just
            // the static parts. But 1) we don't have an easy way to do that with 2i and 2) since we don't support index on static columns
            // so far, 2i means that you've restricted a non static column, so the query is somewhat non-sensical.
            if (stmt.selectsOnlyStaticColumns)
                throw new InvalidRequestException("Queries using 2ndary indexes don't support selecting only static columns");            
        }

        private void verifyOrderingIsAllowed(SelectStatement stmt) throws InvalidRequestException
        {
            if (stmt.usesSecondaryIndexing)
                throw new InvalidRequestException("ORDER BY with 2ndary indexes is not supported.");

            if (stmt.isKeyRange)
                throw new InvalidRequestException("ORDER BY is only supported when the partition key is restricted by an EQ or an IN.");
        }

        private void handleUnrecognizedOrderingColumn(ColumnIdentifier column) throws InvalidRequestException
        {
            if (containsAlias(column))
                throw new InvalidRequestException(String.format("Aliases are not allowed in order by clause ('%s')", column));
            else
                throw new InvalidRequestException(String.format("Order by on unknown column %s", column));
        }

        private void processOrderingClause(SelectStatement stmt, CFMetaData cfm) throws InvalidRequestException
        {
            verifyOrderingIsAllowed(stmt);

            // If we order post-query (see orderResults), the sorted column needs to be in the ResultSet for sorting, even if we don't
            // ultimately ship them to the client (CASSANDRA-4911).
            if (stmt.keyIsInRelation)
            {
                stmt.orderingIndexes = new HashMap<>();
                for (ColumnIdentifier.Raw rawColumn : stmt.parameters.orderings.keySet())
                {
                    ColumnIdentifier column = rawColumn.prepare(cfm);
                    final ColumnDefinition def = cfm.getColumnDefinition(column);
                    if (def == null)
                        handleUnrecognizedOrderingColumn(column);

                    int index = indexOf(def, stmt.selection);
                    if (index < 0)
                        index = stmt.selection.addColumnForOrdering(def);
                    stmt.orderingIndexes.put(def.name, index);
                }
            }
            stmt.isReversed = isReversed(stmt, cfm);
        }

        private boolean isReversed(SelectStatement stmt, CFMetaData cfm) throws InvalidRequestException
        {
            Boolean[] reversedMap = new Boolean[cfm.clusteringColumns().size()];
            int i = 0;
            for (Map.Entry<ColumnIdentifier.Raw, Boolean> entry : stmt.parameters.orderings.entrySet())
            {
                ColumnIdentifier column = entry.getKey().prepare(cfm);
                boolean reversed = entry.getValue();

                ColumnDefinition def = cfm.getColumnDefinition(column);
                if (def == null)
                    handleUnrecognizedOrderingColumn(column);

                if (def.kind != ColumnDefinition.Kind.CLUSTERING_COLUMN)
                    throw new InvalidRequestException(String.format("Order by is currently only supported on the clustered columns of the PRIMARY KEY, got %s", column));

                if (i++ != def.position())
                    throw new InvalidRequestException(String.format("Order by currently only support the ordering of columns following their declared order in the PRIMARY KEY"));

                reversedMap[def.position()] = (reversed != isReversedType(def));
            }

            // Check that all boolean in reversedMap, if set, agrees
            Boolean isReversed = null;
            for (Boolean b : reversedMap)
            {
                // Column on which order is specified can be in any order
                if (b == null)
                    continue;

                if (isReversed == null)
                {
                    isReversed = b;
                    continue;
                }
                if (!isReversed.equals(b))
                    throw new InvalidRequestException(String.format("Unsupported order by relation"));
            }
            assert isReversed != null;
            return isReversed;
        }

        /** If ALLOW FILTERING was not specified, this verifies that it is not needed */
        private void checkNeedsFiltering(SelectStatement stmt, int numberOfRestrictionsEvaluatedWithSlices) throws InvalidRequestException
        {
            // non-key-range non-indexed queries cannot involve filtering underneath
            if (!parameters.allowFiltering && (stmt.isKeyRange || stmt.usesSecondaryIndexing))
            {
                // We will potentially filter data if either:
                //  - Have more than one IndexExpression
                //  - Have no index expression and the column filter is not the identity
                if (needFiltering(stmt, numberOfRestrictionsEvaluatedWithSlices))
                    throw new InvalidRequestException("Cannot execute this query as it might involve data filtering and " +
                                                      "thus may have unpredictable performance. If you want to execute " +
                                                      "this query despite the performance unpredictability, use ALLOW FILTERING");
            }

            // We don't internally support exclusive slice bounds on non-composite tables. To deal with it we do an
            // inclusive slice and remove post-query the value that shouldn't be returned. One problem however is that
            // if there is a user limit, that limit may make the query return before the end of the slice is reached,
            // in which case, once we'll have removed bound post-query, we might end up with less results than
            // requested which would be incorrect. For single-partition query, this is not a problem, we just ask for
            // one more result (see updateLimitForQuery()) since that's enough to compensate for that problem. For key
            // range however, each returned row may include one result that will have to be trimmed, so we would have
            // to bump the query limit by N where N is the number of rows we will return, but we don't know that in
            // advance. So, since we currently don't have a good way to handle such query, we refuse it (#7059) rather
            // than answering with something that is wrong.
            if (stmt.sliceRestriction != null && stmt.isKeyRange && limit != null)
            {
                SingleColumnRelation rel = findInclusiveClusteringRelationForCompact(stmt.cfm);
                throw new InvalidRequestException(String.format("The query requests a restriction of rows with a strict bound (%s) over a range of partitions. "
                                                              + "This is not supported by the underlying storage engine for COMPACT tables if a LIMIT is provided. "
                                                              + "Please either make the condition non strict (%s) or remove the user LIMIT", rel, rel.withNonStrictOperator()));
            }
        }

        /**
         * Checks if the specified statement will need to filter the data.
         *
         * @param stmt the statement to test.
         * @param numberOfRestrictionsEvaluatedWithSlices the number of restrictions that can be evaluated with slices
         * @return <code>true</code> if the specified statement will need to filter the data, <code>false</code>
         * otherwise.
         */
        private static boolean needFiltering(SelectStatement stmt, int numberOfRestrictionsEvaluatedWithSlices)
        {
            boolean needFiltering = stmt.restrictedColumns.size() > 1
                    || (stmt.restrictedColumns.isEmpty() && !stmt.columnFilterIsIdentity())
                    || (!stmt.restrictedColumns.isEmpty()
                            && stmt.isRestrictedByMultipleContains(Iterables.getOnlyElement(stmt.restrictedColumns.keySet())));

            // For some secondary index queries, that were having some restrictions on non-indexed clustering columns,
            // were not requiring ALLOW FILTERING as we should. The first time such a query is executed we will log a
            // warning to notify the user (CASSANDRA-8418)
            if (!needFiltering
                    && !hasLoggedMissingAllowFilteringWarning
                    && (stmt.restrictedColumns.size() + numberOfRestrictionsEvaluatedWithSlices) > 1)
            {
                hasLoggedMissingAllowFilteringWarning = true;

                String msg = "Some secondary index queries with restrictions on non-indexed clustering columns "
                           + "were executed without ALLOW FILTERING. In Cassandra 3.0, these queries will require "
                           + "ALLOW FILTERING (see CASSANDRA-8418 for details).";

                logger.warn(msg);
            }

            return needFiltering;
        }

        private int indexOf(ColumnDefinition def, Selection selection)
        {
            return indexOf(def, selection.getColumns().iterator());
        }

        private int indexOf(final ColumnDefinition def, Iterator<ColumnDefinition> defs)
        {
            return Iterators.indexOf(defs, new Predicate<ColumnDefinition>()
                                           {
                                               public boolean apply(ColumnDefinition n)
                                               {
                                                   return def.name.equals(n.name);
                                               }
                                           });
        }

        private SingleColumnRelation findInclusiveClusteringRelationForCompact(CFMetaData cfm)
        {
            for (Relation r : whereClause)
            {
                // We only call this when sliceRestriction != null, i.e. for compact table with non composite comparator,
                // so it can't be a MultiColumnRelation.
                SingleColumnRelation rel = (SingleColumnRelation)r;
                if (cfm.getColumnDefinition(rel.getEntity().prepare(cfm)).kind == ColumnDefinition.Kind.CLUSTERING_COLUMN
                    && (rel.operator() == Operator.GT || rel.operator() == Operator.LT))
                    return rel;
            }

            // We're not supposed to call this method unless we know this can't happen
            throw new AssertionError();
        }

        private boolean containsAlias(final ColumnIdentifier name)
        {
            return Iterables.any(selectClause, new Predicate<RawSelector>()
                                               {
                                                   public boolean apply(RawSelector raw)
                                                   {
                                                       return name.equals(raw.alias);
                                                   }
                                               });
        }

        private ColumnSpecification limitReceiver()
        {
            return new ColumnSpecification(keyspace(), columnFamily(), new ColumnIdentifier("[limit]", true), Int32Type.instance);
        }

        private static ColumnSpecification makeCollectionReceiver(ColumnSpecification collection, boolean isKey)
        {
            assert collection.type.isCollection();
            switch (((CollectionType)collection.type).kind)
            {
                case LIST:
                    assert !isKey;
                    return Lists.valueSpecOf(collection);
                case SET:
                    assert !isKey;
                    return Sets.valueSpecOf(collection);
                case MAP:
                    return isKey ? Maps.keySpecOf(collection) : Maps.valueSpecOf(collection);
            }
            throw new AssertionError();
        }

        @Override
        public String toString()
        {
            return Objects.toStringHelper(this)
                          .add("name", cfName)
                          .add("selectClause", selectClause)
                          .add("whereClause", whereClause)
                          .add("isDistinct", parameters.isDistinct)
                          .add("isCount", parameters.isCount)
                          .toString();
        }
    }

    public static class Parameters
    {
        private final Map<ColumnIdentifier.Raw, Boolean> orderings;
        private final boolean isDistinct;
        private final boolean isCount;
        private final ColumnIdentifier countAlias;
        private final boolean allowFiltering;

        public Parameters(Map<ColumnIdentifier.Raw, Boolean> orderings,
                          boolean isDistinct,
                          boolean isCount,
                          ColumnIdentifier countAlias,
                          boolean allowFiltering)
        {
            this.orderings = orderings;
            this.isDistinct = isDistinct;
            this.isCount = isCount;
            this.countAlias = countAlias;
            this.allowFiltering = allowFiltering;
        }
    }

    /**
     * Used in orderResults(...) method when single 'ORDER BY' condition where given
     */
    private static class SingleColumnComparator implements Comparator<List<ByteBuffer>>
    {
        private final int index;
        private final Comparator<ByteBuffer> comparator;

        public SingleColumnComparator(int columnIndex, Comparator<ByteBuffer> orderer)
        {
            index = columnIndex;
            comparator = orderer;
        }

        public int compare(List<ByteBuffer> a, List<ByteBuffer> b)
        {
            return comparator.compare(a.get(index), b.get(index));
        }
    }

    /**
     * Used in orderResults(...) method when multiple 'ORDER BY' conditions where given
     */
    private static class CompositeComparator implements Comparator<List<ByteBuffer>>
    {
        private final List<Comparator<ByteBuffer>> orderTypes;
        private final List<Integer> positions;

        private CompositeComparator(List<Comparator<ByteBuffer>> orderTypes, List<Integer> positions)
        {
            this.orderTypes = orderTypes;
            this.positions = positions;
        }

        public int compare(List<ByteBuffer> a, List<ByteBuffer> b)
        {
            for (int i = 0; i < positions.size(); i++)
            {
                Comparator<ByteBuffer> type = orderTypes.get(i);
                int columnPos = positions.get(i);

                ByteBuffer aValue = a.get(columnPos);
                ByteBuffer bValue = b.get(columnPos);

                int comparison = type.compare(aValue, bValue);

                if (comparison != 0)
                    return comparison;
            }

            return 0;
        }
    }
}<|MERGE_RESOLUTION|>--- conflicted
+++ resolved
@@ -1301,7 +1301,7 @@
             List<Cell> cells = row.getMultiCellColumn(def.name);
             ByteBuffer buffer = cells == null
                              ? null
-                             : ((CollectionType)def.type).serializeForNativeProtocol(cells, options.getProtocolVersion());
+                             : ((CollectionType)def.type).serializeForNativeProtocol(def, cells, options.getProtocolVersion());
             result.add(buffer);
             return;
         }
@@ -1351,57 +1351,7 @@
 
     private static boolean isReversedType(ColumnDefinition def)
     {
-<<<<<<< HEAD
         return def.type instanceof ReversedType;
-=======
-        // Respect requested order
-        result.newRow();
-        for (CFDefinition.Name name : selection.getColumns())
-        {
-            switch (name.kind)
-            {
-                case KEY_ALIAS:
-                    result.add(keyComponents[name.position]);
-                    break;
-                case COLUMN_ALIAS:
-                    result.add(columns.getKeyComponent(name.position));
-                    break;
-                case VALUE_ALIAS:
-                    // This should not happen for SPARSE
-                    throw new AssertionError();
-                case COLUMN_METADATA:
-                    addValue(result, name, columns);
-                    break;
-                case STATIC:
-                    addValue(result, name, staticGroup);
-                    break;
-            }
-        }
-    }
-
-    private static void addValue(Selection.ResultSetBuilder result, CFDefinition.Name name, ColumnGroupMap group)
-    {
-        if (group == null)
-        {
-            result.add((ByteBuffer)null);
-            return;
-        }
-
-        if (name.type.isCollection())
-        {
-            List<Pair<ByteBuffer, Column>> collection = group.getCollection(name.name.key);
-            result.add(collection == null ? null : ((CollectionType)name.type).serialize(name, collection));
-        }
-        else
-        {
-            result.add(group.getSimple(name.name.key));
-        }
-    }
-
-    private static boolean isReversedType(CFDefinition.Name name)
-    {
-        return name.type instanceof ReversedType;
->>>>>>> 15235ee6
     }
 
     private boolean columnFilterIsIdentity()
