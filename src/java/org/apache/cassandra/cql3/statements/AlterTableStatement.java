--- conflicted
+++ resolved
@@ -29,8 +29,6 @@
 import org.apache.cassandra.db.Keyspace;
 import org.apache.cassandra.db.marshal.AbstractType;
 import org.apache.cassandra.db.marshal.CollectionType;
-import org.apache.cassandra.db.marshal.CounterColumnType;
-import org.apache.cassandra.db.marshal.ReversedType;
 import org.apache.cassandra.db.view.View;
 import org.apache.cassandra.exceptions.*;
 import org.apache.cassandra.schema.IndexMetadata;
@@ -309,56 +307,7 @@
         return new Event.SchemaChange(Event.SchemaChange.Change.UPDATED, Event.SchemaChange.Target.TABLE, keyspace(), columnFamily());
     }
 
-<<<<<<< HEAD
-    private static void validateAlter(CFMetaData cfm, ColumnDefinition def, AbstractType<?> validatorType)
-    {
-        switch (def.kind)
-        {
-            case PARTITION_KEY:
-                if (validatorType instanceof CounterColumnType)
-                    throw new InvalidRequestException(String.format("counter type is not supported for PRIMARY KEY part %s", def.name));
-
-                AbstractType<?> currentType = cfm.getKeyValidatorAsClusteringComparator().subtype(def.position());
-                if (!validatorType.isValueCompatibleWith(currentType))
-                    throw new ConfigurationException(String.format("Cannot change %s from type %s to type %s: types are incompatible.",
-                                                                   def.name,
-                                                                   currentType.asCQL3Type(),
-                                                                   validatorType.asCQL3Type()));
-                break;
-            case CLUSTERING:
-                if (!cfm.isCQLTable())
-                    throw new InvalidRequestException(String.format("Cannot alter clustering column %s in a non-CQL3 table", def.name));
-
-                AbstractType<?> oldType = cfm.comparator.subtype(def.position());
-                // Note that CFMetaData.validateCompatibility already validate the change we're about to do. However, the error message it
-                // sends is a bit cryptic for a CQL3 user, so validating here for a sake of returning a better error message
-                // Do note that we need isCompatibleWith here, not just isValueCompatibleWith.
-                if (!validatorType.isCompatibleWith(oldType))
-                {
-                    throw new ConfigurationException(String.format("Cannot change %s from type %s to type %s: types are not order-compatible.",
-                                                                   def.name,
-                                                                   oldType.asCQL3Type(),
-                                                                   validatorType.asCQL3Type()));
-                }
-                break;
-            case REGULAR:
-            case STATIC:
-                // As above, we want a clear error message, but in this case it happens that  CFMetaData.validateCompatibility *does not*
-                // validate this for historical reasons so it's doubtly important. Note that we only care about value compatibility
-                // though since we won't compare values (except when there is an index, but that is validated by ColumnDefinition already).
-                // TODO: we could clear out where validation is done and do it only once.
-                if (!validatorType.isValueCompatibleWith(def.type))
-                    throw new ConfigurationException(String.format("Cannot change %s from type %s to type %s: types are incompatible.",
-                                                                   def.name,
-                                                                   def.type.asCQL3Type(),
-                                                                   validatorType.asCQL3Type()));
-                break;
-        }
-    }
-
     @Override
-=======
->>>>>>> d3882895
     public String toString()
     {
         return String.format("AlterTableStatement(name=%s, type=%s)",
