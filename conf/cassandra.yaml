--- conflicted
+++ resolved
@@ -1416,7 +1416,6 @@
 # as corrupted. This should be positive and less than 2048.
 # max_value_size_in_mb: 256
 
-<<<<<<< HEAD
 # ** Impact on keyspace creation **
 # If replication factor is not mentioned as part of keyspace creation, default_keyspace_rf would apply.
 # Changing this configuration would only take effect for keyspaces created after the change, but does not impact
@@ -1436,44 +1435,6 @@
 # Suggested value for use in production: 2 or higher
 # minimum_keyspace_rf: 0
 
-# Coalescing Strategies #
-# Coalescing multiples messages turns out to significantly boost message processing throughput (think doubling or more).
-# On bare metal, the floor for packet processing throughput is high enough that many applications won't notice, but in
-# virtualized environments, the point at which an application can be bound by network packet processing can be
-# surprisingly low compared to the throughput of task processing that is possible inside a VM. It's not that bare metal
-# doesn't benefit from coalescing messages, it's that the number of packets a bare metal network interface can process
-# is sufficient for many applications such that no load starvation is experienced even without coalescing.
-# There are other benefits to coalescing network messages that are harder to isolate with a simple metric like messages
-# per second. By coalescing multiple tasks together, a network thread can process multiple messages for the cost of one
-# trip to read from a socket, and all the task submission work can be done at the same time reducing context switching
-# and increasing cache friendliness of network message processing.
-# See CASSANDRA-8692 for details.
-
-# Strategy to use for coalescing messages in OutboundTcpConnection.
-# Can be fixed, movingaverage, timehorizon, disabled (default).
-# You can also specify a subclass of CoalescingStrategies.CoalescingStrategy by name.
-# otc_coalescing_strategy: DISABLED
-
-# How many microseconds to wait for coalescing. For fixed strategy this is the amount of time after the first
-# message is received before it will be sent with any accompanying messages. For moving average this is the
-# maximum amount of time that will be waited as well as the interval at which messages must arrive on average
-# for coalescing to be enabled.
-# otc_coalescing_window_us: 200
-
-# Do not try to coalesce messages if we already got that many messages. This should be more than 2 and less than 128.
-# otc_coalescing_enough_coalesced_messages: 8
-
-# How many milliseconds to wait between two expiration runs on the backlog (queue) of the OutboundTcpConnection.
-# Expiration is done if messages are piling up in the backlog. Droppable messages are expired to free the memory
-# taken by expired messages. The interval should be between 0 and 1000, and in most installations the default value
-# will be appropriate. A smaller value could potentially expire messages slightly sooner at the expense of more CPU
-# time and queue contention while iterating the backlog of messages.
-# An interval of 0 disables any wait time, which is the behavior of former Cassandra versions.
-#
-# otc_backlog_expiration_interval_ms: 200
-
-=======
->>>>>>> b6f61e85
 # Track a metric per keyspace indicating whether replication achieved the ideal consistency
 # level for writes without timing out. This is different from the consistency level requested by
 # each write which may be lower in order to facilitate availability.
