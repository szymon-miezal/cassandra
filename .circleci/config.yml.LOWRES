--- conflicted
+++ resolved
@@ -8081,39 +8081,17 @@
     - j8_unit_tests:
         requires:
         - start_j8_unit_tests
-<<<<<<< HEAD
         - j8_build
-    - start_j8_unit_tests_repeat:
-        type: approval
-    - j8_unit_tests_repeat:
-        requires:
-        - start_j8_unit_tests_repeat
-        - j8_build
-=======
-        - build
->>>>>>> 7b776282
     - start_j8_jvm_dtests:
         type: approval
     - j8_jvm_dtests:
         requires:
         - start_j8_jvm_dtests
-<<<<<<< HEAD
-        - j8_build
-    - start_j8_jvm_dtests_repeat:
-        type: approval
-    - j8_jvm_dtests_repeat:
-        requires:
-        - start_j8_jvm_dtests_repeat
         - j8_build
     - start_j8_cqlshlib_tests:
-=======
-        - build
-    - start_utests_long:
->>>>>>> 7b776282
         type: approval
     - j8_cqlshlib_tests:
         requires:
-<<<<<<< HEAD
         - start_j8_cqlshlib_tests
         - j8_build
     - start_j11_unit_tests:
@@ -8122,18 +8100,6 @@
         requires:
         - start_j11_unit_tests
         - j8_build
-    - start_j11_unit_tests_repeat:
-=======
-        - start_utests_long
-        - build
-    - start_utests_cdc:
->>>>>>> 7b776282
-        type: approval
-    - j11_unit_tests_repeat:
-        requires:
-<<<<<<< HEAD
-        - start_j11_unit_tests_repeat
-        - j8_build
     - start_j8_utests_long:
         type: approval
     - j8_utests_long:
@@ -8141,34 +8107,10 @@
         - start_j8_utests_long
         - j8_build
     - start_j11_utests_long:
-=======
-        - start_utests_cdc
-        - build
-    - start_utests_compression:
->>>>>>> 7b776282
         type: approval
     - j11_utests_long:
         requires:
-<<<<<<< HEAD
         - start_j11_utests_long
-        - j8_build
-    - start_j8_utests_long_repeat:
-        type: approval
-    - j8_utests_long_repeat:
-        requires:
-        - start_j8_utests_long_repeat
-        - j8_build
-    - start_j11_utests_long_repeat:
-=======
-        - start_utests_compression
-        - build
-    - start_utests_stress:
->>>>>>> 7b776282
-        type: approval
-    - j11_utests_long_repeat:
-        requires:
-<<<<<<< HEAD
-        - start_j11_utests_long_repeat
         - j8_build
     - start_j8_utests_cdc:
         type: approval
@@ -8182,18 +8124,6 @@
         requires:
         - start_j11_utests_cdc
         - j8_build
-    - start_j8_utests_cdc_repeat:
-        type: approval
-    - j8_utests_cdc_repeat:
-        requires:
-        - start_j8_utests_cdc_repeat
-        - j8_build
-    - start_j11_utests_cdc_repeat:
-        type: approval
-    - j11_utests_cdc_repeat:
-        requires:
-        - start_j11_utests_cdc_repeat
-        - j8_build
     - start_j8_utests_compression:
         type: approval
     - j8_utests_compression:
@@ -8206,18 +8136,6 @@
         requires:
         - start_j11_utests_compression
         - j8_build
-    - start_j8_utests_compression_repeat:
-        type: approval
-    - j8_utests_compression_repeat:
-        requires:
-        - start_j8_utests_compression_repeat
-        - j8_build
-    - start_j11_utests_compression_repeat:
-        type: approval
-    - j11_utests_compression_repeat:
-        requires:
-        - start_j11_utests_compression_repeat
-        - j8_build
     - start_j8_utests_stress:
         type: approval
     - j8_utests_stress:
@@ -8230,18 +8148,6 @@
         requires:
         - start_j11_utests_stress
         - j8_build
-    - start_j8_utests_stress_repeat:
-        type: approval
-    - j8_utests_stress_repeat:
-        requires:
-        - start_j8_utests_stress_repeat
-        - j8_build
-    - start_j11_utests_stress_repeat:
-        type: approval
-    - j11_utests_stress_repeat:
-        requires:
-        - start_j11_utests_stress_repeat
-        - j8_build
     - start_j8_utests_fqltool:
         type: approval
     - j8_utests_fqltool:
@@ -8254,18 +8160,6 @@
         requires:
         - start_j11_utests_fqltool
         - j8_build
-    - start_j8_utests_fqltool_repeat:
-        type: approval
-    - j8_utests_fqltool_repeat:
-        requires:
-        - start_j8_utests_fqltool_repeat
-        - j8_build
-    - start_j11_utests_fqltool_repeat:
-        type: approval
-    - j11_utests_fqltool_repeat:
-        requires:
-        - start_j11_utests_fqltool_repeat
-        - j8_build
     - start_j8_utests_system_keyspace_directory:
         type: approval
     - j8_utests_system_keyspace_directory:
@@ -8278,22 +8172,6 @@
         requires:
         - start_j11_utests_system_keyspace_directory
         - j8_build
-    - start_j8_utests_system_keyspace_directory_repeat:
-        type: approval
-    - j8_utests_system_keyspace_directory_repeat:
-        requires:
-        - start_j8_utests_system_keyspace_directory_repeat
-        - j8_build
-    - start_j11_utests_system_keyspace_directory_repeat:
-        type: approval
-    - j11_utests_system_keyspace_directory_repeat:
-        requires:
-        - start_j11_utests_system_keyspace_directory_repeat
-        - j8_build
-=======
-        - start_utests_stress
-        - build
->>>>>>> 7b776282
     - start_j8_dtest_jars_build:
         type: approval
     - j8_dtest_jars_build:
@@ -8311,29 +8189,12 @@
     - j8_dtests:
         requires:
         - start_j8_dtests
-<<<<<<< HEAD
         - j8_build
-    - start_j8_dtests_repeat:
-        type: approval
-    - j8_dtests_repeat:
-        requires:
-        - start_j8_dtests_repeat
-        - j8_build
-=======
-        - build
->>>>>>> 7b776282
     - start_j8_dtests_vnode:
         type: approval
     - j8_dtests_vnode:
         requires:
         - start_j8_dtests_vnode
-<<<<<<< HEAD
-        - j8_build
-    - start_j8_dtests_vnode_repeat:
-        type: approval
-    - j8_dtests_vnode_repeat:
-        requires:
-        - start_j8_dtests_vnode_repeat
         - j8_build
     - start_j11_dtests:
         type: approval
@@ -8341,35 +8202,17 @@
         requires:
         - start_j11_dtests
         - j8_build
-    - start_j11_dtests_repeat:
-        type: approval
-    - j11_dtests_repeat:
-        requires:
-        - start_j11_dtests_repeat
-        - j8_build
     - start_j11_dtests_vnode:
         type: approval
     - j11_dtests_vnode:
         requires:
         - start_j11_dtests_vnode
-        - j8_build
-    - start_j11_dtests_vnode_repeat:
-        type: approval
-    - j11_dtests_vnode_repeat:
-        requires:
-        - start_j11_dtests_vnode_repeat
         - j8_build
     - start_upgrade_tests:
         type: approval
     - j8_upgrade_dtests:
         requires:
         - start_upgrade_tests
-        - j8_build
-    - start_j8_upgrade_dtests_repeat:
-        type: approval
-    - j8_upgrade_dtests_repeat:
-        requires:
-        - start_j8_upgrade_dtests_repeat
         - j8_build
     - start_j8_cqlsh_tests:
         type: approval
@@ -8423,29 +8266,7 @@
         requires:
         - start_j11_cqlsh_tests
         - j8_build
-    - start_j8_repeated_ant_test:
-        type: approval
-    - j8_repeated_ant_test:
-        requires:
-        - start_j8_repeated_ant_test
-        - j8_build
-    - start_j11_repeated_ant_test:
-        type: approval
-    - j11_repeated_ant_test:
-        requires:
-        - start_j11_repeated_ant_test
-        - j8_build
   java8_pre-commit_tests:
-=======
-        - build
-    - start_upgrade_dtests:
-        type: approval
-    - j8_upgrade_dtests:
-        requires:
-        - start_upgrade_dtests
-        - build
-  pre-commit_tests:
->>>>>>> 7b776282
     jobs:
     - start_pre-commit_tests:
         type: approval
@@ -8454,32 +8275,16 @@
         - start_pre-commit_tests
     - j8_unit_tests:
         requires:
-<<<<<<< HEAD
-        - j8_build
-    - j8_unit_tests_repeat:
-        requires:
         - j8_build
     - j8_jvm_dtests:
         requires:
         - j8_build
-    - j8_jvm_dtests_repeat:
-        requires:
-        - j8_build
     - j8_cqlshlib_tests:
         requires:
         - j8_build
     - j11_unit_tests:
         requires:
         - j8_build
-    - j11_unit_tests_repeat:
-        requires:
-        - j8_build
-=======
-        - build
-    - j8_jvm_dtests:
-        requires:
-        - build
->>>>>>> 7b776282
     - start_utests_long:
         type: approval
     - j8_utests_long:
@@ -8490,40 +8295,16 @@
         requires:
         - start_utests_long
         - j8_build
-    - j8_utests_long_repeat:
-        requires:
-        - start_utests_long
-<<<<<<< HEAD
-        - j8_build
-    - j11_utests_long_repeat:
-        requires:
-        - start_utests_long
-        - j8_build
-=======
-        - build
->>>>>>> 7b776282
     - start_utests_cdc:
         type: approval
     - j8_utests_cdc:
         requires:
         - start_utests_cdc
-<<<<<<< HEAD
         - j8_build
     - j11_utests_cdc:
         requires:
         - start_utests_cdc
         - j8_build
-    - j8_utests_cdc_repeat:
-        requires:
-        - start_utests_cdc
-        - j8_build
-    - j11_utests_cdc_repeat:
-        requires:
-        - start_utests_cdc
-        - j8_build
-=======
-        - build
->>>>>>> 7b776282
     - start_utests_compression:
         type: approval
     - j8_utests_compression:
@@ -8534,34 +8315,13 @@
         requires:
         - start_utests_compression
         - j8_build
-    - j8_utests_compression_repeat:
-        requires:
-        - start_utests_compression
-<<<<<<< HEAD
-        - j8_build
-    - j11_utests_compression_repeat:
-        requires:
-        - start_utests_compression
-        - j8_build
-=======
-        - build
->>>>>>> 7b776282
     - start_utests_stress:
         type: approval
     - j8_utests_stress:
         requires:
         - start_utests_stress
-<<<<<<< HEAD
         - j8_build
     - j11_utests_stress:
-        requires:
-        - start_utests_stress
-        - j8_build
-    - j8_utests_stress_repeat:
-        requires:
-        - start_utests_stress
-        - j8_build
-    - j11_utests_stress_repeat:
         requires:
         - start_utests_stress
         - j8_build
@@ -8575,14 +8335,6 @@
         requires:
         - start_utests_fqltool
         - j8_build
-    - j8_utests_fqltool_repeat:
-        requires:
-        - start_utests_fqltool
-        - j8_build
-    - j11_utests_fqltool_repeat:
-        requires:
-        - start_utests_fqltool
-        - j8_build
     - start_utests_system_keyspace_directory:
         type: approval
     - j8_utests_system_keyspace_directory:
@@ -8592,16 +8344,6 @@
         requires:
         - start_utests_system_keyspace_directory
         - j8_build
-    - j8_utests_system_keyspace_directory_repeat:
-        requires:
-        - j8_build
-    - j11_utests_system_keyspace_directory_repeat:
-        requires:
-        - start_utests_system_keyspace_directory
-        - j8_build
-=======
-        - build
->>>>>>> 7b776282
     - start_jvm_upgrade_dtests:
         type: approval
     - j8_dtest_jars_build:
@@ -8613,43 +8355,19 @@
         - j8_dtest_jars_build
     - j8_dtests:
         requires:
-<<<<<<< HEAD
-        - j8_build
-    - j8_dtests_repeat:
-        requires:
         - j8_build
     - j8_dtests_vnode:
         requires:
         - j8_build
-    - j8_dtests_vnode_repeat:
-        requires:
-        - j8_build
     - j11_dtests:
-        requires:
-        - j8_build
-    - j11_dtests_repeat:
         requires:
         - j8_build
     - j11_dtests_vnode:
         requires:
         - j8_build
-    - j11_dtests_vnode_repeat:
-        requires:
-        - j8_build
-=======
-        - build
-    - j8_dtests_vnode:
-        requires:
-        - build
->>>>>>> 7b776282
     - start_upgrade_tests:
         type: approval
     - j8_upgrade_dtests:
-        requires:
-        - j8_build
-        - start_upgrade_tests
-<<<<<<< HEAD
-    - j8_upgrade_dtests_repeat:
         requires:
         - j8_build
         - start_upgrade_tests
@@ -8702,23 +8420,11 @@
         requires:
         - start_j11_unit_tests
         - j11_build
-    - start_j11_unit_tests_repeat:
-        type: approval
-    - j11_unit_tests_repeat:
-        requires:
-        - start_j11_unit_tests_repeat
-        - j11_build
     - start_j11_jvm_dtests:
         type: approval
     - j11_jvm_dtests:
         requires:
         - start_j11_jvm_dtests
-        - j11_build
-    - start_j11_jvm_dtests_repeat:
-        type: approval
-    - j11_jvm_dtests_repeat:
-        requires:
-        - start_j11_jvm_dtests_repeat
         - j11_build
     - start_j11_cqlshlib_tests:
         type: approval
@@ -8738,18 +8444,6 @@
         requires:
         - start_j11_dtests_vnode
         - j11_build
-    - start_j11_dtests_repeat:
-        type: approval
-    - j11_dtests_repeat:
-        requires:
-        - start_j11_dtests_repeat
-        - j11_build
-    - start_j11_dtests_vnode_repeat:
-        type: approval
-    - j11_dtests_vnode_repeat:
-        requires:
-        - start_j11_dtests_vnode_repeat
-        - j11_build
     - start_j11_cqlsh_tests:
         type: approval
     - j11_cqlsh-dtests-py2-with-vnodes:
@@ -8782,23 +8476,11 @@
         requires:
         - start_j11_utests_long
         - j11_build
-    - start_j11_utests_long_repeat:
-        type: approval
-    - j11_utests_long_repeat:
-        requires:
-        - start_j11_utests_long_repeat
-        - j11_build
     - start_j11_utests_cdc:
         type: approval
     - j11_utests_cdc:
         requires:
         - start_j11_utests_cdc
-        - j11_build
-    - start_j11_utests_cdc_repeat:
-        type: approval
-    - j11_utests_cdc_repeat:
-        requires:
-        - start_j11_utests_cdc_repeat
         - j11_build
     - start_j11_utests_compression:
         type: approval
@@ -8806,23 +8488,11 @@
         requires:
         - start_j11_utests_compression
         - j11_build
-    - start_j11_utests_compression_repeat:
-        type: approval
-    - j11_utests_compression_repeat:
-        requires:
-        - start_j11_utests_compression_repeat
-        - j11_build
     - start_j11_utests_stress:
         type: approval
     - j11_utests_stress:
         requires:
         - start_j11_utests_stress
-        - j11_build
-    - start_j11_utests_stress_repeat:
-        type: approval
-    - j11_utests_stress_repeat:
-        requires:
-        - start_j11_utests_stress_repeat
         - j11_build
     - start_j11_utests_fqltool:
         type: approval
@@ -8830,29 +8500,11 @@
         requires:
         - start_j11_utests_fqltool
         - j11_build
-    - start_j11_utests_fqltool_repeat:
-        type: approval
-    - j11_utests_fqltool_repeat:
-        requires:
-        - start_j11_utests_fqltool_repeat
-        - j11_build
     - start_j11_utests_system_keyspace_directory:
         type: approval
     - j11_utests_system_keyspace_directory:
         requires:
         - start_j11_utests_system_keyspace_directory
-        - j11_build
-    - start_j11_utests_system_keyspace_directory_repeat:
-        type: approval
-    - j11_utests_system_keyspace_directory_repeat:
-        requires:
-        - start_j11_utests_system_keyspace_directory_repeat
-        - j11_build
-    - start_j11_repeated_ant_test:
-        type: approval
-    - j11_repeated_ant_test:
-        requires:
-        - start_j11_repeated_ant_test
         - j11_build
   java11_pre-commit_tests:
     jobs:
@@ -8864,34 +8516,22 @@
     - j11_unit_tests:
         requires:
         - j11_build
-    - j11_unit_tests_repeat:
+    - j11_jvm_dtests:
+        requires:
+        - j11_build
+    - j11_cqlshlib_tests:
         requires:
         - j11_build
     - j11_jvm_dtests:
         requires:
         - j11_build
-    - j11_jvm_dtests_repeat:
-        requires:
-        - j11_build
-    - j11_cqlshlib_tests:
-        requires:
-        - j11_build
-    - j11_jvm_dtests:
-        requires:
-        - j11_build
     - j11_cqlshlib_tests:
         requires:
         - j11_build
     - j11_dtests:
         requires:
         - j11_build
-    - j11_dtests_repeat:
-        requires:
-        - j11_build
     - j11_dtests_vnode:
-        requires:
-        - j11_build
-    - j11_dtests_vnode_repeat:
         requires:
         - j11_build
     - j11_cqlsh-dtests-py2-with-vnodes:
@@ -8915,10 +8555,6 @@
     - start_utests_long:
         type: approval
     - j11_utests_long:
-        requires:
-        - start_utests_long
-        - j11_build
-    - j11_utests_long_repeat:
         requires:
         - start_utests_long
         - j11_build
@@ -8928,17 +8564,9 @@
         requires:
         - start_utests_cdc
         - j11_build
-    - j11_utests_cdc_repeat:
-        requires:
-        - start_utests_cdc
-        - j11_build
     - start_utests_compression:
         type: approval
     - j11_utests_compression:
-        requires:
-        - start_utests_compression
-        - j11_build
-    - j11_utests_compression_repeat:
         requires:
         - start_utests_compression
         - j11_build
@@ -8948,17 +8576,9 @@
         requires:
         - start_utests_stress
         - j11_build
-    - j11_utests_stress_repeat:
-        requires:
-        - start_utests_stress
-        - j11_build
     - start_utests_fqltool:
         type: approval
     - j11_utests_fqltool:
-        requires:
-        - start_utests_fqltool
-        - j11_build
-    - j11_utests_fqltool_repeat:
         requires:
         - start_utests_fqltool
         - j11_build
@@ -8967,11 +8587,4 @@
     - j11_utests_system_keyspace_directory:
         requires:
         - start_utests_system_keyspace_directory
-        - j11_build
-    - j11_utests_system_keyspace_directory_repeat:
-        requires:
-        - start_utests_system_keyspace_directory
-        - j11_build
-=======
-        - build
->>>>>>> 7b776282
+        - j11_build